--- conflicted
+++ resolved
@@ -266,11 +266,8 @@
 #define BINDER_THREAD_EXIT		_IOW('b', 8, __s32)
 #define BINDER_VERSION			_IOWR('b', 9, struct binder_version)
 #define BINDER_GET_NODE_DEBUG_INFO	_IOWR('b', 11, struct binder_node_debug_info)
-<<<<<<< HEAD
 #define BINDER_GET_NODE_INFO_FOR_REF	_IOWR('b', 12, struct binder_node_info_for_ref)
-=======
 #define BINDER_SET_CONTEXT_MGR_EXT	_IOW('b', 13, struct flat_binder_object)
->>>>>>> 528ac591
 
 /*
  * NOTE: Two special error codes you should check for when calling
