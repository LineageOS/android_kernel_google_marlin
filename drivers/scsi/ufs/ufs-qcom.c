/*
 * Copyright (c) 2013-2015, Linux Foundation. All rights reserved.
 *
 * This program is free software; you can redistribute it and/or modify
 * it under the terms of the GNU General Public License version 2 and
 * only version 2 as published by the Free Software Foundation.
 *
 * This program is distributed in the hope that it will be useful,
 * but WITHOUT ANY WARRANTY; without even the implied warranty of
 * MERCHANTABILITY or FITNESS FOR A PARTICULAR PURPOSE.  See the
 * GNU General Public License for more details.
 *
 */

#include <linux/time.h>
#include <linux/of.h>
#include <linux/iopoll.h>
#include <linux/platform_device.h>
#include <linux/msm-bus.h>
#include <soc/qcom/scm.h>
#include <linux/phy/phy.h>
#include <linux/phy/phy-qcom-ufs.h>

#include "ufshcd.h"
#include "unipro.h"
#include "ufs-qcom.h"
#include "ufshci.h"
#include "ufs-qcom-ice.h"
#include "ufs-qcom-debugfs.h"
#include <linux/clk/msm-clk.h>

/* TODO: further tuning for this parameter may be required */
#define UFS_QCOM_PM_QOS_UNVOTE_TIMEOUT_US	(10000) /* microseconds */

#define UFS_QCOM_DEFAULT_DBG_PRINT_EN	\
	(UFS_QCOM_DBG_PRINT_REGS_EN | UFS_QCOM_DBG_PRINT_TEST_BUS_EN)

enum {
	TSTBUS_UAWM,
	TSTBUS_UARM,
	TSTBUS_TXUC,
	TSTBUS_RXUC,
	TSTBUS_DFC,
	TSTBUS_TRLUT,
	TSTBUS_TMRLUT,
	TSTBUS_OCSC,
	TSTBUS_UTP_HCI,
	TSTBUS_COMBINED,
	TSTBUS_WRAPPER,
	TSTBUS_UNIPRO,
	TSTBUS_MAX,
};

static struct ufs_qcom_host *ufs_qcom_hosts[MAX_UFS_QCOM_HOSTS];

static int ufs_qcom_update_sec_cfg(struct ufs_hba *hba, bool restore_sec_cfg);
static void ufs_qcom_get_default_testbus_cfg(struct ufs_qcom_host *host);
static int ufs_qcom_set_dme_vs_core_clk_ctrl_clear_div(struct ufs_hba *hba,
						       u32 clk_cycles);
static void ufs_qcom_pm_qos_suspend(struct ufs_qcom_host *host);

static void ufs_qcom_dump_regs(struct ufs_hba *hba, int offset, int len,
		char *prefix)
{
	print_hex_dump(KERN_ERR, prefix,
			len > 4 ? DUMP_PREFIX_OFFSET : DUMP_PREFIX_NONE,
			16, 4, hba->mmio_base + offset, len * 4, false);
}

static void ufs_qcom_dump_regs_wrapper(struct ufs_hba *hba, int offset, int len,
		char *prefix, void *priv)
{
	ufs_qcom_dump_regs(hba, offset, len, prefix);
}

static int ufs_qcom_get_connected_tx_lanes(struct ufs_hba *hba, u32 *tx_lanes)
{
	int err = 0;

	err = ufshcd_dme_get(hba,
			UIC_ARG_MIB(PA_CONNECTEDTXDATALANES), tx_lanes);
	if (err)
		dev_err(hba->dev, "%s: couldn't read PA_CONNECTEDTXDATALANES %d\n",
				__func__, err);

	return err;
}

static int ufs_qcom_host_clk_get(struct device *dev,
		const char *name, struct clk **clk_out)
{
	struct clk *clk;
	int err = 0;

	clk = devm_clk_get(dev, name);
	if (IS_ERR(clk)) {
		err = PTR_ERR(clk);
		dev_err(dev, "%s: failed to get %s err %d",
				__func__, name, err);
	} else {
		*clk_out = clk;
	}

	return err;
}

static int ufs_qcom_host_clk_enable(struct device *dev,
		const char *name, struct clk *clk)
{
	int err = 0;

	err = clk_prepare_enable(clk);
	if (err)
		dev_err(dev, "%s: %s enable failed %d\n", __func__, name, err);

	return err;
}

static void ufs_qcom_disable_lane_clks(struct ufs_qcom_host *host)
{
	if (!host->is_lane_clks_enabled)
		return;

	if (host->hba->lanes_per_direction > 1)
		clk_disable_unprepare(host->tx_l1_sync_clk);
	clk_disable_unprepare(host->tx_l0_sync_clk);
	if (host->hba->lanes_per_direction > 1)
		clk_disable_unprepare(host->rx_l1_sync_clk);
	clk_disable_unprepare(host->rx_l0_sync_clk);

	host->is_lane_clks_enabled = false;
}

static int ufs_qcom_enable_lane_clks(struct ufs_qcom_host *host)
{
	int err = 0;
	struct device *dev = host->hba->dev;

	if (host->is_lane_clks_enabled)
		return 0;

	err = ufs_qcom_host_clk_enable(dev, "rx_lane0_sync_clk",
		host->rx_l0_sync_clk);
	if (err)
		goto out;

	err = ufs_qcom_host_clk_enable(dev, "tx_lane0_sync_clk",
		host->tx_l0_sync_clk);
	if (err)
		goto disable_rx_l0;

	if (host->hba->lanes_per_direction > 1) {
		err = ufs_qcom_host_clk_enable(dev, "rx_lane1_sync_clk",
			host->rx_l1_sync_clk);
		if (err)
			goto disable_tx_l0;

		err = ufs_qcom_host_clk_enable(dev, "tx_lane1_sync_clk",
			host->tx_l1_sync_clk);
		if (err)
			goto disable_rx_l1;
	}
	host->is_lane_clks_enabled = true;
	goto out;

disable_rx_l1:
	if (host->hba->lanes_per_direction > 1)
		clk_disable_unprepare(host->rx_l1_sync_clk);
disable_tx_l0:
	clk_disable_unprepare(host->tx_l0_sync_clk);
disable_rx_l0:
	clk_disable_unprepare(host->rx_l0_sync_clk);
out:
	return err;
}

static int ufs_qcom_init_lane_clks(struct ufs_qcom_host *host)
{
	int err = 0;
	struct device *dev = host->hba->dev;

	err = ufs_qcom_host_clk_get(dev,
			"rx_lane0_sync_clk", &host->rx_l0_sync_clk);
	if (err)
		goto out;

	err = ufs_qcom_host_clk_get(dev,
			"tx_lane0_sync_clk", &host->tx_l0_sync_clk);
	if (err)
		goto out;

	/* In case of single lane per direction, don't read lane1 clocks */
	if (host->hba->lanes_per_direction > 1) {
		err = ufs_qcom_host_clk_get(dev, "rx_lane1_sync_clk",
			&host->rx_l1_sync_clk);
		if (err)
			goto out;

		err = ufs_qcom_host_clk_get(dev, "tx_lane1_sync_clk",
			&host->tx_l1_sync_clk);
	}
out:
	return err;
}

static int ufs_qcom_link_startup_post_change(struct ufs_hba *hba)
{
	struct ufs_qcom_host *host = ufshcd_get_variant(hba);
	struct phy *phy = host->generic_phy;
	u32 tx_lanes;
	int err = 0;

	err = ufs_qcom_get_connected_tx_lanes(hba, &tx_lanes);
	if (err)
		goto out;

	err = ufs_qcom_phy_set_tx_lane_enable(phy, tx_lanes);
	if (err)
		dev_err(hba->dev, "%s: ufs_qcom_phy_set_tx_lane_enable failed\n",
			__func__);

	/*
	 * Some UFS devices send incorrect LineCfg data as part of power mode
	 * change sequence which may cause host PHY to go into bad state.
	 * Disabling Rx LineCfg of host PHY should help avoid this.
	 */
	if (ufshcd_get_local_unipro_ver(hba) == UFS_UNIPRO_VER_1_41)
		err = ufs_qcom_phy_ctrl_rx_linecfg(phy, false);

out:
	return err;
}

static int ufs_qcom_check_hibern8(struct ufs_hba *hba)
{
	int err;
	u32 tx_fsm_val = 0;
	unsigned long timeout = jiffies + msecs_to_jiffies(HBRN8_POLL_TOUT_MS);

	do {
		err = ufshcd_dme_get(hba,
				UIC_ARG_MIB_SEL(MPHY_TX_FSM_STATE,
					UIC_ARG_MPHY_TX_GEN_SEL_INDEX(0)),
				&tx_fsm_val);
		if (err || tx_fsm_val == TX_FSM_HIBERN8)
			break;

		/* sleep for max. 200us */
		usleep_range(100, 200);
	} while (time_before(jiffies, timeout));

	/*
	 * we might have scheduled out for long during polling so
	 * check the state again.
	 */
	if (time_after(jiffies, timeout))
		err = ufshcd_dme_get(hba,
				UIC_ARG_MIB_SEL(MPHY_TX_FSM_STATE,
					UIC_ARG_MPHY_TX_GEN_SEL_INDEX(0)),
				&tx_fsm_val);

	if (err) {
		dev_err(hba->dev, "%s: unable to get TX_FSM_STATE, err %d\n",
				__func__, err);
	} else if (tx_fsm_val != TX_FSM_HIBERN8) {
		err = tx_fsm_val;
		dev_err(hba->dev, "%s: invalid TX_FSM_STATE = %d\n",
				__func__, err);
	}

	return err;
}

static void ufs_qcom_select_unipro_mode(struct ufs_qcom_host *host)
{
	ufshcd_rmwl(host->hba, QUNIPRO_SEL,
		   ufs_qcom_cap_qunipro(host) ? QUNIPRO_SEL : 0,
		   REG_UFS_CFG1);
	/* make sure above configuration is applied before we return */
	mb();
}

static int ufs_qcom_power_up_sequence(struct ufs_hba *hba)
{
	struct ufs_qcom_host *host = ufshcd_get_variant(hba);
	struct phy *phy = host->generic_phy;
	int ret = 0;
	bool is_rate_B = (UFS_QCOM_LIMIT_HS_RATE == PA_HS_MODE_B)
							? true : false;

	/* Assert PHY reset and apply PHY calibration values */
	ufs_qcom_assert_reset(hba);
	/* provide 1ms delay to let the reset pulse propagate */
	usleep_range(1000, 1100);

	ret = ufs_qcom_phy_calibrate_phy(phy, is_rate_B);

	if (ret) {
		dev_err(hba->dev, "%s: ufs_qcom_phy_calibrate_phy() failed, ret = %d\n",
			__func__, ret);
		goto out;
	}

	/* De-assert PHY reset and start serdes */
	ufs_qcom_deassert_reset(hba);

	/*
	 * after reset deassertion, phy will need all ref clocks,
	 * voltage, current to settle down before starting serdes.
	 */
	usleep_range(1000, 1100);
	ret = ufs_qcom_phy_start_serdes(phy);
	if (ret) {
		dev_err(hba->dev, "%s: ufs_qcom_phy_start_serdes() failed, ret = %d\n",
			__func__, ret);
		goto out;
	}

	ret = ufs_qcom_phy_is_pcs_ready(phy);
	if (ret)
		dev_err(hba->dev, "%s: is_physical_coding_sublayer_ready() failed, ret = %d\n",
			__func__, ret);

	ufs_qcom_select_unipro_mode(host);

out:
	return ret;
}

/*
 * The UTP controller has a number of internal clock gating cells (CGCs).
 * Internal hardware sub-modules within the UTP controller control the CGCs.
 * Hardware CGCs disable the clock to inactivate UTP sub-modules not involved
 * in a specific operation, UTP controller CGCs are by default disabled and
 * this function enables them (after every UFS link startup) to save some power
 * leakage.
 */
static void ufs_qcom_enable_hw_clk_gating(struct ufs_hba *hba)
{
	ufshcd_writel(hba,
		ufshcd_readl(hba, REG_UFS_CFG2) | REG_UFS_CFG2_CGC_EN_ALL,
		REG_UFS_CFG2);

	/* Ensure that HW clock gating is enabled before next operations */
	mb();
}

static int ufs_qcom_hce_enable_notify(struct ufs_hba *hba,
				      enum ufs_notify_change_status status)
{
	struct ufs_qcom_host *host = ufshcd_get_variant(hba);
	int err = 0;

	switch (status) {
	case PRE_CHANGE:
		ufs_qcom_power_up_sequence(hba);
		/*
		 * The PHY PLL output is the source of tx/rx lane symbol
		 * clocks, hence, enable the lane clocks only after PHY
		 * is initialized.
		 */
		err = ufs_qcom_enable_lane_clks(host);
		if (!err && host->ice.pdev) {
			err = ufs_qcom_ice_init(host);
			if (err) {
				dev_err(hba->dev, "%s: ICE init failed (%d)\n",
					__func__, err);
				err = -EINVAL;
			}
		}

		break;
	case POST_CHANGE:
		/* check if UFS PHY moved from DISABLED to HIBERN8 */
		err = ufs_qcom_check_hibern8(hba);
		ufs_qcom_enable_hw_clk_gating(hba);

		break;
	default:
		dev_err(hba->dev, "%s: invalid status %d\n", __func__, status);
		err = -EINVAL;
		break;
	}
	return err;
}

/**
 * Returns zero for success and non-zero in case of a failure
 */
static int ufs_qcom_cfg_timers(struct ufs_hba *hba, u32 gear,
			       u32 hs, u32 rate, bool update_link_startup_timer)
{
	int ret = 0;
	struct ufs_qcom_host *host = ufshcd_get_variant(hba);
	struct ufs_clk_info *clki;
	u32 core_clk_period_in_ns;
	u32 tx_clk_cycles_per_us = 0;
	unsigned long core_clk_rate = 0;
	u32 core_clk_cycles_per_us = 0;

	static u32 pwm_fr_table[][2] = {
		{UFS_PWM_G1, 0x1},
		{UFS_PWM_G2, 0x1},
		{UFS_PWM_G3, 0x1},
		{UFS_PWM_G4, 0x1},
	};

	static u32 hs_fr_table_rA[][2] = {
		{UFS_HS_G1, 0x1F},
		{UFS_HS_G2, 0x3e},
		{UFS_HS_G3, 0x7D},
	};

	static u32 hs_fr_table_rB[][2] = {
		{UFS_HS_G1, 0x24},
		{UFS_HS_G2, 0x49},
		{UFS_HS_G3, 0x92},
	};

	/*
	 * The Qunipro controller does not use following registers:
	 * SYS1CLK_1US_REG, TX_SYMBOL_CLK_1US_REG, CLK_NS_REG &
	 * UFS_REG_PA_LINK_STARTUP_TIMER
	 * But UTP controller uses SYS1CLK_1US_REG register for Interrupt
	 * Aggregation logic.
	*/
	if (ufs_qcom_cap_qunipro(host) && !ufshcd_is_intr_aggr_allowed(hba))
		goto out;

	if (gear == 0) {
		dev_err(hba->dev, "%s: invalid gear = %d\n", __func__, gear);
		goto out_error;
	}

	list_for_each_entry(clki, &hba->clk_list_head, list) {
		if (!strcmp(clki->name, "core_clk"))
			core_clk_rate = clk_get_rate(clki->clk);
	}

	/* If frequency is smaller than 1MHz, set to 1MHz */
	if (core_clk_rate < DEFAULT_CLK_RATE_HZ)
		core_clk_rate = DEFAULT_CLK_RATE_HZ;

	core_clk_cycles_per_us = core_clk_rate / USEC_PER_SEC;
	if (ufshcd_readl(hba, REG_UFS_SYS1CLK_1US) != core_clk_cycles_per_us) {
		ufshcd_writel(hba, core_clk_cycles_per_us, REG_UFS_SYS1CLK_1US);
		/*
		 * make sure above write gets applied before we return from
		 * this function.
		 */
		mb();
	}

	if (ufs_qcom_cap_qunipro(host))
		goto out;

	core_clk_period_in_ns = NSEC_PER_SEC / core_clk_rate;
	core_clk_period_in_ns <<= OFFSET_CLK_NS_REG;
	core_clk_period_in_ns &= MASK_CLK_NS_REG;

	switch (hs) {
	case FASTAUTO_MODE:
	case FAST_MODE:
		if (rate == PA_HS_MODE_A) {
			if (gear > ARRAY_SIZE(hs_fr_table_rA)) {
				dev_err(hba->dev,
					"%s: index %d exceeds table size %zu\n",
					__func__, gear,
					ARRAY_SIZE(hs_fr_table_rA));
				goto out_error;
			}
			tx_clk_cycles_per_us = hs_fr_table_rA[gear-1][1];
		} else if (rate == PA_HS_MODE_B) {
			if (gear > ARRAY_SIZE(hs_fr_table_rB)) {
				dev_err(hba->dev,
					"%s: index %d exceeds table size %zu\n",
					__func__, gear,
					ARRAY_SIZE(hs_fr_table_rB));
				goto out_error;
			}
			tx_clk_cycles_per_us = hs_fr_table_rB[gear-1][1];
		} else {
			dev_err(hba->dev, "%s: invalid rate = %d\n",
				__func__, rate);
			goto out_error;
		}
		break;
	case SLOWAUTO_MODE:
	case SLOW_MODE:
		if (gear > ARRAY_SIZE(pwm_fr_table)) {
			dev_err(hba->dev,
					"%s: index %d exceeds table size %zu\n",
					__func__, gear,
					ARRAY_SIZE(pwm_fr_table));
			goto out_error;
		}
		tx_clk_cycles_per_us = pwm_fr_table[gear-1][1];
		break;
	case UNCHANGED:
	default:
		dev_err(hba->dev, "%s: invalid mode = %d\n", __func__, hs);
		goto out_error;
	}

	if (ufshcd_readl(hba, REG_UFS_TX_SYMBOL_CLK_NS_US) !=
	    (core_clk_period_in_ns | tx_clk_cycles_per_us)) {
		/* this register 2 fields shall be written at once */
		ufshcd_writel(hba, core_clk_period_in_ns | tx_clk_cycles_per_us,
			      REG_UFS_TX_SYMBOL_CLK_NS_US);
		/*
		 * make sure above write gets applied before we return from
		 * this function.
		 */
		mb();
	}

	if (update_link_startup_timer) {
		ufshcd_writel(hba, ((core_clk_rate / MSEC_PER_SEC) * 100),
			      REG_UFS_PA_LINK_STARTUP_TIMER);
		/*
		 * make sure that this configuration is applied before
		 * we return
		 */
		mb();
	}
	goto out;

out_error:
	ret = -EINVAL;
out:
	return ret;
}

static int ufs_qcom_link_startup_notify(struct ufs_hba *hba,
					enum ufs_notify_change_status status)
{
	int err = 0;
	struct ufs_qcom_host *host = ufshcd_get_variant(hba);
	struct phy *phy = host->generic_phy;

	switch (status) {
	case PRE_CHANGE:
		if (ufs_qcom_cfg_timers(hba, UFS_PWM_G1, SLOWAUTO_MODE,
					0, true)) {
			dev_err(hba->dev, "%s: ufs_qcom_cfg_timers() failed\n",
				__func__);
			err = -EINVAL;
			goto out;
		}

		/* make sure RX LineCfg is enabled before link startup */
		err = ufs_qcom_phy_ctrl_rx_linecfg(phy, true);
		if (err)
			goto out;

		if (ufs_qcom_cap_qunipro(host))
			/*
			 * set unipro core clock cycles to 150 & clear clock
			 * divider
			 */
			err = ufs_qcom_set_dme_vs_core_clk_ctrl_clear_div(hba,
									  150);

		/*
		 * Some UFS devices (and may be host) have issues if LCC is
		 * enabled. So we are setting PA_Local_TX_LCC_Enable to 0
		 * before link startup which will make sure that both host
		 * and device TX LCC are disabled once link startup is
		 * completed.
		 */
		if (ufshcd_get_local_unipro_ver(hba) != UFS_UNIPRO_VER_1_41)
			err = ufshcd_dme_set(hba,
					UIC_ARG_MIB(PA_LOCAL_TX_LCC_ENABLE),
					0);

		break;
	case POST_CHANGE:
		ufs_qcom_link_startup_post_change(hba);
		break;
	default:
		break;
	}

out:
	return err;
}

static int ufs_qcom_suspend(struct ufs_hba *hba, enum ufs_pm_op pm_op)
{
	struct ufs_qcom_host *host = ufshcd_get_variant(hba);
	struct phy *phy = host->generic_phy;
	int ret = 0;

	if (ufs_qcom_is_link_off(hba)) {
		/*
		 * Disable the tx/rx lane symbol clocks before PHY is
		 * powered down as the PLL source should be disabled
		 * after downstream clocks are disabled.
		 */
		ufs_qcom_disable_lane_clks(host);
		phy_power_off(phy);
		ret = ufs_qcom_ice_suspend(host);
		if (ret)
			dev_err(hba->dev, "%s: failed ufs_qcom_ice_suspend %d\n",
					__func__, ret);

		/* Assert PHY soft reset */
		ufs_qcom_assert_reset(hba);
		goto out;
	}

	/*
	 * If UniPro link is not active, PHY ref_clk, main PHY analog power
	 * rail and low noise analog power rail for PLL can be switched off.
	 */
	if (!ufs_qcom_is_link_active(hba)) {
		ufs_qcom_disable_lane_clks(host);
		phy_power_off(phy);
		ufs_qcom_ice_suspend(host);
	}

	/* Unvote PM QoS */
	ufs_qcom_pm_qos_suspend(host);

out:
	return ret;
}

static int ufs_qcom_resume(struct ufs_hba *hba, enum ufs_pm_op pm_op)
{
	struct ufs_qcom_host *host = ufshcd_get_variant(hba);
	struct phy *phy = host->generic_phy;
	int err;

	err = phy_power_on(phy);
	if (err) {
		dev_err(hba->dev, "%s: failed enabling regs, err = %d\n",
			__func__, err);
		goto out;
	}

	err = ufs_qcom_enable_lane_clks(host);
	if (err)
		goto out;

	err = ufs_qcom_ice_resume(host);
	if (err) {
		dev_err(hba->dev, "%s: ufs_qcom_ice_resume failed, err = %d\n",
			__func__, err);
		goto out;
	}

	hba->is_sys_suspended = false;

out:
	return err;
}

static int ufs_qcom_full_reset(struct ufs_hba *hba)
{
	struct ufs_clk_info *clki;
	int ret = -ENOTSUPP;

	list_for_each_entry(clki, &hba->clk_list_head, list) {
		if (!strcmp(clki->name, "core_clk")) {
			ret = clk_reset(clki->clk, CLK_RESET_ASSERT);
			if (ret)
				goto out;
			/* Very small delay, per the documented requirement */
			usleep_range(1, 2);

			ret = clk_reset(clki->clk, CLK_RESET_DEASSERT);
			break;
		}
	}
out:
	return ret;
}

static
int ufs_qcom_crytpo_engine_cfg(struct ufs_hba *hba, unsigned int task_tag)
{
	struct ufs_qcom_host *host = ufshcd_get_variant(hba);
	struct ufshcd_lrb *lrbp = &hba->lrb[task_tag];
	int err = 0;

	if (!host->ice.pdev ||
	    !lrbp->cmd || lrbp->command_type != UTP_CMD_TYPE_SCSI)
		goto out;

	err = ufs_qcom_ice_cfg(host, lrbp->cmd);
out:
	return err;
}

static
int ufs_qcom_crytpo_engine_reset(struct ufs_hba *hba)
{
	struct ufs_qcom_host *host = ufshcd_get_variant(hba);
	int err = 0;

	if (!host->ice.pdev)
		goto out;

	err = ufs_qcom_ice_reset(host);
out:
	return err;
}

static int ufs_qcom_crypto_engine_eh(struct ufs_hba *hba)
{
	struct ufs_qcom_host *host = ufshcd_get_variant(hba);
	int ice_status = 0;
	int err = 0;

	host->ice.crypto_engine_err = 0;

	if (host->ice.quirks &
	    UFS_QCOM_ICE_QUIRK_HANDLE_CRYPTO_ENGINE_ERRORS) {
		err = ufs_qcom_ice_get_status(host, &ice_status);
		if (!err)
			host->ice.crypto_engine_err = ice_status;

		if (host->ice.crypto_engine_err) {
			dev_err(hba->dev, "%s handling crypto engine error\n",
					__func__);
			/*
			 * block commands from scsi mid-layer.
			 * As crypto error is a fatal error and will result in
			 * a host reset we should leave scsi mid layer blocked
			 * until host reset is completed.
			 * Host reset will be handled in a seperate workqueue
			 * and will be triggered from ufshcd_check_errors.
			 */
			scsi_block_requests(hba->host);

			ufshcd_abort_outstanding_transfer_requests(hba,
					DID_TARGET_FAILURE);
		}
	}

	return host->ice.crypto_engine_err;
}

static int ufs_qcom_crypto_engine_get_err(struct ufs_hba *hba)
{
	struct ufs_qcom_host *host = ufshcd_get_variant(hba);

	return host->ice.crypto_engine_err;
}

static void ufs_qcom_crypto_engine_reset_err(struct ufs_hba *hba)
{
	struct ufs_qcom_host *host = ufshcd_get_variant(hba);

	host->ice.crypto_engine_err = 0;
}

struct ufs_qcom_dev_params {
	u32 pwm_rx_gear;	/* pwm rx gear to work in */
	u32 pwm_tx_gear;	/* pwm tx gear to work in */
	u32 hs_rx_gear;		/* hs rx gear to work in */
	u32 hs_tx_gear;		/* hs tx gear to work in */
	u32 rx_lanes;		/* number of rx lanes */
	u32 tx_lanes;		/* number of tx lanes */
	u32 rx_pwr_pwm;		/* rx pwm working pwr */
	u32 tx_pwr_pwm;		/* tx pwm working pwr */
	u32 rx_pwr_hs;		/* rx hs working pwr */
	u32 tx_pwr_hs;		/* tx hs working pwr */
	u32 hs_rate;		/* rate A/B to work in HS */
	u32 desired_working_mode;
};

static int ufs_qcom_get_pwr_dev_param(struct ufs_qcom_dev_params *qcom_param,
				      struct ufs_pa_layer_attr *dev_max,
				      struct ufs_pa_layer_attr *agreed_pwr)
{
	int min_qcom_gear;
	int min_dev_gear;
	bool is_dev_sup_hs = false;
	bool is_qcom_max_hs = false;

	if (dev_max->pwr_rx == FAST_MODE)
		is_dev_sup_hs = true;

	if (qcom_param->desired_working_mode == FAST) {
		is_qcom_max_hs = true;
		min_qcom_gear = min_t(u32, qcom_param->hs_rx_gear,
				      qcom_param->hs_tx_gear);
	} else {
		min_qcom_gear = min_t(u32, qcom_param->pwm_rx_gear,
				      qcom_param->pwm_tx_gear);
	}

	/*
	 * device doesn't support HS but qcom_param->desired_working_mode is
	 * HS, thus device and qcom_param don't agree
	 */
	if (!is_dev_sup_hs && is_qcom_max_hs) {
		pr_err("%s: failed to agree on power mode (device doesn't support HS but requested power is HS)\n",
			__func__);
		return -ENOTSUPP;
	} else if (is_dev_sup_hs && is_qcom_max_hs) {
		/*
		 * since device supports HS, it supports FAST_MODE.
		 * since qcom_param->desired_working_mode is also HS
		 * then final decision (FAST/FASTAUTO) is done according
		 * to qcom_params as it is the restricting factor
		 */
		agreed_pwr->pwr_rx = agreed_pwr->pwr_tx =
						qcom_param->rx_pwr_hs;
	} else {
		/*
		 * here qcom_param->desired_working_mode is PWM.
		 * it doesn't matter whether device supports HS or PWM,
		 * in both cases qcom_param->desired_working_mode will
		 * determine the mode
		 */
		 agreed_pwr->pwr_rx = agreed_pwr->pwr_tx =
						qcom_param->rx_pwr_pwm;
	}

	/*
	 * we would like tx to work in the minimum number of lanes
	 * between device capability and vendor preferences.
	 * the same decision will be made for rx
	 */
	agreed_pwr->lane_tx = min_t(u32, dev_max->lane_tx,
						qcom_param->tx_lanes);
	agreed_pwr->lane_rx = min_t(u32, dev_max->lane_rx,
						qcom_param->rx_lanes);

	/* device maximum gear is the minimum between device rx and tx gears */
	min_dev_gear = min_t(u32, dev_max->gear_rx, dev_max->gear_tx);

	/*
	 * if both device capabilities and vendor pre-defined preferences are
	 * both HS or both PWM then set the minimum gear to be the chosen
	 * working gear.
	 * if one is PWM and one is HS then the one that is PWM get to decide
	 * what is the gear, as it is the one that also decided previously what
	 * pwr the device will be configured to.
	 */
	if ((is_dev_sup_hs && is_qcom_max_hs) ||
	    (!is_dev_sup_hs && !is_qcom_max_hs))
		agreed_pwr->gear_rx = agreed_pwr->gear_tx =
			min_t(u32, min_dev_gear, min_qcom_gear);
	else if (!is_dev_sup_hs)
		agreed_pwr->gear_rx = agreed_pwr->gear_tx = min_dev_gear;
	else
		agreed_pwr->gear_rx = agreed_pwr->gear_tx = min_qcom_gear;

	agreed_pwr->hs_rate = qcom_param->hs_rate;
	return 0;
}

#ifdef CONFIG_MSM_BUS_SCALING
static int ufs_qcom_get_bus_vote(struct ufs_qcom_host *host,
		const char *speed_mode)
{
	struct device *dev = host->hba->dev;
	struct device_node *np = dev->of_node;
	int err;
	const char *key = "qcom,bus-vector-names";

	if (!speed_mode) {
		err = -EINVAL;
		goto out;
	}

	if (host->bus_vote.is_max_bw_needed && !!strcmp(speed_mode, "MIN"))
		err = of_property_match_string(np, key, "MAX");
	else
		err = of_property_match_string(np, key, speed_mode);

out:
	if (err < 0)
		dev_err(dev, "%s: Invalid %s mode %d\n",
				__func__, speed_mode, err);
	return err;
}

static void ufs_qcom_get_speed_mode(struct ufs_pa_layer_attr *p, char *result)
{
	int gear = max_t(u32, p->gear_rx, p->gear_tx);
	int lanes = max_t(u32, p->lane_rx, p->lane_tx);
	int pwr;

	/* default to PWM Gear 1, Lane 1 if power mode is not initialized */
	if (!gear)
		gear = 1;

	if (!lanes)
		lanes = 1;

	if (!p->pwr_rx && !p->pwr_tx) {
		pwr = SLOWAUTO_MODE;
		snprintf(result, BUS_VECTOR_NAME_LEN, "MIN");
	} else if (p->pwr_rx == FAST_MODE || p->pwr_rx == FASTAUTO_MODE ||
		 p->pwr_tx == FAST_MODE || p->pwr_tx == FASTAUTO_MODE) {
		pwr = FAST_MODE;
		snprintf(result, BUS_VECTOR_NAME_LEN, "%s_R%s_G%d_L%d", "HS",
			 p->hs_rate == PA_HS_MODE_B ? "B" : "A", gear, lanes);
	} else {
		pwr = SLOW_MODE;
		snprintf(result, BUS_VECTOR_NAME_LEN, "%s_G%d_L%d",
			 "PWM", gear, lanes);
	}
}

static int ufs_qcom_set_bus_vote(struct ufs_qcom_host *host, int vote)
{
	int err = 0;

	if (vote != host->bus_vote.curr_vote) {
		err = msm_bus_scale_client_update_request(
				host->bus_vote.client_handle, vote);
		if (err) {
			dev_err(host->hba->dev,
				"%s: msm_bus_scale_client_update_request() failed: bus_client_handle=0x%x, vote=%d, err=%d\n",
				__func__, host->bus_vote.client_handle,
				vote, err);
			goto out;
		}

		host->bus_vote.curr_vote = vote;
	}
out:
	return err;
}

static int ufs_qcom_update_bus_bw_vote(struct ufs_qcom_host *host)
{
	int vote;
	int err = 0;
	char mode[BUS_VECTOR_NAME_LEN];

	ufs_qcom_get_speed_mode(&host->dev_req_params, mode);

	vote = ufs_qcom_get_bus_vote(host, mode);
	if (vote >= 0)
		err = ufs_qcom_set_bus_vote(host, vote);
	else
		err = vote;

	if (err)
		dev_err(host->hba->dev, "%s: failed %d\n", __func__, err);
	else
		host->bus_vote.saved_vote = vote;
	return err;
}

static ssize_t
show_ufs_to_mem_max_bus_bw(struct device *dev, struct device_attribute *attr,
			char *buf)
{
	struct ufs_hba *hba = dev_get_drvdata(dev);
	struct ufs_qcom_host *host = ufshcd_get_variant(hba);

	return snprintf(buf, PAGE_SIZE, "%u\n",
			host->bus_vote.is_max_bw_needed);
}

static ssize_t
store_ufs_to_mem_max_bus_bw(struct device *dev, struct device_attribute *attr,
		const char *buf, size_t count)
{
	struct ufs_hba *hba = dev_get_drvdata(dev);
	struct ufs_qcom_host *host = ufshcd_get_variant(hba);
	uint32_t value;

	if (!kstrtou32(buf, 0, &value)) {
		host->bus_vote.is_max_bw_needed = !!value;
		ufs_qcom_update_bus_bw_vote(host);
	}

	return count;
}

static int ufs_qcom_bus_register(struct ufs_qcom_host *host)
{
	int err;
	struct msm_bus_scale_pdata *bus_pdata;
	struct device *dev = host->hba->dev;
	struct platform_device *pdev = to_platform_device(dev);
	struct device_node *np = dev->of_node;

	bus_pdata = msm_bus_cl_get_pdata(pdev);
	if (!bus_pdata) {
		dev_err(dev, "%s: failed to get bus vectors\n", __func__);
		err = -ENODATA;
		goto out;
	}

	err = of_property_count_strings(np, "qcom,bus-vector-names");
	if (err < 0 || err != bus_pdata->num_usecases) {
		dev_err(dev, "%s: qcom,bus-vector-names not specified correctly %d\n",
				__func__, err);
		goto out;
	}

	host->bus_vote.client_handle = msm_bus_scale_register_client(bus_pdata);
	if (!host->bus_vote.client_handle) {
		dev_err(dev, "%s: msm_bus_scale_register_client failed\n",
				__func__);
		err = -EFAULT;
		goto out;
	}

	/* cache the vote index for minimum and maximum bandwidth */
	host->bus_vote.min_bw_vote = ufs_qcom_get_bus_vote(host, "MIN");
	host->bus_vote.max_bw_vote = ufs_qcom_get_bus_vote(host, "MAX");

	host->bus_vote.max_bus_bw.show = show_ufs_to_mem_max_bus_bw;
	host->bus_vote.max_bus_bw.store = store_ufs_to_mem_max_bus_bw;
	sysfs_attr_init(&host->bus_vote.max_bus_bw.attr);
	host->bus_vote.max_bus_bw.attr.name = "max_bus_bw";
	host->bus_vote.max_bus_bw.attr.mode = S_IRUGO | S_IWUSR;
	err = device_create_file(dev, &host->bus_vote.max_bus_bw);
out:
	return err;
}
#else /* CONFIG_MSM_BUS_SCALING */
static int ufs_qcom_update_bus_bw_vote(struct ufs_qcom_host *host)
{
	return 0;
}

static int ufs_qcom_set_bus_vote(struct ufs_qcom_host *host, int vote)
{
	return 0;
}

static int ufs_qcom_bus_register(struct ufs_qcom_host *host)
{
	return 0;
}
#endif /* CONFIG_MSM_BUS_SCALING */

static void ufs_qcom_dev_ref_clk_ctrl(struct ufs_qcom_host *host, bool enable)
{
	if (host->dev_ref_clk_ctrl_mmio &&
	    (enable ^ host->is_dev_ref_clk_enabled)) {
		u32 temp = readl_relaxed(host->dev_ref_clk_ctrl_mmio);

		if (enable)
			temp |= host->dev_ref_clk_en_mask;
		else
			temp &= ~host->dev_ref_clk_en_mask;

		/*
		 * If we are here to disable this clock it might be immediately
		 * after entering into hibern8 in which case we need to make
		 * sure that device ref_clk is active at least 1us after the
		 * hibern8 enter.
		 */
		if (!enable)
			udelay(1);

		writel_relaxed(temp, host->dev_ref_clk_ctrl_mmio);

		/* ensure that ref_clk is enabled/disabled before we return */
		wmb();

		/*
		 * If we call hibern8 exit after this, we need to make sure that
		 * device ref_clk is stable for at least 1us before the hibern8
		 * exit command.
		 */
		if (enable)
			udelay(1);

		host->is_dev_ref_clk_enabled = enable;
	}
}

static int ufs_qcom_pwr_change_notify(struct ufs_hba *hba,
				enum ufs_notify_change_status status,
				struct ufs_pa_layer_attr *dev_max_params,
				struct ufs_pa_layer_attr *dev_req_params)
{
	u32 val;
	struct ufs_qcom_host *host = ufshcd_get_variant(hba);
	struct phy *phy = host->generic_phy;
	struct ufs_qcom_dev_params ufs_qcom_cap;
	int ret = 0;
	int res = 0;

	if (!dev_req_params) {
		pr_err("%s: incoming dev_req_params is NULL\n", __func__);
		ret = -EINVAL;
		goto out;
	}

	switch (status) {
	case PRE_CHANGE:
		ufs_qcom_cap.tx_lanes = UFS_QCOM_LIMIT_NUM_LANES_TX;
		ufs_qcom_cap.rx_lanes = UFS_QCOM_LIMIT_NUM_LANES_RX;
		ufs_qcom_cap.hs_rx_gear = UFS_QCOM_LIMIT_HSGEAR_RX;
		ufs_qcom_cap.hs_tx_gear = UFS_QCOM_LIMIT_HSGEAR_TX;
		ufs_qcom_cap.pwm_rx_gear = UFS_QCOM_LIMIT_PWMGEAR_RX;
		ufs_qcom_cap.pwm_tx_gear = UFS_QCOM_LIMIT_PWMGEAR_TX;
		ufs_qcom_cap.rx_pwr_pwm = UFS_QCOM_LIMIT_RX_PWR_PWM;
		ufs_qcom_cap.tx_pwr_pwm = UFS_QCOM_LIMIT_TX_PWR_PWM;
		ufs_qcom_cap.rx_pwr_hs = UFS_QCOM_LIMIT_RX_PWR_HS;
		ufs_qcom_cap.tx_pwr_hs = UFS_QCOM_LIMIT_TX_PWR_HS;
		ufs_qcom_cap.hs_rate = UFS_QCOM_LIMIT_HS_RATE;
		ufs_qcom_cap.desired_working_mode =
					UFS_QCOM_LIMIT_DESIRED_MODE;

		if (host->hw_ver.major == 0x1) {
			/*
			 * HS-G3 operations may not reliably work on legacy QCOM
			 * UFS host controller hardware even though capability
			 * exchange during link startup phase may end up
			 * negotiating maximum supported gear as G3.
			 * Hence downgrade the maximum supported gear to HS-G2.
			 */
			if (ufs_qcom_cap.hs_tx_gear > UFS_HS_G2)
				ufs_qcom_cap.hs_tx_gear = UFS_HS_G2;
			if (ufs_qcom_cap.hs_rx_gear > UFS_HS_G2)
				ufs_qcom_cap.hs_rx_gear = UFS_HS_G2;
		}

		ret = ufs_qcom_get_pwr_dev_param(&ufs_qcom_cap,
						 dev_max_params,
						 dev_req_params);
		if (ret) {
			pr_err("%s: failed to determine capabilities\n",
					__func__);
			goto out;
		}

		/* enable the device ref clock before changing to HS mode */
		if (!ufshcd_is_hs_mode(&hba->pwr_info) &&
			ufshcd_is_hs_mode(dev_req_params))
			ufs_qcom_dev_ref_clk_ctrl(host, true);
		break;
	case POST_CHANGE:
		if (ufs_qcom_cfg_timers(hba, dev_req_params->gear_rx,
					dev_req_params->pwr_rx,
					dev_req_params->hs_rate, false)) {
			dev_err(hba->dev, "%s: ufs_qcom_cfg_timers() failed\n",
				__func__);
			/*
			 * we return error code at the end of the routine,
			 * but continue to configure UFS_PHY_TX_LANE_ENABLE
			 * and bus voting as usual
			 */
			ret = -EINVAL;
		}

		val = ~(MAX_U32 << dev_req_params->lane_tx);
		res = ufs_qcom_phy_set_tx_lane_enable(phy, val);
		if (res) {
			dev_err(hba->dev, "%s: ufs_qcom_phy_set_tx_lane_enable() failed res = %d\n",
				__func__, res);
			ret = res;
		}

		/* cache the power mode parameters to use internally */
		memcpy(&host->dev_req_params,
				dev_req_params, sizeof(*dev_req_params));
		ufs_qcom_update_bus_bw_vote(host);

		/* disable the device ref clock if entered PWM mode */
		if (ufshcd_is_hs_mode(&hba->pwr_info) &&
			!ufshcd_is_hs_mode(dev_req_params))
			ufs_qcom_dev_ref_clk_ctrl(host, false);
		break;
	default:
		ret = -EINVAL;
		break;
	}
out:
	return ret;
}

static u32 ufs_qcom_get_ufs_hci_version(struct ufs_hba *hba)
{
	struct ufs_qcom_host *host = ufshcd_get_variant(hba);

	if (host->hw_ver.major == 0x1)
		return UFSHCI_VERSION_11;
	else
		return UFSHCI_VERSION_20;
}

/**
 * ufs_qcom_advertise_quirks - advertise the known QCOM UFS controller quirks
 * @hba: host controller instance
 *
 * QCOM UFS host controller might have some non standard behaviours (quirks)
 * than what is specified by UFSHCI specification. Advertise all such
 * quirks to standard UFS host controller driver so standard takes them into
 * account.
 */
static void ufs_qcom_advertise_quirks(struct ufs_hba *hba)
{
	struct ufs_qcom_host *host = ufshcd_get_variant(hba);

	if (host->hw_ver.major == 0x1) {
		hba->quirks |= (UFSHCD_QUIRK_DELAY_BEFORE_DME_CMDS
			      | UFSHCD_QUIRK_BROKEN_PA_RXHSUNTERMCAP
			      | UFSHCD_QUIRK_DME_PEER_ACCESS_AUTO_MODE);

		if (host->hw_ver.minor == 0x001 && host->hw_ver.step == 0x0001)
			hba->quirks |= UFSHCD_QUIRK_BROKEN_INTR_AGGR;

		hba->quirks |= UFSHCD_QUIRK_BROKEN_LCC;
	}

	if (host->hw_ver.major >= 0x2) {
		hba->quirks |= UFSHCD_QUIRK_BROKEN_UFS_HCI_VERSION;

		if (!ufs_qcom_cap_qunipro(host))
			/* Legacy UniPro mode still need following quirks */
			hba->quirks |= (UFSHCD_QUIRK_DELAY_BEFORE_DME_CMDS
				| UFSHCD_QUIRK_DME_PEER_ACCESS_AUTO_MODE
				| UFSHCD_QUIRK_BROKEN_PA_RXHSUNTERMCAP);
	}
}

static void ufs_qcom_set_caps(struct ufs_hba *hba)
{
	struct ufs_qcom_host *host = ufshcd_get_variant(hba);

	hba->caps |= UFSHCD_CAP_CLK_GATING | UFSHCD_CAP_CLK_SCALING;
	hba->caps |= UFSHCD_CAP_AUTO_BKOPS_SUSPEND;
	hba->caps |= UFSHCD_CAP_HIBERN8_ENTER_ON_IDLE;

	if (host->hw_ver.major >= 0x2) {
		hba->caps |= UFSHCD_CAP_POWER_COLLAPSE_DURING_HIBERN8;
		host->caps = UFS_QCOM_CAP_QUNIPRO |
			     UFS_QCOM_CAP_RETAIN_SEC_CFG_AFTER_PWR_COLLAPSE;
	}
}

static int ufs_qcom_setup_clocks(struct ufs_hba *hba, bool on)
{
	struct ufs_qcom_host *host = ufshcd_get_variant(hba);
	int err;
	int vote = 0;

	/*
	 * In case ufs_qcom_init() is not yet done, simply ignore.
	 * This ufs_qcom_setup_clocks() shall be called from
	 * ufs_qcom_init() after init is done.
	 */
	if (!host)
		return 0;

	if (on) {
		err = ufs_qcom_phy_enable_iface_clk(host->generic_phy);
		if (err)
			goto out;

		err = ufs_qcom_phy_enable_ref_clk(host->generic_phy);
		if (err) {
			dev_err(hba->dev, "%s enable phy ref clock failed, err=%d\n",
				__func__, err);
			ufs_qcom_phy_disable_iface_clk(host->generic_phy);
			goto out;
		}
		/* enable the device ref clock for HS mode*/
		if (ufshcd_is_hs_mode(&hba->pwr_info))
			ufs_qcom_dev_ref_clk_ctrl(host, true);
		vote = host->bus_vote.saved_vote;
		if (vote == host->bus_vote.min_bw_vote)
			ufs_qcom_update_bus_bw_vote(host);
	} else {
		/* M-PHY RMMI interface clocks can be turned off */
		ufs_qcom_phy_disable_iface_clk(host->generic_phy);
		if (!ufs_qcom_is_link_active(hba)) {
			/* turn off UFS local PHY ref_clk */
			ufs_qcom_phy_disable_ref_clk(host->generic_phy);
			/* disable device ref_clk */
			ufs_qcom_dev_ref_clk_ctrl(host, false);
		}
		vote = host->bus_vote.min_bw_vote;
	}

	err = ufs_qcom_set_bus_vote(host, vote);
	if (err)
		dev_err(hba->dev, "%s: set bus vote failed %d\n",
				__func__, err);

out:
	return err;
}

<<<<<<< HEAD
static ssize_t
show_ufs_to_mem_max_bus_bw(struct device *dev, struct device_attribute *attr,
			char *buf)
{
	struct ufs_hba *hba = dev_get_drvdata(dev);
	struct ufs_qcom_host *host = ufshcd_get_variant(hba);

	return snprintf(buf, PAGE_SIZE, "%u\n",
			host->bus_vote.is_max_bw_needed);
}

static ssize_t
store_ufs_to_mem_max_bus_bw(struct device *dev, struct device_attribute *attr,
		const char *buf, size_t count)
{
	struct ufs_hba *hba = dev_get_drvdata(dev);
	struct ufs_qcom_host *host = ufshcd_get_variant(hba);
	uint32_t value;

	if (!kstrtou32(buf, 0, &value)) {
		host->bus_vote.is_max_bw_needed = !!value;
		ufs_qcom_update_bus_bw_vote(host);
	}

	return count;
}

static int ufs_qcom_bus_register(struct ufs_qcom_host *host)
{
	int err;
	struct msm_bus_scale_pdata *bus_pdata;
	struct device *dev = host->hba->dev;
	struct platform_device *pdev = to_platform_device(dev);
	struct device_node *np = dev->of_node;

	bus_pdata = msm_bus_cl_get_pdata(pdev);
	if (!bus_pdata) {
		dev_err(dev, "%s: failed to get bus vectors\n", __func__);
		err = -ENODATA;
		goto out;
	}

	err = of_property_count_strings(np, "qcom,bus-vector-names");
	if (err < 0 || err != bus_pdata->num_usecases) {
		dev_err(dev, "%s: qcom,bus-vector-names not specified correctly %d\n",
				__func__, err);
		goto out;
	}

	host->bus_vote.client_handle = msm_bus_scale_register_client(bus_pdata);
	if (!host->bus_vote.client_handle) {
		dev_err(dev, "%s: msm_bus_scale_register_client failed\n",
				__func__);
		err = -EFAULT;
		goto out;
	}

	/* cache the vote index for minimum and maximum bandwidth */
	host->bus_vote.min_bw_vote = ufs_qcom_get_bus_vote(host, "MIN");
	host->bus_vote.max_bw_vote = ufs_qcom_get_bus_vote(host, "MAX");

	host->bus_vote.max_bus_bw.show = show_ufs_to_mem_max_bus_bw;
	host->bus_vote.max_bus_bw.store = store_ufs_to_mem_max_bus_bw;
	sysfs_attr_init(&host->bus_vote.max_bus_bw.attr);
	host->bus_vote.max_bus_bw.attr.name = "max_bus_bw";
	host->bus_vote.max_bus_bw.attr.mode = S_IRUGO | S_IWUSR;
	err = device_create_file(dev, &host->bus_vote.max_bus_bw);
out:
	return err;
}

#ifdef CONFIG_SMP /* CONFIG_SMP */
static int ufs_qcom_cpu_to_group(struct ufs_qcom_host *host, int cpu)
{
	int i;

	if (cpu >= 0 && cpu < num_possible_cpus())
		for (i = 0; i < host->pm_qos.num_groups; i++)
			if (cpumask_test_cpu(cpu, &host->pm_qos.groups[i].mask))
				return i;

	return host->pm_qos.default_cpu;
}

static void ufs_qcom_pm_qos_req_start(struct ufs_hba *hba, struct request *req)
{
	unsigned long flags;
	struct ufs_qcom_host *host;
	struct ufs_qcom_pm_qos_cpu_group *group;

	if (!hba || !req)
		return;

	host = ufshcd_get_variant(hba);
	if (!host->pm_qos.groups)
		return;

	group = &host->pm_qos.groups[ufs_qcom_cpu_to_group(host, req->cpu)];

	spin_lock_irqsave(hba->host->host_lock, flags);
	if (!host->pm_qos.is_enabled)
		goto out;

	group->active_reqs++;
	if (group->state != PM_QOS_REQ_VOTE &&
			group->state != PM_QOS_VOTED) {
		group->state = PM_QOS_REQ_VOTE;
		queue_work(host->pm_qos.workq, &group->vote_work);
	}
out:
	spin_unlock_irqrestore(hba->host->host_lock, flags);
}

/* hba->host->host_lock is assumed to be held by caller */
static void __ufs_qcom_pm_qos_req_end(struct ufs_qcom_host *host, int req_cpu)
{
	struct ufs_qcom_pm_qos_cpu_group *group;

	if (!host->pm_qos.groups || !host->pm_qos.is_enabled)
		return;

	group = &host->pm_qos.groups[ufs_qcom_cpu_to_group(host, req_cpu)];

	if (--group->active_reqs)
		return;
	group->state = PM_QOS_REQ_UNVOTE;
	queue_work(host->pm_qos.workq, &group->unvote_work);
}

static void ufs_qcom_pm_qos_req_end(struct ufs_hba *hba, struct request *req,
	bool should_lock)
{
	unsigned long flags;

	if (!hba || !req)
		return;

	if (should_lock)
		spin_lock_irqsave(hba->host->host_lock, flags);
	__ufs_qcom_pm_qos_req_end(ufshcd_get_variant(hba), req->cpu);
	if (should_lock)
		spin_unlock_irqrestore(hba->host->host_lock, flags);
}

static void ufs_qcom_pm_qos_vote_work(struct work_struct *work)
{
	struct ufs_qcom_pm_qos_cpu_group *group =
		container_of(work, struct ufs_qcom_pm_qos_cpu_group, vote_work);
	struct ufs_qcom_host *host = group->host;
	unsigned long flags;

	spin_lock_irqsave(host->hba->host->host_lock, flags);

	if (!host->pm_qos.is_enabled || !group->active_reqs) {
		spin_unlock_irqrestore(host->hba->host->host_lock, flags);
		return;
	}

	group->state = PM_QOS_VOTED;
	spin_unlock_irqrestore(host->hba->host->host_lock, flags);

	pm_qos_update_request(&group->req, group->latency_us);
}

static void ufs_qcom_pm_qos_unvote_work(struct work_struct *work)
{
	struct ufs_qcom_pm_qos_cpu_group *group = container_of(work,
		struct ufs_qcom_pm_qos_cpu_group, unvote_work);
	struct ufs_qcom_host *host = group->host;
	unsigned long flags;

	/*
	 * Check if new requests were submitted in the meantime and do not
	 * unvote if so.
	 */
	spin_lock_irqsave(host->hba->host->host_lock, flags);

	if (!host->pm_qos.is_enabled || group->active_reqs) {
		spin_unlock_irqrestore(host->hba->host->host_lock, flags);
		return;
	}

	group->state = PM_QOS_UNVOTED;
	spin_unlock_irqrestore(host->hba->host->host_lock, flags);

	pm_qos_update_request_timeout(&group->req,
		group->latency_us, UFS_QCOM_PM_QOS_UNVOTE_TIMEOUT_US);
}

static ssize_t ufs_qcom_pm_qos_enable_show(struct device *dev,
		struct device_attribute *attr, char *buf)
{
	struct ufs_hba *hba = dev_get_drvdata(dev->parent);
	struct ufs_qcom_host *host = ufshcd_get_variant(hba);

	return snprintf(buf, PAGE_SIZE, "%d\n", host->pm_qos.is_enabled);
}

static ssize_t ufs_qcom_pm_qos_enable_store(struct device *dev,
		struct device_attribute *attr, const char *buf, size_t count)
{
	struct ufs_hba *hba = dev_get_drvdata(dev->parent);
	struct ufs_qcom_host *host = ufshcd_get_variant(hba);
	unsigned long value;
	unsigned long flags;
	bool enable;
	int i;

	if (kstrtoul(buf, 0, &value))
		return -EINVAL;

	enable = !!value;

	/*
	 * Must take the spinlock and save irqs before changing the enabled
	 * flag in order to keep correctness of PM QoS release.
	 */
	spin_lock_irqsave(hba->host->host_lock, flags);
	if (enable == host->pm_qos.is_enabled) {
		spin_unlock_irqrestore(hba->host->host_lock, flags);
		return count;
	}
	host->pm_qos.is_enabled = enable;
	spin_unlock_irqrestore(hba->host->host_lock, flags);

	if (!enable)
		for (i = 0; i < host->pm_qos.num_groups; i++) {
			cancel_work_sync(&host->pm_qos.groups[i].vote_work);
			cancel_work_sync(&host->pm_qos.groups[i].unvote_work);
			spin_lock_irqsave(hba->host->host_lock, flags);
			host->pm_qos.groups[i].state = PM_QOS_UNVOTED;
			host->pm_qos.groups[i].active_reqs = 0;
			spin_unlock_irqrestore(hba->host->host_lock, flags);
			pm_qos_update_request(&host->pm_qos.groups[i].req,
				PM_QOS_DEFAULT_VALUE);
		}

	return count;
}

static ssize_t ufs_qcom_pm_qos_latency_show(struct device *dev,
		struct device_attribute *attr, char *buf)
{
	struct ufs_hba *hba = dev_get_drvdata(dev->parent);
	struct ufs_qcom_host *host = ufshcd_get_variant(hba);
	int ret;
	int i;
	int offset = 0;

	for (i = 0; i < host->pm_qos.num_groups; i++) {
		ret = snprintf(&buf[offset], PAGE_SIZE,
			"cpu group #%d(mask=0x%lx): %d\n", i,
			host->pm_qos.groups[i].mask.bits[0],
			host->pm_qos.groups[i].latency_us);
		if (ret > 0)
			offset += ret;
		else
			break;
	}

	return offset;
}

static ssize_t ufs_qcom_pm_qos_latency_store(struct device *dev,
		struct device_attribute *attr, const char *buf, size_t count)
{
	struct ufs_hba *hba = dev_get_drvdata(dev->parent);
	struct ufs_qcom_host *host = ufshcd_get_variant(hba);
	unsigned long value;
	unsigned long flags;
	char *strbuf;
	char *strbuf_copy;
	char *token;
	int i;
	int ret;

	/* reserve one byte for null termination */
	strbuf = kmalloc(count + 1, GFP_KERNEL);
	if (!strbuf)
		return -ENOMEM;
	strbuf_copy = strbuf;
	strlcpy(strbuf, buf, count + 1);

	for (i = 0; i < host->pm_qos.num_groups; i++) {
		token = strsep(&strbuf, ",");
		if (!token)
			break;

		ret = kstrtoul(token, 0, &value);
		if (ret)
			break;

		spin_lock_irqsave(hba->host->host_lock, flags);
		host->pm_qos.groups[i].latency_us = value;
		spin_unlock_irqrestore(hba->host->host_lock, flags);
	}

	kfree(strbuf_copy);
	return count;
}

static int ufs_qcom_pm_qos_init(struct ufs_qcom_host *host)
{
	struct device_node *node = host->hba->dev->of_node;
	struct device_attribute *attr;
	int ret = 0;
	int num_groups;
	int num_values;
	char wq_name[sizeof("ufs_pm_qos_00")];
	int i;

	num_groups = of_property_count_u32_elems(node,
		"qcom,pm-qos-cpu-groups");
	if (num_groups <= 0)
		goto no_pm_qos;

	num_values = of_property_count_u32_elems(node,
		"qcom,pm-qos-cpu-group-latency-us");
	if (num_values <= 0)
		goto no_pm_qos;

	if (num_values != num_groups || num_groups > num_possible_cpus()) {
		dev_err(host->hba->dev, "%s: invalid count: num_groups=%d, num_values=%d, num_possible_cpus=%d\n",
			__func__, num_groups, num_values, num_possible_cpus());
		goto no_pm_qos;
	}

	host->pm_qos.num_groups = num_groups;
	host->pm_qos.groups = kcalloc(host->pm_qos.num_groups,
			sizeof(struct ufs_qcom_pm_qos_cpu_group), GFP_KERNEL);
	if (!host->pm_qos.groups)
		return -ENOMEM;

	for (i = 0; i < host->pm_qos.num_groups; i++) {
		u32 mask;

		ret = of_property_read_u32_index(node, "qcom,pm-qos-cpu-groups",
			i, &mask);
		if (ret)
			goto free_groups;
		host->pm_qos.groups[i].mask.bits[0] = mask;
		if (!cpumask_subset(&host->pm_qos.groups[i].mask,
			cpu_possible_mask)) {
			dev_err(host->hba->dev, "%s: invalid mask 0x%x for cpu group\n",
				__func__, mask);
			goto free_groups;
		}

		ret = of_property_read_u32_index(node,
			"qcom,pm-qos-cpu-group-latency-us", i,
			&host->pm_qos.groups[i].latency_us);
		if (ret)
			goto free_groups;

		host->pm_qos.groups[i].req.type = PM_QOS_REQ_AFFINE_CORES;
		host->pm_qos.groups[i].req.cpus_affine =
			host->pm_qos.groups[i].mask;
		host->pm_qos.groups[i].state = PM_QOS_UNVOTED;
		host->pm_qos.groups[i].active_reqs = 0;
		host->pm_qos.groups[i].host = host;

		INIT_WORK(&host->pm_qos.groups[i].vote_work,
			ufs_qcom_pm_qos_vote_work);
		INIT_WORK(&host->pm_qos.groups[i].unvote_work,
			ufs_qcom_pm_qos_unvote_work);
	}

	ret = of_property_read_u32(node, "qcom,pm-qos-default-cpu",
		&host->pm_qos.default_cpu);
	if (ret || host->pm_qos.default_cpu > num_possible_cpus())
		host->pm_qos.default_cpu = 0;

	/*
	 * Use a single-threaded workqueue to assure work submitted to the queue
	 * is performed in order. Consider the following 2 possible cases:
	 *
	 * 1. A new request arrives and voting work is scheduled for it. Before
	 *    the voting work is performed the request is finished and unvote
	 *    work is also scheduled.
	 * 2. A request is finished and unvote work is scheduled. Before the
	 *    work is performed a new request arrives and voting work is also
	 *    scheduled.
	 *
	 * In both cases a vote work and unvote work wait to be performed.
	 * If ordering is not guaranteed, then the end state might be the
	 * opposite of the desired state.
	 */
	snprintf(wq_name, ARRAY_SIZE(wq_name), "%s_%d", "ufs_pm_qos",
		host->hba->host->host_no);
	host->pm_qos.workq = create_singlethread_workqueue(wq_name);
	if (!host->pm_qos.workq) {
		dev_err(host->hba->dev, "%s: failed to create the workqueue\n",
				__func__);
		ret = -ENOMEM;
		goto free_groups;
	}

	/* Initialization was ok, add all PM QoS requests */
	for (i = 0; i < host->pm_qos.num_groups; i++)
		pm_qos_add_request(&host->pm_qos.groups[i].req,
			PM_QOS_CPU_DMA_LATENCY, PM_QOS_DEFAULT_VALUE);

	/* PM QoS latency sys-fs attribute */
	attr = &host->pm_qos.latency_attr;
	attr->show = ufs_qcom_pm_qos_latency_show;
	attr->store = ufs_qcom_pm_qos_latency_store;
	sysfs_attr_init(&attr->attr);
	attr->attr.name = "pm_qos_latency_us";
	attr->attr.mode = S_IRUGO | S_IWUSR;
	if (device_create_file(host->hba->var->dev, attr))
		dev_dbg(host->hba->dev, "Failed to create sysfs for pm_qos_latency_us\n");

	/* PM QoS enable sys-fs attribute */
	attr = &host->pm_qos.enable_attr;
	attr->show = ufs_qcom_pm_qos_enable_show;
	attr->store = ufs_qcom_pm_qos_enable_store;
	sysfs_attr_init(&attr->attr);
	attr->attr.name = "pm_qos_enable";
	attr->attr.mode = S_IRUGO | S_IWUSR;
	if (device_create_file(host->hba->var->dev, attr))
		dev_dbg(host->hba->dev, "Failed to create sysfs for pm_qos enable\n");

	host->pm_qos.is_enabled = true;

	return 0;

free_groups:
	kfree(host->pm_qos.groups);
no_pm_qos:
	host->pm_qos.groups = NULL;
	return ret ? ret : -ENOTSUPP;
}

static void ufs_qcom_pm_qos_suspend(struct ufs_qcom_host *host)
{
	int i;

	for (i = 0; i < host->pm_qos.num_groups; i++)
		flush_work(&host->pm_qos.groups[i].unvote_work);
}

static void ufs_qcom_pm_qos_remove(struct ufs_qcom_host *host)
{
	int i;

	if (!host->pm_qos.groups)
		return;

	for (i = 0; i < host->pm_qos.num_groups; i++)
		pm_qos_remove_request(&host->pm_qos.groups[i].req);
	destroy_workqueue(host->pm_qos.workq);

	kfree(host->pm_qos.groups);
	host->pm_qos.groups = NULL;
}
#endif /* CONFIG_SMP */

=======
>>>>>>> 8108b3ac
#define	ANDROID_BOOT_DEV_MAX	30
static char android_boot_dev[ANDROID_BOOT_DEV_MAX];

#ifndef MODULE
static int __init get_android_boot_dev(char *str)
{
	strlcpy(android_boot_dev, str, ANDROID_BOOT_DEV_MAX);
	return 1;
}
__setup("androidboot.bootdevice=", get_android_boot_dev);
#endif

/**
 * ufs_qcom_init - bind phy with controller
 * @hba: host controller instance
 *
 * Binds PHY with controller and powers up PHY enabling clocks
 * and regulators.
 *
 * Returns -EPROBE_DEFER if binding fails, returns negative error
 * on phy power up failure and returns zero on success.
 */
static int ufs_qcom_init(struct ufs_hba *hba)
{
	int err;
	struct device *dev = hba->dev;
	struct platform_device *pdev = to_platform_device(dev);
	struct ufs_qcom_host *host;
	struct resource *res;

	if (strlen(android_boot_dev) && strcmp(android_boot_dev, dev_name(dev)))
		return -ENODEV;

	host = devm_kzalloc(dev, sizeof(*host), GFP_KERNEL);
	if (!host) {
		err = -ENOMEM;
		dev_err(dev, "%s: no memory for qcom ufs host\n", __func__);
		goto out;
	}

	/* Make a two way bind between the qcom host and the hba */
	host->hba = hba;
	ufshcd_bind_variant(hba, host);

	err = ufs_qcom_ice_get_dev(host);
	if (err == -EPROBE_DEFER) {
		/*
		 * UFS driver might be probed before ICE driver does.
		 * In that case we would like to return EPROBE_DEFER code
		 * in order to delay its probing.
		 */
		dev_err(dev, "%s: required ICE device not probed yet err = %d\n",
			__func__, err);
		goto out_host_free;

	} else if (err == -ENODEV) {
		/*
		 * ICE device is not enabled in DTS file. No need for further
		 * initialization of ICE driver.
		 */
		dev_warn(dev, "%s: ICE device is not enabled",
			__func__);
	} else if (err) {
		dev_err(dev, "%s: ufs_qcom_ice_get_dev failed %d\n",
			__func__, err);
		goto out_host_free;
	}

	host->generic_phy = devm_phy_get(dev, "ufsphy");

	if (IS_ERR(host->generic_phy)) {
		err = PTR_ERR(host->generic_phy);
		dev_err(dev, "%s: PHY get failed %d\n", __func__, err);
		goto out;
	}

	err = ufs_qcom_pm_qos_init(host);
	if (err)
		dev_info(dev, "%s: PM QoS will be disabled\n", __func__);

	/* restore the secure configuration */
	ufs_qcom_update_sec_cfg(hba, true);

	err = ufs_qcom_bus_register(host);
	if (err)
		goto out_host_free;

	ufs_qcom_get_controller_revision(hba, &host->hw_ver.major,
		&host->hw_ver.minor, &host->hw_ver.step);

	/*
	 * for newer controllers, device reference clock control bit has
	 * moved inside UFS controller register address space itself.
	 */
	if (host->hw_ver.major >= 0x02) {
		host->dev_ref_clk_ctrl_mmio = hba->mmio_base + REG_UFS_CFG1;
		host->dev_ref_clk_en_mask = BIT(26);
	} else {
		/* "dev_ref_clk_ctrl_mem" is optional resource */
		res = platform_get_resource(pdev, IORESOURCE_MEM, 1);
		if (res) {
			host->dev_ref_clk_ctrl_mmio =
					devm_ioremap_resource(dev, res);
			if (IS_ERR(host->dev_ref_clk_ctrl_mmio)) {
				dev_warn(dev,
					"%s: could not map dev_ref_clk_ctrl_mmio, err %ld\n",
					__func__,
					PTR_ERR(host->dev_ref_clk_ctrl_mmio));
				host->dev_ref_clk_ctrl_mmio = NULL;
			}
			host->dev_ref_clk_en_mask = BIT(5);
		}
	}

	/* update phy revision information before calling phy_init() */
	ufs_qcom_phy_save_controller_version(host->generic_phy,
		host->hw_ver.major, host->hw_ver.minor, host->hw_ver.step);

	phy_init(host->generic_phy);
	err = phy_power_on(host->generic_phy);
	if (err)
		goto out_unregister_bus;

	err = ufs_qcom_init_lane_clks(host);
	if (err)
		goto out_disable_phy;

	ufs_qcom_set_caps(hba);
	ufs_qcom_advertise_quirks(hba);

	ufs_qcom_setup_clocks(hba, true);

	if (hba->dev->id < MAX_UFS_QCOM_HOSTS)
		ufs_qcom_hosts[hba->dev->id] = host;

	host->dbg_print_en |= UFS_QCOM_DEFAULT_DBG_PRINT_EN;
	ufs_qcom_get_default_testbus_cfg(host);
	err = ufs_qcom_testbus_config(host);
	if (err) {
		dev_warn(dev, "%s: failed to configure the testbus %d\n",
				__func__, err);
		err = 0;
	}

	goto out;

out_disable_phy:
	phy_power_off(host->generic_phy);
out_unregister_bus:
	phy_exit(host->generic_phy);
	msm_bus_scale_unregister_client(host->bus_vote.client_handle);
out_host_free:
	devm_kfree(dev, host);
	ufshcd_bind_variant(hba, NULL);
out:
	return err;
}

static void ufs_qcom_exit(struct ufs_hba *hba)
{
	struct ufs_qcom_host *host = ufshcd_get_variant(hba);

	msm_bus_scale_unregister_client(host->bus_vote.client_handle);
	ufs_qcom_disable_lane_clks(host);
	phy_power_off(host->generic_phy);
	ufs_qcom_pm_qos_remove(host);
}

static int ufs_qcom_set_dme_vs_core_clk_ctrl_clear_div(struct ufs_hba *hba,
						       u32 clk_cycles)
{
	int err;
	u32 core_clk_ctrl_reg;

	if (clk_cycles > DME_VS_CORE_CLK_CTRL_MAX_CORE_CLK_1US_CYCLES_MASK)
		return -EINVAL;

	err = ufshcd_dme_get(hba,
			    UIC_ARG_MIB(DME_VS_CORE_CLK_CTRL),
			    &core_clk_ctrl_reg);
	if (err)
		goto out;

	core_clk_ctrl_reg &= ~DME_VS_CORE_CLK_CTRL_MAX_CORE_CLK_1US_CYCLES_MASK;
	core_clk_ctrl_reg |= clk_cycles;

	/* Clear CORE_CLK_DIV_EN */
	core_clk_ctrl_reg &= ~DME_VS_CORE_CLK_CTRL_CORE_CLK_DIV_EN_BIT;

	err = ufshcd_dme_set(hba,
			    UIC_ARG_MIB(DME_VS_CORE_CLK_CTRL),
			    core_clk_ctrl_reg);
out:
	return err;
}

static int ufs_qcom_clk_scale_up_pre_change(struct ufs_hba *hba)
{
	/* nothing to do as of now */
	return 0;
}

static int ufs_qcom_clk_scale_up_post_change(struct ufs_hba *hba)
{
	struct ufs_qcom_host *host = ufshcd_get_variant(hba);

	if (!ufs_qcom_cap_qunipro(host))
		return 0;

	/* set unipro core clock cycles to 150 and clear clock divider */
	return ufs_qcom_set_dme_vs_core_clk_ctrl_clear_div(hba, 150);
}

static int ufs_qcom_clk_scale_down_pre_change(struct ufs_hba *hba)
{
	struct ufs_qcom_host *host = ufshcd_get_variant(hba);
	int err;
	u32 core_clk_ctrl_reg;

	if (!ufs_qcom_cap_qunipro(host))
		return 0;

	err = ufshcd_dme_get(hba,
			    UIC_ARG_MIB(DME_VS_CORE_CLK_CTRL),
			    &core_clk_ctrl_reg);

	/* make sure CORE_CLK_DIV_EN is cleared */
	if (!err &&
	    (core_clk_ctrl_reg & DME_VS_CORE_CLK_CTRL_CORE_CLK_DIV_EN_BIT)) {
		core_clk_ctrl_reg &= ~DME_VS_CORE_CLK_CTRL_CORE_CLK_DIV_EN_BIT;
		err = ufshcd_dme_set(hba,
				    UIC_ARG_MIB(DME_VS_CORE_CLK_CTRL),
				    core_clk_ctrl_reg);
	}

	return err;
}

static int ufs_qcom_clk_scale_down_post_change(struct ufs_hba *hba)
{
	struct ufs_qcom_host *host = ufshcd_get_variant(hba);

	if (!ufs_qcom_cap_qunipro(host))
		return 0;

	/* set unipro core clock cycles to 75 and clear clock divider */
	return ufs_qcom_set_dme_vs_core_clk_ctrl_clear_div(hba, 75);
}

static int ufs_qcom_clk_scale_notify(struct ufs_hba *hba,
				      bool scale_up, bool status)
{
	struct ufs_qcom_host *host = ufshcd_get_variant(hba);
	struct ufs_pa_layer_attr *dev_req_params = &host->dev_req_params;
	int err = 0;

	if (status == PRE_CHANGE) {
		if (scale_up)
			err = ufs_qcom_clk_scale_up_pre_change(hba);
		else
			err = ufs_qcom_clk_scale_down_pre_change(hba);
	} else {
		if (scale_up)
			err = ufs_qcom_clk_scale_up_post_change(hba);
		else
			err = ufs_qcom_clk_scale_down_post_change(hba);

		if (err || !dev_req_params)
			goto out;

		ufs_qcom_cfg_timers(hba,
				    dev_req_params->gear_rx,
				    dev_req_params->pwr_rx,
				    dev_req_params->hs_rate,
				    false);
		ufs_qcom_update_bus_bw_vote(host);
	}

out:
	return err;
}

/*
 * This function should be called to restore the security configuration of UFS
 * register space after coming out of UFS host core power collapse.
 *
 * @hba: host controller instance
 * @restore_sec_cfg: Set "true" if secure configuration needs to be restored
 * and set "false" when secure configuration is lost.
 */
static int ufs_qcom_update_sec_cfg(struct ufs_hba *hba, bool restore_sec_cfg)
{
	int ret = 0, scm_ret = 0;
	struct ufs_qcom_host *host = ufshcd_get_variant(hba);

	/* scm command buffer structrue */
	struct msm_scm_cmd_buf {
		unsigned int device_id;
		unsigned int spare;
	} cbuf = {0};
	#define RESTORE_SEC_CFG_CMD	0x2
	#define UFS_TZ_DEV_ID		19

	if (!host || !hba->vreg_info.vdd_hba ||
	    !(host->sec_cfg_updated ^ restore_sec_cfg)) {
		return 0;
	} else if (host->caps &
		   UFS_QCOM_CAP_RETAIN_SEC_CFG_AFTER_PWR_COLLAPSE) {
		return 0;
	} else if (!restore_sec_cfg) {
		/*
		 * Clear the flag so next time when this function is called
		 * with restore_sec_cfg set to true, we can restore the secure
		 * configuration.
		 */
		host->sec_cfg_updated = false;
		goto out;
	} else if (hba->clk_gating.state != CLKS_ON) {
		/*
		 * Clocks should be ON to restore the host controller secure
		 * configuration.
		 */
		goto out;
	}

	/*
	 * If we are here, Host controller clocks are running, Host controller
	 * power collapse feature is supported and Host controller has just came
	 * out of power collapse.
	 */
	cbuf.device_id = UFS_TZ_DEV_ID;
	ret = scm_restore_sec_cfg(cbuf.device_id, cbuf.spare, &scm_ret);
	if (ret || scm_ret) {
		dev_dbg(hba->dev, "%s: failed, ret %d scm_ret %d\n",
			__func__, ret, scm_ret);
		if (!ret)
			ret = scm_ret;
	} else {
		host->sec_cfg_updated = true;
	}

out:
	dev_dbg(hba->dev, "%s: ip: restore_sec_cfg %d, op: restore_sec_cfg %d, ret %d scm_ret %d\n",
		__func__, restore_sec_cfg, host->sec_cfg_updated, ret, scm_ret);
	return ret;
}

void ufs_qcom_print_hw_debug_reg_all(struct ufs_hba *hba, void *priv,
		void (*print_fn)(struct ufs_hba *hba, int offset, int num_regs,
				char *str, void *priv))
{
	u32 reg;
	struct ufs_qcom_host *host;

	if (unlikely(!hba)) {
		pr_err("%s: hba is NULL\n", __func__);
		return;
	}
	if (unlikely(!print_fn)) {
		dev_err(hba->dev, "%s: print_fn is NULL\n", __func__);
		return;
	}

	host = ufshcd_get_variant(hba);
	if (!(host->dbg_print_en & UFS_QCOM_DBG_PRINT_REGS_EN))
		return;

	reg = ufs_qcom_get_debug_reg_offset(host, UFS_UFS_DBG_RD_REG_OCSC);
	print_fn(hba, reg, 44, "UFS_UFS_DBG_RD_REG_OCSC ", priv);

	reg = ufshcd_readl(hba, REG_UFS_CFG1);
	reg |= UFS_BIT(17);
	ufshcd_writel(hba, reg, REG_UFS_CFG1);

	reg = ufs_qcom_get_debug_reg_offset(host, UFS_UFS_DBG_RD_EDTL_RAM);
	print_fn(hba, reg, 32, "UFS_UFS_DBG_RD_EDTL_RAM ", priv);

	reg = ufs_qcom_get_debug_reg_offset(host, UFS_UFS_DBG_RD_DESC_RAM);
	print_fn(hba, reg, 128, "UFS_UFS_DBG_RD_DESC_RAM ", priv);

	reg = ufs_qcom_get_debug_reg_offset(host, UFS_UFS_DBG_RD_PRDT_RAM);
	print_fn(hba, reg, 64, "UFS_UFS_DBG_RD_PRDT_RAM ", priv);

	ufshcd_writel(hba, (reg & ~UFS_BIT(17)), REG_UFS_CFG1);

	reg = ufs_qcom_get_debug_reg_offset(host, UFS_DBG_RD_REG_UAWM);
	print_fn(hba, reg, 4, "UFS_DBG_RD_REG_UAWM ", priv);

	reg = ufs_qcom_get_debug_reg_offset(host, UFS_DBG_RD_REG_UARM);
	print_fn(hba, reg, 4, "UFS_DBG_RD_REG_UARM ", priv);

	reg = ufs_qcom_get_debug_reg_offset(host, UFS_DBG_RD_REG_TXUC);
	print_fn(hba, reg, 48, "UFS_DBG_RD_REG_TXUC ", priv);

	reg = ufs_qcom_get_debug_reg_offset(host, UFS_DBG_RD_REG_RXUC);
	print_fn(hba, reg, 27, "UFS_DBG_RD_REG_RXUC ", priv);

	reg = ufs_qcom_get_debug_reg_offset(host, UFS_DBG_RD_REG_DFC);
	print_fn(hba, reg, 19, "UFS_DBG_RD_REG_DFC ", priv);

	reg = ufs_qcom_get_debug_reg_offset(host, UFS_DBG_RD_REG_TRLUT);
	print_fn(hba, reg, 34, "UFS_DBG_RD_REG_TRLUT ", priv);

	reg = ufs_qcom_get_debug_reg_offset(host, UFS_DBG_RD_REG_TMRLUT);
	print_fn(hba, reg, 9, "UFS_DBG_RD_REG_TMRLUT ", priv);
}

static void ufs_qcom_enable_test_bus(struct ufs_qcom_host *host)
{
	if (host->dbg_print_en & UFS_QCOM_DBG_PRINT_TEST_BUS_EN)
		ufshcd_rmwl(host->hba, TEST_BUS_EN, TEST_BUS_EN, REG_UFS_CFG1);
	else
		ufshcd_rmwl(host->hba, TEST_BUS_EN, 0, REG_UFS_CFG1);
}

static void ufs_qcom_get_default_testbus_cfg(struct ufs_qcom_host *host)
{
	/* provide a legal default configuration */
	host->testbus.select_major = TSTBUS_UAWM;
	host->testbus.select_minor = 1;
}

static bool ufs_qcom_testbus_cfg_is_ok(struct ufs_qcom_host *host)
{
	if (host->testbus.select_major >= TSTBUS_MAX) {
		dev_err(host->hba->dev,
			"%s: UFS_CFG1[TEST_BUS_SEL} may not equal 0x%05X\n",
			__func__, host->testbus.select_major);
		return false;
	}

	/*
	 * Not performing check for each individual select_major
	 * mappings of select_minor, since there is no harm in
	 * configuring a non-existent select_minor
	 */
	if (host->testbus.select_major > 0x1F) {
		dev_err(host->hba->dev,
			"%s: 0x%05X is not a legal testbus option\n",
			__func__, host->testbus.select_minor);
		return false;
	}

	return true;
}

int ufs_qcom_testbus_config(struct ufs_qcom_host *host)
{
	int reg;
	int offset;
	u32 mask = TEST_BUS_SUB_SEL_MASK;

	if (!host)
		return -EINVAL;

	if (!ufs_qcom_testbus_cfg_is_ok(host))
		return -EPERM;

	switch (host->testbus.select_major) {
	case TSTBUS_UAWM:
		reg = UFS_TEST_BUS_CTRL_0;
		offset = 24;
		break;
	case TSTBUS_UARM:
		reg = UFS_TEST_BUS_CTRL_0;
		offset = 16;
		break;
	case TSTBUS_TXUC:
		reg = UFS_TEST_BUS_CTRL_0;
		offset = 8;
		break;
	case TSTBUS_RXUC:
		reg = UFS_TEST_BUS_CTRL_0;
		offset = 0;
		break;
	case TSTBUS_DFC:
		reg = UFS_TEST_BUS_CTRL_1;
		offset = 24;
		break;
	case TSTBUS_TRLUT:
		reg = UFS_TEST_BUS_CTRL_1;
		offset = 16;
		break;
	case TSTBUS_TMRLUT:
		reg = UFS_TEST_BUS_CTRL_1;
		offset = 8;
		break;
	case TSTBUS_OCSC:
		reg = UFS_TEST_BUS_CTRL_1;
		offset = 0;
		break;
	case TSTBUS_WRAPPER:
		reg = UFS_TEST_BUS_CTRL_2;
		offset = 16;
		break;
	case TSTBUS_COMBINED:
		reg = UFS_TEST_BUS_CTRL_2;
		offset = 8;
		break;
	case TSTBUS_UTP_HCI:
		reg = UFS_TEST_BUS_CTRL_2;
		offset = 0;
		break;
	case TSTBUS_UNIPRO:
		reg = UFS_UNIPRO_CFG;
		offset = 1;
		break;
	/*
	 * No need for a default case, since
	 * ufs_qcom_testbus_cfg_is_ok() checks that the configuration
	 * is legal
	 */
	}
	mask <<= offset;

	pm_runtime_get_sync(host->hba->dev);
	ufshcd_hold(host->hba, false);
	ufshcd_rmwl(host->hba, TEST_BUS_SEL,
		    (u32)host->testbus.select_major << 19,
		    REG_UFS_CFG1);
	ufshcd_rmwl(host->hba, mask,
		    (u32)host->testbus.select_minor << offset,
		    reg);
	ufs_qcom_enable_test_bus(host);
	ufshcd_release(host->hba, false);
	pm_runtime_put_sync(host->hba->dev);

	return 0;
}

static void ufs_qcom_testbus_read(struct ufs_hba *hba)
{
	ufs_qcom_dump_regs(hba, UFS_TEST_BUS, 1, "UFS_TEST_BUS ");
}

static void ufs_qcom_dump_dbg_regs(struct ufs_hba *hba)
{
	struct ufs_qcom_host *host = ufshcd_get_variant(hba);

	ufs_qcom_dump_regs(hba, REG_UFS_SYS1CLK_1US, 16,
			"HCI Vendor Specific Registers ");

	ufs_qcom_print_hw_debug_reg_all(hba, NULL, ufs_qcom_dump_regs_wrapper);
	ufs_qcom_testbus_read(hba);
	ufs_qcom_ice_print_regs(host);
}

/**
 * struct ufs_hba_qcom_vops - UFS QCOM specific variant operations
 *
 * The variant operations configure the necessary controller and PHY
 * handshake during initialization.
 */
static struct ufs_hba_variant_ops ufs_hba_qcom_vops = {
	.init			= ufs_qcom_init,
	.exit			= ufs_qcom_exit,
	.get_ufs_hci_version	= ufs_qcom_get_ufs_hci_version,
	.clk_scale_notify	= ufs_qcom_clk_scale_notify,
	.setup_clocks		= ufs_qcom_setup_clocks,
	.hce_enable_notify	= ufs_qcom_hce_enable_notify,
	.link_startup_notify	= ufs_qcom_link_startup_notify,
	.pwr_change_notify	= ufs_qcom_pwr_change_notify,
	.suspend		= ufs_qcom_suspend,
	.resume			= ufs_qcom_resume,
	.full_reset		= ufs_qcom_full_reset,
	.update_sec_cfg		= ufs_qcom_update_sec_cfg,
	.dbg_register_dump	= ufs_qcom_dump_dbg_regs,
#ifdef CONFIG_DEBUG_FS
	.add_debugfs		= ufs_qcom_dbg_add_debugfs,
#endif
};

static struct ufs_hba_crypto_variant_ops ufs_hba_crypto_variant_ops = {
	.crypto_engine_cfg	= ufs_qcom_crytpo_engine_cfg,
	.crypto_engine_reset	= ufs_qcom_crytpo_engine_reset,
	.crypto_engine_eh	= ufs_qcom_crypto_engine_eh,
	.crypto_engine_get_err	= ufs_qcom_crypto_engine_get_err,
	.crypto_engine_reset_err = ufs_qcom_crypto_engine_reset_err,
};

static struct ufs_hba_pm_qos_variant_ops ufs_hba_pm_qos_variant_ops = {
	.req_start	= ufs_qcom_pm_qos_req_start,
	.req_end	= ufs_qcom_pm_qos_req_end,
};

static struct ufs_hba_variant ufs_hba_qcom_variant = {
	.name		= "qcom",
	.vops		= &ufs_hba_qcom_vops,
	.crypto_vops	= &ufs_hba_crypto_variant_ops,
	.pm_qos_vops	= &ufs_hba_pm_qos_variant_ops,
};

/**
 * ufs_qcom_probe - probe routine of the driver
 * @pdev: pointer to platform device handle
 *
 * Always returns 0
 */
static int ufs_qcom_probe(struct platform_device *pdev)
{
	ufs_hba_qcom_variant.dev = &pdev->dev;
	dev_set_drvdata(&pdev->dev, (void *)&ufs_hba_qcom_variant);
	return 0;
}

/**
 * ufs_qcom_remove - set driver_data of the device to NULL
 * @pdev: pointer to platform device handle
 *
 * Always returns 0
 */
static int ufs_qcom_remove(struct platform_device *pdev)
{
	dev_set_drvdata(&pdev->dev, NULL);
	return 0;
}

static const struct of_device_id ufs_qcom_of_match[] = {
	{ .compatible = "qcom,ufs_variant"},
	{},
};

static struct platform_driver ufs_qcom_pltform = {
	.probe	= ufs_qcom_probe,
	.remove	= ufs_qcom_remove,
	.driver	= {
		.name	= "ufs_qcom",
		.owner	= THIS_MODULE,
		.of_match_table = of_match_ptr(ufs_qcom_of_match),
	},
};
module_platform_driver(ufs_qcom_pltform);

MODULE_LICENSE("GPL v2");<|MERGE_RESOLUTION|>--- conflicted
+++ resolved
@@ -1289,78 +1289,6 @@
 	return err;
 }
 
-<<<<<<< HEAD
-static ssize_t
-show_ufs_to_mem_max_bus_bw(struct device *dev, struct device_attribute *attr,
-			char *buf)
-{
-	struct ufs_hba *hba = dev_get_drvdata(dev);
-	struct ufs_qcom_host *host = ufshcd_get_variant(hba);
-
-	return snprintf(buf, PAGE_SIZE, "%u\n",
-			host->bus_vote.is_max_bw_needed);
-}
-
-static ssize_t
-store_ufs_to_mem_max_bus_bw(struct device *dev, struct device_attribute *attr,
-		const char *buf, size_t count)
-{
-	struct ufs_hba *hba = dev_get_drvdata(dev);
-	struct ufs_qcom_host *host = ufshcd_get_variant(hba);
-	uint32_t value;
-
-	if (!kstrtou32(buf, 0, &value)) {
-		host->bus_vote.is_max_bw_needed = !!value;
-		ufs_qcom_update_bus_bw_vote(host);
-	}
-
-	return count;
-}
-
-static int ufs_qcom_bus_register(struct ufs_qcom_host *host)
-{
-	int err;
-	struct msm_bus_scale_pdata *bus_pdata;
-	struct device *dev = host->hba->dev;
-	struct platform_device *pdev = to_platform_device(dev);
-	struct device_node *np = dev->of_node;
-
-	bus_pdata = msm_bus_cl_get_pdata(pdev);
-	if (!bus_pdata) {
-		dev_err(dev, "%s: failed to get bus vectors\n", __func__);
-		err = -ENODATA;
-		goto out;
-	}
-
-	err = of_property_count_strings(np, "qcom,bus-vector-names");
-	if (err < 0 || err != bus_pdata->num_usecases) {
-		dev_err(dev, "%s: qcom,bus-vector-names not specified correctly %d\n",
-				__func__, err);
-		goto out;
-	}
-
-	host->bus_vote.client_handle = msm_bus_scale_register_client(bus_pdata);
-	if (!host->bus_vote.client_handle) {
-		dev_err(dev, "%s: msm_bus_scale_register_client failed\n",
-				__func__);
-		err = -EFAULT;
-		goto out;
-	}
-
-	/* cache the vote index for minimum and maximum bandwidth */
-	host->bus_vote.min_bw_vote = ufs_qcom_get_bus_vote(host, "MIN");
-	host->bus_vote.max_bw_vote = ufs_qcom_get_bus_vote(host, "MAX");
-
-	host->bus_vote.max_bus_bw.show = show_ufs_to_mem_max_bus_bw;
-	host->bus_vote.max_bus_bw.store = store_ufs_to_mem_max_bus_bw;
-	sysfs_attr_init(&host->bus_vote.max_bus_bw.attr);
-	host->bus_vote.max_bus_bw.attr.name = "max_bus_bw";
-	host->bus_vote.max_bus_bw.attr.mode = S_IRUGO | S_IWUSR;
-	err = device_create_file(dev, &host->bus_vote.max_bus_bw);
-out:
-	return err;
-}
-
 #ifdef CONFIG_SMP /* CONFIG_SMP */
 static int ufs_qcom_cpu_to_group(struct ufs_qcom_host *host, int cpu)
 {
@@ -1747,8 +1675,6 @@
 }
 #endif /* CONFIG_SMP */
 
-=======
->>>>>>> 8108b3ac
 #define	ANDROID_BOOT_DEV_MAX	30
 static char android_boot_dev[ANDROID_BOOT_DEV_MAX];
 
