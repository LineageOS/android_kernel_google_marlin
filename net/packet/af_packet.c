--- conflicted
+++ resolved
@@ -1437,7 +1437,6 @@
 		return -EINVAL;
 	}
 
-<<<<<<< HEAD
 	mutex_lock(&fanout_mutex);
 
 	err = -EINVAL;
@@ -1445,8 +1444,6 @@
 		goto out;
 
 	err = -EALREADY;
-=======
->>>>>>> 5fcd9374
 	if (po->fanout)
 		goto out;
 
