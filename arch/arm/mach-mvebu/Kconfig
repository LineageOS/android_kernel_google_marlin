--- conflicted
+++ resolved
@@ -14,23 +14,15 @@
 
 if ARCH_MVEBU
 
-<<<<<<< HEAD
-=======
-menu "Marvell EBU SoC variants"
-
 config MACH_MVEBU_ANY
 	bool
 
->>>>>>> b6e9f521
 config MACH_MVEBU_V7
 	bool
 	select ARMADA_370_XP_TIMER
 	select CACHE_L2X0
 	select ARM_CPU_SUSPEND
-<<<<<<< HEAD
-=======
 	select MACH_MVEBU_ANY
->>>>>>> b6e9f521
 
 config MACH_ARMADA_370
 	bool "Marvell Armada 370 boards" if ARCH_MULTI_V7
