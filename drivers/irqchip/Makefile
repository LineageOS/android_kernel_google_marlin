--- conflicted
+++ resolved
@@ -55,8 +55,5 @@
 obj-$(CONFIG_ARCH_SA1100)		+= irq-sa11x0.o
 obj-$(CONFIG_INGENIC_IRQ)		+= irq-ingenic.o
 obj-$(CONFIG_IMX_GPCV2)			+= irq-imx-gpcv2.o
-<<<<<<< HEAD
 obj-$(CONFIG_QCOM_SHOW_RESUME_IRQ)       += msm_show_resume_irq.o
-=======
-obj-$(CONFIG_GOLDFISH_PIC) 		+= irq-goldfish-pic.o
->>>>>>> 20ddb25b
+obj-$(CONFIG_GOLDFISH_PIC) 		+= irq-goldfish-pic.o