--- conflicted
+++ resolved
@@ -696,7 +696,6 @@
 			 < 1209600 >;
 	};
 
-<<<<<<< HEAD
 	usb_otg: usb@78db000 {
 		compatible = "qcom,hsusb-otg";
 		reg = <0x78db000 0x400>, <0x6c000 0x200>;
@@ -784,7 +783,8 @@
 		compatible = "qcom,android-usb";
 		reg = <0x086000c8 0xc8>;
 		qcom,pm-qos-latency = <2 191 12701>;
-=======
+	};
+
 	cpubw: qcom,cpubw {
 		compatible = "qcom,devbw";
 		governor = "cpufreq";
@@ -840,7 +840,6 @@
 				< 1094400 4248 >,
 				< 1209600 4248 >;
 		};
->>>>>>> 9c98a523
 	};
 
 	qcom,wdt@b017000 {
