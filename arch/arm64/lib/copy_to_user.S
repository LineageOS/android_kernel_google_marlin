/*
 * Copyright (C) 2012 ARM Ltd.
 *
 * This program is free software; you can redistribute it and/or modify
 * it under the terms of the GNU General Public License version 2 as
 * published by the Free Software Foundation.
 *
 * This program is distributed in the hope that it will be useful,
 * but WITHOUT ANY WARRANTY; without even the implied warranty of
 * MERCHANTABILITY or FITNESS FOR A PARTICULAR PURPOSE.  See the
 * GNU General Public License for more details.
 *
 * You should have received a copy of the GNU General Public License
 * along with this program.  If not, see <http://www.gnu.org/licenses/>.
 */

#include <linux/linkage.h>

#include <asm/alternative.h>
#include <asm/assembler.h>
#include <asm/cpufeature.h>
#include <asm/sysreg.h>

/*
 * Copy to user space from a kernel buffer (alignment handled by the hardware)
 *
 * Parameters:
 *	x0 - to
 *	x1 - from
 *	x2 - n
 * Returns:
 *	x0 - bytes not copied
 */
ENTRY(__copy_to_user)
<<<<<<< HEAD
=======
ALTERNATIVE("nop", __stringify(SET_PSTATE_PAN(0)), ARM64_HAS_PAN, \
	    CONFIG_ARM64_PAN)
>>>>>>> 3169cab0
	add	x5, x0, x2			// upper user buffer boundary
	subs	x2, x2, #16
	b.mi	1f
0:
	ldp	x3, x4, [x1], #16
	subs	x2, x2, #16
USER(9f, stp	x3, x4, [x0], #16)
	b.pl	0b
1:	adds	x2, x2, #8
	b.mi	2f
	ldr	x3, [x1], #8
	sub	x2, x2, #8
USER(9f, str	x3, [x0], #8	)
2:	adds	x2, x2, #4
	b.mi	3f
	ldr	w3, [x1], #4
	sub	x2, x2, #4
USER(9f, str	w3, [x0], #4	)
3:	adds	x2, x2, #2
	b.mi	4f
	ldrh	w3, [x1], #2
	sub	x2, x2, #2
USER(9f, strh	w3, [x0], #2	)
4:	adds	x2, x2, #1
	b.mi	5f
	ldrb	w3, [x1]
USER(9f, strb	w3, [x0]	)
5:	mov	x0, #0
ALTERNATIVE("nop", __stringify(SET_PSTATE_PAN(1)), ARM64_HAS_PAN, \
	    CONFIG_ARM64_PAN)
	ret
ENDPROC(__copy_to_user)

	.section .fixup,"ax"
	.align	2
9:	sub	x0, x5, x0			// bytes not copied
	ret
	.previous<|MERGE_RESOLUTION|>--- conflicted
+++ resolved
@@ -32,11 +32,8 @@
  *	x0 - bytes not copied
  */
 ENTRY(__copy_to_user)
-<<<<<<< HEAD
-=======
 ALTERNATIVE("nop", __stringify(SET_PSTATE_PAN(0)), ARM64_HAS_PAN, \
 	    CONFIG_ARM64_PAN)
->>>>>>> 3169cab0
 	add	x5, x0, x2			// upper user buffer boundary
 	subs	x2, x2, #16
 	b.mi	1f
