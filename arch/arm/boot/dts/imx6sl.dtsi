/*
 * Copyright 2013 Freescale Semiconductor, Inc.
 *
 * This program is free software; you can redistribute it and/or modify
 * it under the terms of the GNU General Public License version 2 as
 * published by the Free Software Foundation.
 *
 */

#include "skeleton.dtsi"
#include "imx6sl-pinfunc.h"
#include <dt-bindings/clock/imx6sl-clock.h>

/ {
	aliases {
		gpio0 = &gpio1;
		gpio1 = &gpio2;
		gpio2 = &gpio3;
		gpio3 = &gpio4;
		gpio4 = &gpio5;
		serial0 = &uart1;
		serial1 = &uart2;
		serial2 = &uart3;
		serial3 = &uart4;
		serial4 = &uart5;
		spi0 = &ecspi1;
		spi1 = &ecspi2;
		spi2 = &ecspi3;
		spi3 = &ecspi4;
	};

	cpus {
		#address-cells = <1>;
		#size-cells = <0>;

		cpu@0 {
			compatible = "arm,cortex-a9";
			device_type = "cpu";
			reg = <0x0>;
			next-level-cache = <&L2>;
		};
	};

	intc: interrupt-controller@00a01000 {
		compatible = "arm,cortex-a9-gic";
		#interrupt-cells = <3>;
		#address-cells = <1>;
		#size-cells = <1>;
		interrupt-controller;
		reg = <0x00a01000 0x1000>,
		      <0x00a00100 0x100>;
	};

	clocks {
		#address-cells = <1>;
		#size-cells = <0>;

		ckil {
			compatible = "fixed-clock";
			clock-frequency = <32768>;
		};

		osc {
			compatible = "fixed-clock";
			clock-frequency = <24000000>;
		};
	};

	soc {
		#address-cells = <1>;
		#size-cells = <1>;
		compatible = "simple-bus";
		interrupt-parent = <&intc>;
		ranges;

		L2: l2-cache@00a02000 {
			compatible = "arm,pl310-cache";
			reg = <0x00a02000 0x1000>;
			interrupts = <0 92 0x04>;
			cache-unified;
			cache-level = <2>;
			arm,tag-latency = <4 2 3>;
			arm,data-latency = <4 2 3>;
		};

		pmu {
			compatible = "arm,cortex-a9-pmu";
			interrupts = <0 94 0x04>;
		};

		aips1: aips-bus@02000000 {
			compatible = "fsl,aips-bus", "simple-bus";
			#address-cells = <1>;
			#size-cells = <1>;
			reg = <0x02000000 0x100000>;
			ranges;

			spba: spba-bus@02000000 {
				compatible = "fsl,spba-bus", "simple-bus";
				#address-cells = <1>;
				#size-cells = <1>;
				reg = <0x02000000 0x40000>;
				ranges;

				spdif: spdif@02004000 {
					reg = <0x02004000 0x4000>;
					interrupts = <0 52 0x04>;
				};

				ecspi1: ecspi@02008000 {
					#address-cells = <1>;
					#size-cells = <0>;
					compatible = "fsl,imx6sl-ecspi", "fsl,imx51-ecspi";
					reg = <0x02008000 0x4000>;
					interrupts = <0 31 0x04>;
					clocks = <&clks IMX6SL_CLK_ECSPI1>,
						 <&clks IMX6SL_CLK_ECSPI1>;
					clock-names = "ipg", "per";
					status = "disabled";
				};

				ecspi2: ecspi@0200c000 {
					#address-cells = <1>;
					#size-cells = <0>;
					compatible = "fsl,imx6sl-ecspi", "fsl,imx51-ecspi";
					reg = <0x0200c000 0x4000>;
					interrupts = <0 32 0x04>;
					clocks = <&clks IMX6SL_CLK_ECSPI2>,
						 <&clks IMX6SL_CLK_ECSPI2>;
					clock-names = "ipg", "per";
					status = "disabled";
				};

				ecspi3: ecspi@02010000 {
					#address-cells = <1>;
					#size-cells = <0>;
					compatible = "fsl,imx6sl-ecspi", "fsl,imx51-ecspi";
					reg = <0x02010000 0x4000>;
					interrupts = <0 33 0x04>;
					clocks = <&clks IMX6SL_CLK_ECSPI3>,
						 <&clks IMX6SL_CLK_ECSPI3>;
					clock-names = "ipg", "per";
					status = "disabled";
				};

				ecspi4: ecspi@02014000 {
					#address-cells = <1>;
					#size-cells = <0>;
					compatible = "fsl,imx6sl-ecspi", "fsl,imx51-ecspi";
					reg = <0x02014000 0x4000>;
					interrupts = <0 34 0x04>;
					clocks = <&clks IMX6SL_CLK_ECSPI4>,
						 <&clks IMX6SL_CLK_ECSPI4>;
					clock-names = "ipg", "per";
					status = "disabled";
				};

				uart5: serial@02018000 {
					compatible = "fsl,imx6sl-uart",
						   "fsl,imx6q-uart", "fsl,imx21-uart";
					reg = <0x02018000 0x4000>;
					interrupts = <0 30 0x04>;
					clocks = <&clks IMX6SL_CLK_UART>,
						 <&clks IMX6SL_CLK_UART_SERIAL>;
					clock-names = "ipg", "per";
					dmas = <&sdma 33 4 0>, <&sdma 34 4 0>;
					dma-names = "rx", "tx";
					status = "disabled";
				};

				uart1: serial@02020000 {
					compatible = "fsl,imx6sl-uart",
						   "fsl,imx6q-uart", "fsl,imx21-uart";
					reg = <0x02020000 0x4000>;
					interrupts = <0 26 0x04>;
					clocks = <&clks IMX6SL_CLK_UART>,
						 <&clks IMX6SL_CLK_UART_SERIAL>;
					clock-names = "ipg", "per";
					dmas = <&sdma 25 4 0>, <&sdma 26 4 0>;
					dma-names = "rx", "tx";
					status = "disabled";
				};

				uart2: serial@02024000 {
					compatible = "fsl,imx6sl-uart",
						   "fsl,imx6q-uart", "fsl,imx21-uart";
					reg = <0x02024000 0x4000>;
					interrupts = <0 27 0x04>;
					clocks = <&clks IMX6SL_CLK_UART>,
						 <&clks IMX6SL_CLK_UART_SERIAL>;
					clock-names = "ipg", "per";
					dmas = <&sdma 27 4 0>, <&sdma 28 4 0>;
					dma-names = "rx", "tx";
					status = "disabled";
				};

				ssi1: ssi@02028000 {
					compatible = "fsl,imx6sl-ssi","fsl,imx21-ssi";
					reg = <0x02028000 0x4000>;
					interrupts = <0 46 0x04>;
					clocks = <&clks IMX6SL_CLK_SSI1>;
					dmas = <&sdma 37 1 0>,
					       <&sdma 38 1 0>;
					dma-names = "rx", "tx";
					fsl,fifo-depth = <15>;
					status = "disabled";
				};

				ssi2: ssi@0202c000 {
					compatible = "fsl,imx6sl-ssi","fsl,imx21-ssi";
					reg = <0x0202c000 0x4000>;
					interrupts = <0 47 0x04>;
					clocks = <&clks IMX6SL_CLK_SSI2>;
					dmas = <&sdma 41 1 0>,
					       <&sdma 42 1 0>;
					dma-names = "rx", "tx";
					fsl,fifo-depth = <15>;
					status = "disabled";
				};

				ssi3: ssi@02030000 {
					compatible = "fsl,imx6sl-ssi","fsl,imx21-ssi";
					reg = <0x02030000 0x4000>;
					interrupts = <0 48 0x04>;
					clocks = <&clks IMX6SL_CLK_SSI3>;
					dmas = <&sdma 45 1 0>,
					       <&sdma 46 1 0>;
					dma-names = "rx", "tx";
					fsl,fifo-depth = <15>;
					status = "disabled";
				};

				uart3: serial@02034000 {
					compatible = "fsl,imx6sl-uart",
						   "fsl,imx6q-uart", "fsl,imx21-uart";
					reg = <0x02034000 0x4000>;
					interrupts = <0 28 0x04>;
					clocks = <&clks IMX6SL_CLK_UART>,
						 <&clks IMX6SL_CLK_UART_SERIAL>;
					clock-names = "ipg", "per";
					dmas = <&sdma 29 4 0>, <&sdma 30 4 0>;
					dma-names = "rx", "tx";
					status = "disabled";
				};

				uart4: serial@02038000 {
					compatible = "fsl,imx6sl-uart",
						   "fsl,imx6q-uart", "fsl,imx21-uart";
					reg = <0x02038000 0x4000>;
					interrupts = <0 29 0x04>;
					clocks = <&clks IMX6SL_CLK_UART>,
						 <&clks IMX6SL_CLK_UART_SERIAL>;
					clock-names = "ipg", "per";
					dmas = <&sdma 31 4 0>, <&sdma 32 4 0>;
					dma-names = "rx", "tx";
					status = "disabled";
				};
			};

			pwm1: pwm@02080000 {
				#pwm-cells = <2>;
				compatible = "fsl,imx6sl-pwm", "fsl,imx27-pwm";
				reg = <0x02080000 0x4000>;
				interrupts = <0 83 0x04>;
				clocks = <&clks IMX6SL_CLK_PWM1>,
					 <&clks IMX6SL_CLK_PWM1>;
				clock-names = "ipg", "per";
			};

			pwm2: pwm@02084000 {
				#pwm-cells = <2>;
				compatible = "fsl,imx6sl-pwm", "fsl,imx27-pwm";
				reg = <0x02084000 0x4000>;
				interrupts = <0 84 0x04>;
				clocks = <&clks IMX6SL_CLK_PWM2>,
					 <&clks IMX6SL_CLK_PWM2>;
				clock-names = "ipg", "per";
			};

			pwm3: pwm@02088000 {
				#pwm-cells = <2>;
				compatible = "fsl,imx6sl-pwm", "fsl,imx27-pwm";
				reg = <0x02088000 0x4000>;
				interrupts = <0 85 0x04>;
				clocks = <&clks IMX6SL_CLK_PWM3>,
					 <&clks IMX6SL_CLK_PWM3>;
				clock-names = "ipg", "per";
			};

			pwm4: pwm@0208c000 {
				#pwm-cells = <2>;
				compatible = "fsl,imx6sl-pwm", "fsl,imx27-pwm";
				reg = <0x0208c000 0x4000>;
				interrupts = <0 86 0x04>;
				clocks = <&clks IMX6SL_CLK_PWM4>,
					 <&clks IMX6SL_CLK_PWM4>;
				clock-names = "ipg", "per";
			};

			gpt: gpt@02098000 {
				compatible = "fsl,imx6sl-gpt";
				reg = <0x02098000 0x4000>;
				interrupts = <0 55 0x04>;
				clocks = <&clks IMX6SL_CLK_GPT>,
					 <&clks IMX6SL_CLK_GPT_SERIAL>;
				clock-names = "ipg", "per";
			};

			gpio1: gpio@0209c000 {
				compatible = "fsl,imx6sl-gpio", "fsl,imx35-gpio";
				reg = <0x0209c000 0x4000>;
				interrupts = <0 66 0x04 0 67 0x04>;
				gpio-controller;
				#gpio-cells = <2>;
				interrupt-controller;
				#interrupt-cells = <2>;
			};

			gpio2: gpio@020a0000 {
				compatible = "fsl,imx6sl-gpio", "fsl,imx35-gpio";
				reg = <0x020a0000 0x4000>;
				interrupts = <0 68 0x04 0 69 0x04>;
				gpio-controller;
				#gpio-cells = <2>;
				interrupt-controller;
				#interrupt-cells = <2>;
			};

			gpio3: gpio@020a4000 {
				compatible = "fsl,imx6sl-gpio", "fsl,imx35-gpio";
				reg = <0x020a4000 0x4000>;
				interrupts = <0 70 0x04 0 71 0x04>;
				gpio-controller;
				#gpio-cells = <2>;
				interrupt-controller;
				#interrupt-cells = <2>;
			};

			gpio4: gpio@020a8000 {
				compatible = "fsl,imx6sl-gpio", "fsl,imx35-gpio";
				reg = <0x020a8000 0x4000>;
				interrupts = <0 72 0x04 0 73 0x04>;
				gpio-controller;
				#gpio-cells = <2>;
				interrupt-controller;
				#interrupt-cells = <2>;
			};

			gpio5: gpio@020ac000 {
				compatible = "fsl,imx6sl-gpio", "fsl,imx35-gpio";
				reg = <0x020ac000 0x4000>;
				interrupts = <0 74 0x04 0 75 0x04>;
				gpio-controller;
				#gpio-cells = <2>;
				interrupt-controller;
				#interrupt-cells = <2>;
			};

			kpp: kpp@020b8000 {
				reg = <0x020b8000 0x4000>;
				interrupts = <0 82 0x04>;
			};

			wdog1: wdog@020bc000 {
				compatible = "fsl,imx6sl-wdt", "fsl,imx21-wdt";
				reg = <0x020bc000 0x4000>;
				interrupts = <0 80 0x04>;
				clocks = <&clks IMX6SL_CLK_DUMMY>;
			};

			wdog2: wdog@020c0000 {
				compatible = "fsl,imx6sl-wdt", "fsl,imx21-wdt";
				reg = <0x020c0000 0x4000>;
				interrupts = <0 81 0x04>;
				clocks = <&clks IMX6SL_CLK_DUMMY>;
				status = "disabled";
			};

			clks: ccm@020c4000 {
				compatible = "fsl,imx6sl-ccm";
				reg = <0x020c4000 0x4000>;
				interrupts = <0 87 0x04 0 88 0x04>;
				#clock-cells = <1>;
			};

			anatop: anatop@020c8000 {
				compatible = "fsl,imx6sl-anatop",
					     "fsl,imx6q-anatop",
					     "syscon", "simple-bus";
				reg = <0x020c8000 0x1000>;
				interrupts = <0 49 0x04 0 54 0x04 0 127 0x04>;

				regulator-1p1@110 {
					compatible = "fsl,anatop-regulator";
					regulator-name = "vdd1p1";
					regulator-min-microvolt = <800000>;
					regulator-max-microvolt = <1375000>;
					regulator-always-on;
					anatop-reg-offset = <0x110>;
					anatop-vol-bit-shift = <8>;
					anatop-vol-bit-width = <5>;
					anatop-min-bit-val = <4>;
					anatop-min-voltage = <800000>;
					anatop-max-voltage = <1375000>;
				};

				regulator-3p0@120 {
					compatible = "fsl,anatop-regulator";
					regulator-name = "vdd3p0";
					regulator-min-microvolt = <2800000>;
					regulator-max-microvolt = <3150000>;
					regulator-always-on;
					anatop-reg-offset = <0x120>;
					anatop-vol-bit-shift = <8>;
					anatop-vol-bit-width = <5>;
					anatop-min-bit-val = <0>;
					anatop-min-voltage = <2625000>;
					anatop-max-voltage = <3400000>;
				};

				regulator-2p5@130 {
					compatible = "fsl,anatop-regulator";
					regulator-name = "vdd2p5";
					regulator-min-microvolt = <2100000>;
					regulator-max-microvolt = <2850000>;
					regulator-always-on;
					anatop-reg-offset = <0x130>;
					anatop-vol-bit-shift = <8>;
					anatop-vol-bit-width = <5>;
					anatop-min-bit-val = <0>;
					anatop-min-voltage = <2100000>;
					anatop-max-voltage = <2850000>;
				};

				reg_arm: regulator-vddcore@140 {
					compatible = "fsl,anatop-regulator";
					regulator-name = "cpu";
					regulator-min-microvolt = <725000>;
					regulator-max-microvolt = <1450000>;
					regulator-always-on;
					anatop-reg-offset = <0x140>;
					anatop-vol-bit-shift = <0>;
					anatop-vol-bit-width = <5>;
					anatop-delay-reg-offset = <0x170>;
					anatop-delay-bit-shift = <24>;
					anatop-delay-bit-width = <2>;
					anatop-min-bit-val = <1>;
					anatop-min-voltage = <725000>;
					anatop-max-voltage = <1450000>;
				};

				reg_pu: regulator-vddpu@140 {
					compatible = "fsl,anatop-regulator";
					regulator-name = "vddpu";
					regulator-min-microvolt = <725000>;
					regulator-max-microvolt = <1450000>;
					regulator-always-on;
					anatop-reg-offset = <0x140>;
					anatop-vol-bit-shift = <9>;
					anatop-vol-bit-width = <5>;
					anatop-delay-reg-offset = <0x170>;
					anatop-delay-bit-shift = <26>;
					anatop-delay-bit-width = <2>;
					anatop-min-bit-val = <1>;
					anatop-min-voltage = <725000>;
					anatop-max-voltage = <1450000>;
				};

				reg_soc: regulator-vddsoc@140 {
					compatible = "fsl,anatop-regulator";
					regulator-name = "vddsoc";
					regulator-min-microvolt = <725000>;
					regulator-max-microvolt = <1450000>;
					regulator-always-on;
					anatop-reg-offset = <0x140>;
					anatop-vol-bit-shift = <18>;
					anatop-vol-bit-width = <5>;
					anatop-delay-reg-offset = <0x170>;
					anatop-delay-bit-shift = <28>;
					anatop-delay-bit-width = <2>;
					anatop-min-bit-val = <1>;
					anatop-min-voltage = <725000>;
					anatop-max-voltage = <1450000>;
				};
			};

			usbphy1: usbphy@020c9000 {
				compatible = "fsl,imx6sl-usbphy", "fsl,imx23-usbphy";
				reg = <0x020c9000 0x1000>;
				interrupts = <0 44 0x04>;
				clocks = <&clks IMX6SL_CLK_USBPHY1>;
			};

			usbphy2: usbphy@020ca000 {
				compatible = "fsl,imx6sl-usbphy", "fsl,imx23-usbphy";
				reg = <0x020ca000 0x1000>;
				interrupts = <0 45 0x04>;
				clocks = <&clks IMX6SL_CLK_USBPHY2>;
			};

			snvs@020cc000 {
				compatible = "fsl,sec-v4.0-mon", "simple-bus";
				#address-cells = <1>;
				#size-cells = <1>;
				ranges = <0 0x020cc000 0x4000>;

				snvs-rtc-lp@34 {
					compatible = "fsl,sec-v4.0-mon-rtc-lp";
					reg = <0x34 0x58>;
					interrupts = <0 19 0x04 0 20 0x04>;
				};
			};

			epit1: epit@020d0000 {
				reg = <0x020d0000 0x4000>;
				interrupts = <0 56 0x04>;
			};

			epit2: epit@020d4000 {
				reg = <0x020d4000 0x4000>;
				interrupts = <0 57 0x04>;
			};

			src: src@020d8000 {
				compatible = "fsl,imx6sl-src", "fsl,imx51-src";
				reg = <0x020d8000 0x4000>;
				interrupts = <0 91 0x04 0 96 0x04>;
				#reset-cells = <1>;
			};

			gpc: gpc@020dc000 {
				compatible = "fsl,imx6sl-gpc", "fsl,imx6q-gpc";
				reg = <0x020dc000 0x4000>;
				interrupts = <0 89 0x04>;
			};

			gpr: iomuxc-gpr@020e0000 {
				compatible = "fsl,imx6sl-iomuxc-gpr",
					     "fsl,imx6q-iomuxc-gpr", "syscon";
				reg = <0x020e0000 0x38>;
			};

			iomuxc: iomuxc@020e0000 {
				compatible = "fsl,imx6sl-iomuxc";
				reg = <0x020e0000 0x4000>;

				ecspi1 {
					pinctrl_ecspi1_1: ecspi1grp-1 {
						fsl,pins = <
							MX6SL_PAD_ECSPI1_MISO__ECSPI1_MISO 0x100b1
							MX6SL_PAD_ECSPI1_MOSI__ECSPI1_MOSI 0x100b1
							MX6SL_PAD_ECSPI1_SCLK__ECSPI1_SCLK 0x100b1
						>;
					};
				};

				fec {
					pinctrl_fec_1: fecgrp-1 {
						fsl,pins = <
							MX6SL_PAD_FEC_MDC__FEC_MDC         0x1b0b0
							MX6SL_PAD_FEC_MDIO__FEC_MDIO       0x1b0b0
							MX6SL_PAD_FEC_CRS_DV__FEC_RX_DV    0x1b0b0
							MX6SL_PAD_FEC_RXD0__FEC_RX_DATA0   0x1b0b0
							MX6SL_PAD_FEC_RXD1__FEC_RX_DATA1   0x1b0b0
							MX6SL_PAD_FEC_TX_EN__FEC_TX_EN     0x1b0b0
							MX6SL_PAD_FEC_TXD0__FEC_TX_DATA0   0x1b0b0
							MX6SL_PAD_FEC_TXD1__FEC_TX_DATA1   0x1b0b0
							MX6SL_PAD_FEC_REF_CLK__FEC_REF_OUT 0x4001b0a8
						>;
					};
				};

				uart1 {
					pinctrl_uart1_1: uart1grp-1 {
						fsl,pins = <
							MX6SL_PAD_UART1_RXD__UART1_RX_DATA 0x1b0b1
							MX6SL_PAD_UART1_TXD__UART1_TX_DATA 0x1b0b1
						>;
					};
				};

				usbotg1 {
					pinctrl_usbotg1_1: usbotg1grp-1 {
						fsl,pins = <
							MX6SL_PAD_EPDC_PWRCOM__USB_OTG1_ID 0x17059
						>;
					};

					pinctrl_usbotg1_2: usbotg1grp-2 {
						fsl,pins = <
							MX6SL_PAD_FEC_RXD0__USB_OTG1_ID 0x17059
						>;
					};

					pinctrl_usbotg1_3: usbotg1grp-3 {
						fsl,pins = <
							MX6SL_PAD_LCD_DAT1__USB_OTG1_ID 0x17059
						>;
					};

					pinctrl_usbotg1_4: usbotg1grp-4 {
						fsl,pins = <
							MX6SL_PAD_REF_CLK_32K__USB_OTG1_ID 0x17059
						>;
					};

					pinctrl_usbotg1_5: usbotg1grp-5 {
						fsl,pins = <
							MX6SL_PAD_SD3_DAT0__USB_OTG1_ID 0x17059
						>;
					};
				};

				usbotg2 {
					pinctrl_usbotg2_1: usbotg2grp-1 {
						fsl,pins = <
							MX6SL_PAD_ECSPI1_SCLK__USB_OTG2_OC 0x17059
						>;
					};

					pinctrl_usbotg2_2: usbotg2grp-2 {
						fsl,pins = <
							MX6SL_PAD_ECSPI2_SCLK__USB_OTG2_OC 0x17059
						>;
					};

					pinctrl_usbotg2_3: usbotg2grp-3 {
						fsl,pins = <
							MX6SL_PAD_KEY_ROW5__USB_OTG2_OC 0x17059
						>;
					};

					pinctrl_usbotg2_4: usbotg2grp-4 {
						fsl,pins = <
							MX6SL_PAD_SD3_DAT2__USB_OTG2_OC 0x17059
						>;
					};
				};

				usdhc1 {
					pinctrl_usdhc1_1: usdhc1grp-1 {
						fsl,pins = <
							MX6SL_PAD_SD1_CMD__SD1_CMD    0x17059
							MX6SL_PAD_SD1_CLK__SD1_CLK    0x10059
							MX6SL_PAD_SD1_DAT0__SD1_DATA0 0x17059
							MX6SL_PAD_SD1_DAT1__SD1_DATA1 0x17059
							MX6SL_PAD_SD1_DAT2__SD1_DATA2 0x17059
							MX6SL_PAD_SD1_DAT3__SD1_DATA3 0x17059
							MX6SL_PAD_SD1_DAT4__SD1_DATA4 0x17059
							MX6SL_PAD_SD1_DAT5__SD1_DATA5 0x17059
							MX6SL_PAD_SD1_DAT6__SD1_DATA6 0x17059
							MX6SL_PAD_SD1_DAT7__SD1_DATA7 0x17059
						>;
					};

					pinctrl_usdhc1_1_100mhz: usdhc1grp-1-100mhz {
						fsl,pins = <
							MX6SL_PAD_SD1_CMD__SD1_CMD 0x170b9
							MX6SL_PAD_SD1_CLK__SD1_CLK 0x100b9
							MX6SL_PAD_SD1_DAT0__SD1_DATA0 0x170b9
							MX6SL_PAD_SD1_DAT1__SD1_DATA1 0x170b9
							MX6SL_PAD_SD1_DAT2__SD1_DATA2 0x170b9
							MX6SL_PAD_SD1_DAT3__SD1_DATA3 0x170b9
							MX6SL_PAD_SD1_DAT4__SD1_DATA4 0x170b9
							MX6SL_PAD_SD1_DAT5__SD1_DATA5 0x170b9
							MX6SL_PAD_SD1_DAT6__SD1_DATA6 0x170b9
							MX6SL_PAD_SD1_DAT7__SD1_DATA7 0x170b9
						>;
					};

					pinctrl_usdhc1_1_200mhz: usdhc1grp-1-200mhz {
						fsl,pins = <
							MX6SL_PAD_SD1_CMD__SD1_CMD 0x170f9
							MX6SL_PAD_SD1_CLK__SD1_CLK 0x100f9
							MX6SL_PAD_SD1_DAT0__SD1_DATA0 0x170f9
							MX6SL_PAD_SD1_DAT1__SD1_DATA1 0x170f9
							MX6SL_PAD_SD1_DAT2__SD1_DATA2 0x170f9
							MX6SL_PAD_SD1_DAT3__SD1_DATA3 0x170f9
							MX6SL_PAD_SD1_DAT4__SD1_DATA4 0x170f9
							MX6SL_PAD_SD1_DAT5__SD1_DATA5 0x170f9
							MX6SL_PAD_SD1_DAT6__SD1_DATA6 0x170f9
							MX6SL_PAD_SD1_DAT7__SD1_DATA7 0x170f9
						>;
					};


				};

				usdhc2 {
					pinctrl_usdhc2_1: usdhc2grp-1 {
						fsl,pins = <
							MX6SL_PAD_SD2_CMD__SD2_CMD    0x17059
							MX6SL_PAD_SD2_CLK__SD2_CLK    0x10059
							MX6SL_PAD_SD2_DAT0__SD2_DATA0 0x17059
							MX6SL_PAD_SD2_DAT1__SD2_DATA1 0x17059
							MX6SL_PAD_SD2_DAT2__SD2_DATA2 0x17059
							MX6SL_PAD_SD2_DAT3__SD2_DATA3 0x17059
						>;
					};

					pinctrl_usdhc2_1_100mhz: usdhc2grp-1-100mhz {
						fsl,pins = <
							MX6SL_PAD_SD2_CMD__SD2_CMD    0x170b9
							MX6SL_PAD_SD2_CLK__SD2_CLK    0x100b9
							MX6SL_PAD_SD2_DAT0__SD2_DATA0 0x170b9
							MX6SL_PAD_SD2_DAT1__SD2_DATA1 0x170b9
							MX6SL_PAD_SD2_DAT2__SD2_DATA2 0x170b9
							MX6SL_PAD_SD2_DAT3__SD2_DATA3 0x170b9
						>;
					};

					pinctrl_usdhc2_1_200mhz: usdhc2grp-1-200mhz {
						fsl,pins = <
							MX6SL_PAD_SD2_CMD__SD2_CMD    0x170f9
							MX6SL_PAD_SD2_CLK__SD2_CLK    0x100f9
							MX6SL_PAD_SD2_DAT0__SD2_DATA0 0x170f9
							MX6SL_PAD_SD2_DAT1__SD2_DATA1 0x170f9
							MX6SL_PAD_SD2_DAT2__SD2_DATA2 0x170f9
							MX6SL_PAD_SD2_DAT3__SD2_DATA3 0x170f9
						>;
					};

				};

				usdhc3 {
					pinctrl_usdhc3_1: usdhc3grp-1 {
						fsl,pins = <
							MX6SL_PAD_SD3_CMD__SD3_CMD    0x17059
							MX6SL_PAD_SD3_CLK__SD3_CLK    0x10059
							MX6SL_PAD_SD3_DAT0__SD3_DATA0 0x17059
							MX6SL_PAD_SD3_DAT1__SD3_DATA1 0x17059
							MX6SL_PAD_SD3_DAT2__SD3_DATA2 0x17059
							MX6SL_PAD_SD3_DAT3__SD3_DATA3 0x17059
						>;
					};

					pinctrl_usdhc3_1_100mhz: usdhc3grp-1-100mhz {
						fsl,pins = <
							MX6SL_PAD_SD3_CMD__SD3_CMD    0x170b9
							MX6SL_PAD_SD3_CLK__SD3_CLK    0x100b9
							MX6SL_PAD_SD3_DAT0__SD3_DATA0 0x170b9
							MX6SL_PAD_SD3_DAT1__SD3_DATA1 0x170b9
							MX6SL_PAD_SD3_DAT2__SD3_DATA2 0x170b9
							MX6SL_PAD_SD3_DAT3__SD3_DATA3 0x170b9
						>;
					};

					pinctrl_usdhc3_1_200mhz: usdhc3grp-1-200mhz {
						fsl,pins = <
							MX6SL_PAD_SD3_CMD__SD3_CMD    0x170f9
							MX6SL_PAD_SD3_CLK__SD3_CLK    0x100f9
							MX6SL_PAD_SD3_DAT0__SD3_DATA0 0x170f9
							MX6SL_PAD_SD3_DAT1__SD3_DATA1 0x170f9
							MX6SL_PAD_SD3_DAT2__SD3_DATA2 0x170f9
							MX6SL_PAD_SD3_DAT3__SD3_DATA3 0x170f9
						>;
					};
				};
			};

			csi: csi@020e4000 {
				reg = <0x020e4000 0x4000>;
				interrupts = <0 7 0x04>;
			};

			spdc: spdc@020e8000 {
				reg = <0x020e8000 0x4000>;
				interrupts = <0 6 0x04>;
			};

			sdma: sdma@020ec000 {
				compatible = "fsl,imx6sl-sdma", "fsl,imx35-sdma";
				reg = <0x020ec000 0x4000>;
				interrupts = <0 2 0x04>;
				clocks = <&clks IMX6SL_CLK_SDMA>,
					 <&clks IMX6SL_CLK_SDMA>;
				clock-names = "ipg", "ahb";
				#dma-cells = <3>;
<<<<<<< HEAD
				fsl,sdma-ram-script-name = "imx/sdma/sdma-imx6sl.bin";
=======
				/* imx6sl reuses imx6q sdma firmware */
				fsl,sdma-ram-script-name = "imx/sdma/sdma-imx6q.bin";
>>>>>>> d8ec26d7
			};

			pxp: pxp@020f0000 {
				reg = <0x020f0000 0x4000>;
				interrupts = <0 98 0x04>;
			};

			epdc: epdc@020f4000 {
				reg = <0x020f4000 0x4000>;
				interrupts = <0 97 0x04>;
			};

			lcdif: lcdif@020f8000 {
				reg = <0x020f8000 0x4000>;
				interrupts = <0 39 0x04>;
			};

			dcp: dcp@020fc000 {
				reg = <0x020fc000 0x4000>;
				interrupts = <0 99 0x04>;
			};
		};

		aips2: aips-bus@02100000 {
			compatible = "fsl,aips-bus", "simple-bus";
			#address-cells = <1>;
			#size-cells = <1>;
			reg = <0x02100000 0x100000>;
			ranges;

			usbotg1: usb@02184000 {
				compatible = "fsl,imx6sl-usb", "fsl,imx27-usb";
				reg = <0x02184000 0x200>;
				interrupts = <0 43 0x04>;
				clocks = <&clks IMX6SL_CLK_USBOH3>;
				fsl,usbphy = <&usbphy1>;
				fsl,usbmisc = <&usbmisc 0>;
				status = "disabled";
			};

			usbotg2: usb@02184200 {
				compatible = "fsl,imx6sl-usb", "fsl,imx27-usb";
				reg = <0x02184200 0x200>;
				interrupts = <0 42 0x04>;
				clocks = <&clks IMX6SL_CLK_USBOH3>;
				fsl,usbphy = <&usbphy2>;
				fsl,usbmisc = <&usbmisc 1>;
				status = "disabled";
			};

			usbh: usb@02184400 {
				compatible = "fsl,imx6sl-usb", "fsl,imx27-usb";
				reg = <0x02184400 0x200>;
				interrupts = <0 40 0x04>;
				clocks = <&clks IMX6SL_CLK_USBOH3>;
				fsl,usbmisc = <&usbmisc 2>;
				status = "disabled";
			};

			usbmisc: usbmisc@02184800 {
				#index-cells = <1>;
				compatible = "fsl,imx6sl-usbmisc", "fsl,imx6q-usbmisc";
				reg = <0x02184800 0x200>;
				clocks = <&clks IMX6SL_CLK_USBOH3>;
			};

			fec: ethernet@02188000 {
				compatible = "fsl,imx6sl-fec", "fsl,imx25-fec";
				reg = <0x02188000 0x4000>;
				interrupts = <0 114 0x04>;
				clocks = <&clks IMX6SL_CLK_ENET_REF>,
					 <&clks IMX6SL_CLK_ENET_REF>;
				clock-names = "ipg", "ahb";
				status = "disabled";
			};

			usdhc1: usdhc@02190000 {
				compatible = "fsl,imx6sl-usdhc", "fsl,imx6q-usdhc";
				reg = <0x02190000 0x4000>;
				interrupts = <0 22 0x04>;
				clocks = <&clks IMX6SL_CLK_USDHC1>,
					 <&clks IMX6SL_CLK_USDHC1>,
					 <&clks IMX6SL_CLK_USDHC1>;
				clock-names = "ipg", "ahb", "per";
				bus-width = <4>;
				status = "disabled";
			};

			usdhc2: usdhc@02194000 {
				compatible = "fsl,imx6sl-usdhc", "fsl,imx6q-usdhc";
				reg = <0x02194000 0x4000>;
				interrupts = <0 23 0x04>;
				clocks = <&clks IMX6SL_CLK_USDHC2>,
					 <&clks IMX6SL_CLK_USDHC2>,
					 <&clks IMX6SL_CLK_USDHC2>;
				clock-names = "ipg", "ahb", "per";
				bus-width = <4>;
				status = "disabled";
			};

			usdhc3: usdhc@02198000 {
				compatible = "fsl,imx6sl-usdhc", "fsl,imx6q-usdhc";
				reg = <0x02198000 0x4000>;
				interrupts = <0 24 0x04>;
				clocks = <&clks IMX6SL_CLK_USDHC3>,
					 <&clks IMX6SL_CLK_USDHC3>,
					 <&clks IMX6SL_CLK_USDHC3>;
				clock-names = "ipg", "ahb", "per";
				bus-width = <4>;
				status = "disabled";
			};

			usdhc4: usdhc@0219c000 {
				compatible = "fsl,imx6sl-usdhc", "fsl,imx6q-usdhc";
				reg = <0x0219c000 0x4000>;
				interrupts = <0 25 0x04>;
				clocks = <&clks IMX6SL_CLK_USDHC4>,
					 <&clks IMX6SL_CLK_USDHC4>,
					 <&clks IMX6SL_CLK_USDHC4>;
				clock-names = "ipg", "ahb", "per";
				bus-width = <4>;
				status = "disabled";
			};

			i2c1: i2c@021a0000 {
				#address-cells = <1>;
				#size-cells = <0>;
				compatible = "fsl,imx6sl-i2c", "fsl,imx21-i2c";
				reg = <0x021a0000 0x4000>;
				interrupts = <0 36 0x04>;
				clocks = <&clks IMX6SL_CLK_I2C1>;
				status = "disabled";
			};

			i2c2: i2c@021a4000 {
				#address-cells = <1>;
				#size-cells = <0>;
				compatible = "fsl,imx6sl-i2c", "fsl,imx21-i2c";
				reg = <0x021a4000 0x4000>;
				interrupts = <0 37 0x04>;
				clocks = <&clks IMX6SL_CLK_I2C2>;
				status = "disabled";
			};

			i2c3: i2c@021a8000 {
				#address-cells = <1>;
				#size-cells = <0>;
				compatible = "fsl,imx6sl-i2c", "fsl,imx21-i2c";
				reg = <0x021a8000 0x4000>;
				interrupts = <0 38 0x04>;
				clocks = <&clks IMX6SL_CLK_I2C3>;
				status = "disabled";
			};

			mmdc: mmdc@021b0000 {
				compatible = "fsl,imx6sl-mmdc", "fsl,imx6q-mmdc";
				reg = <0x021b0000 0x4000>;
			};

			rngb: rngb@021b4000 {
				reg = <0x021b4000 0x4000>;
				interrupts = <0 5 0x04>;
			};

			weim: weim@021b8000 {
				reg = <0x021b8000 0x4000>;
				interrupts = <0 14 0x04>;
			};

			ocotp: ocotp@021bc000 {
				compatible = "fsl,imx6sl-ocotp";
				reg = <0x021bc000 0x4000>;
			};

			audmux: audmux@021d8000 {
				compatible = "fsl,imx6sl-audmux", "fsl,imx31-audmux";
				reg = <0x021d8000 0x4000>;
				status = "disabled";
			};
		};
	};
};<|MERGE_RESOLUTION|>--- conflicted
+++ resolved
@@ -776,12 +776,8 @@
 					 <&clks IMX6SL_CLK_SDMA>;
 				clock-names = "ipg", "ahb";
 				#dma-cells = <3>;
-<<<<<<< HEAD
-				fsl,sdma-ram-script-name = "imx/sdma/sdma-imx6sl.bin";
-=======
 				/* imx6sl reuses imx6q sdma firmware */
 				fsl,sdma-ram-script-name = "imx/sdma/sdma-imx6q.bin";
->>>>>>> d8ec26d7
 			};
 
 			pxp: pxp@020f0000 {
