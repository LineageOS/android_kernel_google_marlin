--- conflicted
+++ resolved
@@ -1320,14 +1320,10 @@
 	struct sock *sk = chan->data;
 	struct sock *parent;
 
-<<<<<<< HEAD
-	BT_DBG("chan %pK state %s", chan, state_to_string(chan->state));
-=======
 	if (!sk)
 		return;
 
-	BT_DBG("chan %p state %s", chan, state_to_string(chan->state));
->>>>>>> e119fbc7
+	BT_DBG("chan %pK state %s", chan, state_to_string(chan->state));
 
 	/* This callback can be called both for server (BT_LISTEN)
 	 * sockets as well as "normal" ones. To avoid lockdep warnings
