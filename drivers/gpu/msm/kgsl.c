--- conflicted
+++ resolved
@@ -1,8 +1,5 @@
 /* Copyright (c) 2008-2021, The Linux Foundation. All rights reserved.
-<<<<<<< HEAD
-=======
  * Copyright (c) 2022 Qualcomm Innovation Center, Inc. All rights reserved.
->>>>>>> 67887f6a
  *
  * This program is free software; you can redistribute it and/or modify
  * it under the terms of the GNU General Public License version 2 and
@@ -271,11 +268,7 @@
 		kref_get(&entry->refcount);
 		atomic_set(&entry->map_count, 0);
 	}
-<<<<<<< HEAD
-
-=======
-	atomic_set(&entry->map_count, 0);
->>>>>>> 67887f6a
+
 	return entry;
 }
 #ifdef CONFIG_DMA_SHARED_BUFFER
@@ -2241,15 +2234,6 @@
 	}
 
 	ret = memdesc_sg_virt(&entry->memdesc, hostptr);
-<<<<<<< HEAD
-
-	if (ret && kgsl_memdesc_use_cpu_map(&entry->memdesc))
-		kgsl_mmu_put_gpuaddr(&entry->memdesc);
-
-	return ret;
-}
-=======
->>>>>>> 67887f6a
 
 	if (ret && kgsl_memdesc_use_cpu_map(&entry->memdesc))
 		kgsl_mmu_put_gpuaddr(&entry->memdesc);
