--- conflicted
+++ resolved
@@ -160,6 +160,7 @@
 	struct list_head rq_list; /* head of request list */
 	struct fasync_struct *async_qp;	/* used by asynchronous notification */
 	Sg_request req_arr[SG_MAX_QUEUE];	/* used as singly-linked list */
+	char low_dma;           /* as in parent but possibly overridden to 1 */
 	char force_packid;	/* 1 -> pack_id input to read(), 0 -> ignored */
 	char cmd_q;		/* 1 -> allow command queuing, 0 -> don't */
 	unsigned char next_cmd_len; /* 0: automatic, >0: use on next write() */
@@ -951,7 +952,6 @@
 				/* strange ..., for backward compatibility */
 		return sfp->timeout_user;
 	case SG_SET_FORCE_LOW_DMA:
-<<<<<<< HEAD
 		result = get_user(val, ip);
 		if (result)
 			return result;
@@ -969,13 +969,11 @@
 				return -ENODEV;
 			sfp->low_dma = sdp->device->host->unchecked_isa_dma;
 		}
-=======
 		/*
 		 * N.B. This ioctl never worked properly, but failed to
 		 * return an error value. So returning '0' to keep compability
 		 * with legacy applications.
 		 */
->>>>>>> 5fcd9374
 		return 0;
 	case SG_GET_LOW_DMA:
 		return put_user((int) sdp->device->host->unchecked_isa_dma, ip);
