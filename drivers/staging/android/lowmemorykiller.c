/* drivers/misc/lowmemorykiller.c
 *
 * The lowmemorykiller driver lets user-space specify a set of memory thresholds
 * where processes with a range of oom_score_adj values will get killed. Specify
 * the minimum oom_score_adj values in
 * /sys/module/lowmemorykiller/parameters/adj and the number of free pages in
 * /sys/module/lowmemorykiller/parameters/minfree. Both files take a comma
 * separated list of numbers in ascending order.
 *
 * For example, write "0,8" to /sys/module/lowmemorykiller/parameters/adj and
 * "1024,4096" to /sys/module/lowmemorykiller/parameters/minfree to kill
 * processes with a oom_score_adj value of 8 or higher when the free memory
 * drops below 4096 pages and kill processes with a oom_score_adj value of 0 or
 * higher when the free memory drops below 1024 pages.
 *
 * The driver considers memory used for caches to be free, but if a large
 * percentage of the cached memory is locked this can be very inaccurate
 * and processes may not get killed until the normal oom killer is triggered.
 *
 * Copyright (C) 2007-2008 Google, Inc.
 *
 * This software is licensed under the terms of the GNU General Public
 * License version 2, as published by the Free Software Foundation, and
 * may be copied, distributed, and modified under those terms.
 *
 * This program is distributed in the hope that it will be useful,
 * but WITHOUT ANY WARRANTY; without even the implied warranty of
 * MERCHANTABILITY or FITNESS FOR A PARTICULAR PURPOSE.  See the
 * GNU General Public License for more details.
 *
 */

#define pr_fmt(fmt) KBUILD_MODNAME ": " fmt

#include <linux/init.h>
#include <linux/moduleparam.h>
#include <linux/kernel.h>
#include <linux/mm.h>
#include <linux/oom.h>
#include <linux/sched.h>
#include <linux/swap.h>
#include <linux/rcupdate.h>
#include <linux/profile.h>
#include <linux/notifier.h>
<<<<<<< HEAD
#include <linux/mutex.h>
#include <linux/delay.h>
#include <linux/swap.h>
#include <linux/fs.h>
#include <linux/cpuset.h>
#include <linux/vmpressure.h>
#include <linux/zcache.h>
#include <linux/circ_buf.h>
#include <linux/proc_fs.h>
#include <linux/slab.h>

#define CREATE_TRACE_POINTS
#include <trace/events/almk.h>

#ifdef CONFIG_HIGHMEM
#define _ZONE ZONE_HIGHMEM
#else
#define _ZONE ZONE_NORMAL
#endif
=======
#include <linux/circ_buf.h>
#include <linux/proc_fs.h>
#include <linux/slab.h>
#include <linux/poll.h>
>>>>>>> 2b292118

#define CREATE_TRACE_POINTS
#include "trace/lowmemorykiller.h"

static uint32_t lowmem_debug_level = 1;
static short lowmem_adj[6] = {
	0,
	1,
	6,
	12,
};
static int lowmem_adj_size = 4;
static int lowmem_minfree[6] = {
	3 * 512,	/* 6MB */
	2 * 1024,	/* 8MB */
	4 * 1024,	/* 16MB */
	16 * 1024,	/* 64MB */
};
static int lowmem_minfree_size = 4;
static int lmk_fast_run = 1;

static unsigned long lowmem_deathpending_timeout;

#define lowmem_print(level, x...)			\
	do {						\
		if (lowmem_debug_level >= (level))	\
			pr_info(x);			\
	} while (0)


static DECLARE_WAIT_QUEUE_HEAD(event_wait);
static DEFINE_SPINLOCK(lmk_event_lock);
static struct circ_buf event_buffer;
#define MAX_BUFFERED_EVENTS 8
#define MAX_TASKNAME 128

struct lmk_event {
	char taskname[MAX_TASKNAME];
	pid_t pid;
	uid_t uid;
	pid_t group_leader_pid;
	unsigned long min_flt;
	unsigned long maj_flt;
	unsigned long rss_in_pages;
	short oom_score_adj;
	short min_score_adj;
	unsigned long long start_time;
	struct list_head list;
};

<<<<<<< HEAD
void handle_lmk_event(struct task_struct *selected, int selected_tasksize,
		      short min_score_adj)
=======
void handle_lmk_event(struct task_struct *selected, short min_score_adj)
>>>>>>> 2b292118
{
	int head;
	int tail;
	struct lmk_event *events;
	struct lmk_event *event;
	int res;
<<<<<<< HEAD
	char taskname[MAX_TASKNAME];
=======
	long rss_in_pages = -1;
	char taskname[MAX_TASKNAME];
	struct mm_struct *mm = get_task_mm(selected);

	if (mm) {
		rss_in_pages = get_mm_rss(mm);
		mmput(mm);
	}
>>>>>>> 2b292118

	res = get_cmdline(selected, taskname, MAX_TASKNAME - 1);

	/* No valid process name means this is definitely not associated with a
	 * userspace activity.
	 */

	if (res <= 0 || res >= MAX_TASKNAME)
		return;

	taskname[res] = '\0';

	spin_lock(&lmk_event_lock);

	head = event_buffer.head;
	tail = READ_ONCE(event_buffer.tail);

	/* Do not continue to log if no space remains in the buffer. */
	if (CIRC_SPACE(head, tail, MAX_BUFFERED_EVENTS) < 1) {
		spin_unlock(&lmk_event_lock);
		return;
	}

	events = (struct lmk_event *) event_buffer.buf;
	event = &events[head];

	memcpy(event->taskname, taskname, res + 1);

	event->pid = selected->pid;
	event->uid = from_kuid_munged(current_user_ns(), task_uid(selected));
	if (selected->group_leader)
		event->group_leader_pid = selected->group_leader->pid;
	else
		event->group_leader_pid = -1;
	event->min_flt = selected->min_flt;
	event->maj_flt = selected->maj_flt;
	event->oom_score_adj = selected->signal->oom_score_adj;
	event->start_time = nsec_to_clock_t(selected->real_start_time);
<<<<<<< HEAD
	event->rss_in_pages = selected_tasksize;
=======
	event->rss_in_pages = rss_in_pages;
>>>>>>> 2b292118
	event->min_score_adj = min_score_adj;

	event_buffer.head = (head + 1) & (MAX_BUFFERED_EVENTS - 1);

	spin_unlock(&lmk_event_lock);

	wake_up_interruptible(&event_wait);
}

static int lmk_event_show(struct seq_file *s, void *unused)
{
	struct lmk_event *events = (struct lmk_event *) event_buffer.buf;
	int head;
	int tail;
	struct lmk_event *event;

	spin_lock(&lmk_event_lock);

	head = event_buffer.head;
	tail = event_buffer.tail;

	if (head == tail) {
		spin_unlock(&lmk_event_lock);
		return -EAGAIN;
	}

	event = &events[tail];

	seq_printf(s, "%lu %lu %lu %lu %lu %lu %hd %hd %llu\n%s\n",
		(unsigned long) event->pid, (unsigned long) event->uid,
		(unsigned long) event->group_leader_pid, event->min_flt,
		event->maj_flt, event->rss_in_pages, event->oom_score_adj,
		event->min_score_adj, event->start_time, event->taskname);

	event_buffer.tail = (tail + 1) & (MAX_BUFFERED_EVENTS - 1);

	spin_unlock(&lmk_event_lock);
	return 0;
}

static unsigned int lmk_event_poll(struct file *file, poll_table *wait)
{
	int ret = 0;

	poll_wait(file, &event_wait, wait);
	spin_lock(&lmk_event_lock);
	if (event_buffer.head != event_buffer.tail)
		ret = POLLIN;
	spin_unlock(&lmk_event_lock);
	return ret;
}

static int lmk_event_open(struct inode *inode, struct file *file)
{
	return single_open(file, lmk_event_show, inode->i_private);
}

static const struct file_operations event_file_ops = {
	.open = lmk_event_open,
	.poll = lmk_event_poll,
	.read = seq_read
};

static void lmk_event_init(void)
{
	struct proc_dir_entry *entry;

	event_buffer.head = 0;
	event_buffer.tail = 0;
	event_buffer.buf = kmalloc(
		sizeof(struct lmk_event) * MAX_BUFFERED_EVENTS, GFP_KERNEL);
	if (!event_buffer.buf)
		return;
	entry = proc_create("lowmemorykiller", 0, NULL, &event_file_ops);
	if (!entry)
		pr_err("error creating kernel lmk event file\n");
}

static unsigned long lowmem_count(struct shrinker *s,
				  struct shrink_control *sc)
{
	return global_page_state(NR_ACTIVE_ANON) +
		global_page_state(NR_ACTIVE_FILE) +
		global_page_state(NR_INACTIVE_ANON) +
		global_page_state(NR_INACTIVE_FILE);
}

static atomic_t shift_adj = ATOMIC_INIT(0);
static short adj_max_shift = 353;
module_param_named(adj_max_shift, adj_max_shift, short,
                   S_IRUGO | S_IWUSR);

/* User knob to enable/disable adaptive lmk feature */
static int enable_adaptive_lmk;
module_param_named(enable_adaptive_lmk, enable_adaptive_lmk, int,
		   S_IRUGO | S_IWUSR);

/*
 * This parameter controls the behaviour of LMK when vmpressure is in
 * the range of 90-94. Adaptive lmk triggers based on number of file
 * pages wrt vmpressure_file_min, when vmpressure is in the range of
 * 90-94. Usually this is a pseudo minfree value, higher than the
 * highest configured value in minfree array.
 */
static int vmpressure_file_min;
module_param_named(vmpressure_file_min, vmpressure_file_min, int,
		   S_IRUGO | S_IWUSR);

enum {
	VMPRESSURE_NO_ADJUST = 0,
	VMPRESSURE_ADJUST_ENCROACH,
	VMPRESSURE_ADJUST_NORMAL,
};

int adjust_minadj(short *min_score_adj)
{
	int ret = VMPRESSURE_NO_ADJUST;

	if (!enable_adaptive_lmk)
		return 0;

	if (atomic_read(&shift_adj) &&
	    (*min_score_adj > adj_max_shift)) {
		if (*min_score_adj == OOM_SCORE_ADJ_MAX + 1)
			ret = VMPRESSURE_ADJUST_ENCROACH;
		else
			ret = VMPRESSURE_ADJUST_NORMAL;
		*min_score_adj = adj_max_shift;
	}
	atomic_set(&shift_adj, 0);

	return ret;
}

static int lmk_vmpressure_notifier(struct notifier_block *nb,
				   unsigned long action, void *data)
{
	int other_free = 0, other_file = 0;
	unsigned long pressure = action;
	int array_size = ARRAY_SIZE(lowmem_adj);

	if (!enable_adaptive_lmk)
		return 0;

	if (pressure >= 95) {
		other_file = global_page_state(NR_FILE_PAGES) + zcache_pages() -
			global_page_state(NR_SHMEM) -
			total_swapcache_pages();
		other_free = global_page_state(NR_FREE_PAGES);

		atomic_set(&shift_adj, 1);
		trace_almk_vmpressure(pressure, other_free, other_file);
	} else if (pressure >= 90) {
		if (lowmem_adj_size < array_size)
			array_size = lowmem_adj_size;
		if (lowmem_minfree_size < array_size)
			array_size = lowmem_minfree_size;

		other_file = global_page_state(NR_FILE_PAGES) + zcache_pages() -
			global_page_state(NR_SHMEM) -
			total_swapcache_pages();

		other_free = global_page_state(NR_FREE_PAGES);

		if ((other_free < lowmem_minfree[array_size - 1]) &&
		    (other_file < vmpressure_file_min)) {
			atomic_set(&shift_adj, 1);
			trace_almk_vmpressure(pressure, other_free, other_file);
		}
	} else if (atomic_read(&shift_adj)) {
		other_file = global_page_state(NR_FILE_PAGES) + zcache_pages() -
			global_page_state(NR_SHMEM) -
			total_swapcache_pages();
		other_free = global_page_state(NR_FREE_PAGES);

		/*
		 * shift_adj would have been set by a previous invocation
		 * of notifier, which is not followed by a lowmem_shrink yet.
		 * Since vmpressure has improved, reset shift_adj to avoid
		 * false adaptive LMK trigger.
		 */
		trace_almk_vmpressure(pressure, other_free, other_file);
		atomic_set(&shift_adj, 0);
	}

	return 0;
}

static struct notifier_block lmk_vmpr_nb = {
	.notifier_call = lmk_vmpressure_notifier,
};

static int test_task_flag(struct task_struct *p, int flag)
{
	struct task_struct *t;

	for_each_thread(p, t) {
		task_lock(t);
		if (test_tsk_thread_flag(t, flag)) {
			task_unlock(t);
			return 1;
		}
		task_unlock(t);
	}

	return 0;
}

static int test_task_state(struct task_struct *p, int state)
{
	struct task_struct *t;

	for_each_thread(p, t) {
		task_lock(t);
		if (t->state & state) {
			task_unlock(t);
			return 1;
		}
		task_unlock(t);
	}

	return 0;
}

static DEFINE_MUTEX(scan_mutex);

int can_use_cma_pages(gfp_t gfp_mask)
{
	int can_use = 0;
	int mtype = gfpflags_to_migratetype(gfp_mask);
	int i = 0;
	int *mtype_fallbacks = get_migratetype_fallbacks(mtype);

	if (is_migrate_cma(mtype)) {
		can_use = 1;
	} else {
		for (i = 0;; i++) {
			int fallbacktype = mtype_fallbacks[i];

			if (is_migrate_cma(fallbacktype)) {
				can_use = 1;
				break;
			}

			if (fallbacktype == MIGRATE_TYPES)
				break;
		}
	}
	return can_use;
}

void tune_lmk_zone_param(struct zonelist *zonelist, int classzone_idx,
					int *other_free, int *other_file,
					int use_cma_pages)
{
	struct zone *zone;
	struct zoneref *zoneref;
	int zone_idx;

	for_each_zone_zonelist(zone, zoneref, zonelist, MAX_NR_ZONES) {
		zone_idx = zonelist_zone_idx(zoneref);
		if (zone_idx == ZONE_MOVABLE) {
			if (!use_cma_pages && other_free)
				*other_free -=
				    zone_page_state(zone, NR_FREE_CMA_PAGES);
			continue;
		}

		if (zone_idx > classzone_idx) {
			if (other_free != NULL)
				*other_free -= zone_page_state(zone,
							       NR_FREE_PAGES);
			if (other_file != NULL)
				*other_file -= zone_page_state(zone,
							       NR_FILE_PAGES)
					- zone_page_state(zone, NR_SHMEM)
					- zone_page_state(zone, NR_SWAPCACHE);
		} else if (zone_idx < classzone_idx) {
			if (zone_watermark_ok(zone, 0, 0, classzone_idx, 0) &&
			    other_free) {
				if (!use_cma_pages) {
					*other_free -= min(
					  zone->lowmem_reserve[classzone_idx] +
					  zone_page_state(
					    zone, NR_FREE_CMA_PAGES),
					  zone_page_state(
					    zone, NR_FREE_PAGES));
				} else {
					*other_free -=
					  zone->lowmem_reserve[classzone_idx];
				}
			} else {
				if (other_free)
					*other_free -=
					  zone_page_state(zone, NR_FREE_PAGES);
			}
		}
	}
}

#ifdef CONFIG_HIGHMEM
void adjust_gfp_mask(gfp_t *gfp_mask)
{
	struct zone *preferred_zone;
	struct zonelist *zonelist;
	enum zone_type high_zoneidx;

	if (current_is_kswapd()) {
		zonelist = node_zonelist(0, *gfp_mask);
		high_zoneidx = gfp_zone(*gfp_mask);
		first_zones_zonelist(zonelist, high_zoneidx, NULL,
				     &preferred_zone);

		if (high_zoneidx == ZONE_NORMAL) {
			if (zone_watermark_ok_safe(
					preferred_zone, 0,
					high_wmark_pages(preferred_zone), 0))
				*gfp_mask |= __GFP_HIGHMEM;
		} else if (high_zoneidx == ZONE_HIGHMEM) {
			*gfp_mask |= __GFP_HIGHMEM;
		}
	}
}
#else
void adjust_gfp_mask(gfp_t *unused)
{
}
#endif

void tune_lmk_param(int *other_free, int *other_file, struct shrink_control *sc)
{
	gfp_t gfp_mask;
	struct zone *preferred_zone;
	struct zonelist *zonelist;
	enum zone_type high_zoneidx, classzone_idx;
	unsigned long balance_gap;
	int use_cma_pages;

	gfp_mask = sc->gfp_mask;
	adjust_gfp_mask(&gfp_mask);

	zonelist = node_zonelist(0, gfp_mask);
	high_zoneidx = gfp_zone(gfp_mask);
	first_zones_zonelist(zonelist, high_zoneidx, NULL, &preferred_zone);
	classzone_idx = zone_idx(preferred_zone);
	use_cma_pages = can_use_cma_pages(gfp_mask);

	balance_gap = min(low_wmark_pages(preferred_zone),
			  (preferred_zone->present_pages +
			   KSWAPD_ZONE_BALANCE_GAP_RATIO-1) /
			   KSWAPD_ZONE_BALANCE_GAP_RATIO);

	if (likely(current_is_kswapd() && zone_watermark_ok(preferred_zone, 0,
			  high_wmark_pages(preferred_zone) + SWAP_CLUSTER_MAX +
			  balance_gap, 0, 0))) {
		if (lmk_fast_run)
			tune_lmk_zone_param(zonelist, classzone_idx, other_free,
				       other_file, use_cma_pages);
		else
			tune_lmk_zone_param(zonelist, classzone_idx, other_free,
				       NULL, use_cma_pages);

		if (zone_watermark_ok(preferred_zone, 0, 0, _ZONE, 0)) {
			if (!use_cma_pages) {
				*other_free -= min(
				  preferred_zone->lowmem_reserve[_ZONE]
				  + zone_page_state(
				    preferred_zone, NR_FREE_CMA_PAGES),
				  zone_page_state(
				    preferred_zone, NR_FREE_PAGES));
			} else {
				*other_free -=
				  preferred_zone->lowmem_reserve[_ZONE];
			}
		} else {
			*other_free -= zone_page_state(preferred_zone,
						      NR_FREE_PAGES);
		}

		lowmem_print(4, "lowmem_shrink of kswapd tunning for highmem "
			     "ofree %d, %d\n", *other_free, *other_file);
	} else {
		tune_lmk_zone_param(zonelist, classzone_idx, other_free,
			       other_file, use_cma_pages);

		if (!use_cma_pages) {
			*other_free -=
			  zone_page_state(preferred_zone, NR_FREE_CMA_PAGES);
		}

		lowmem_print(4, "lowmem_shrink tunning for others ofree %d, "
			     "%d\n", *other_free, *other_file);
	}
}

static unsigned long lowmem_scan(struct shrinker *s, struct shrink_control *sc)
{
	struct task_struct *tsk;
	struct task_struct *selected = NULL;
	unsigned long rem = 0;
	int tasksize;
	int i;
	int ret = 0;
	short min_score_adj = OOM_SCORE_ADJ_MAX + 1;
	int minfree = 0;
	int selected_tasksize = 0;
	short selected_oom_score_adj;
	int array_size = ARRAY_SIZE(lowmem_adj);
	int other_free;
	int other_file;

	if (!mutex_trylock(&scan_mutex))
		return 0;

	other_free = global_page_state(NR_FREE_PAGES);

	if (global_page_state(NR_SHMEM) + total_swapcache_pages() <
		global_page_state(NR_FILE_PAGES) + zcache_pages())
		other_file = global_page_state(NR_FILE_PAGES) + zcache_pages() -
						global_page_state(NR_SHMEM) -
						global_page_state(NR_UNEVICTABLE) -
						total_swapcache_pages();
	else
		other_file = 0;

	tune_lmk_param(&other_free, &other_file, sc);

	if (lowmem_adj_size < array_size)
		array_size = lowmem_adj_size;
	if (lowmem_minfree_size < array_size)
		array_size = lowmem_minfree_size;
	for (i = 0; i < array_size; i++) {
		minfree = lowmem_minfree[i];
		if (other_free < minfree && other_file < minfree) {
			min_score_adj = lowmem_adj[i];
			break;
		}
	}

	ret = adjust_minadj(&min_score_adj);

	lowmem_print(3, "lowmem_scan %lu, %x, ofree %d %d, ma %hd\n",
			sc->nr_to_scan, sc->gfp_mask, other_free,
			other_file, min_score_adj);

	if (min_score_adj == OOM_SCORE_ADJ_MAX + 1) {
		trace_almk_shrink(0, ret, other_free, other_file, 0);
		lowmem_print(5, "lowmem_scan %lu, %x, return 0\n",
			     sc->nr_to_scan, sc->gfp_mask);
		mutex_unlock(&scan_mutex);
		return 0;
	}

	selected_oom_score_adj = min_score_adj;

	rcu_read_lock();
	for_each_process(tsk) {
		struct task_struct *p;
		short oom_score_adj;

		if (tsk->flags & PF_KTHREAD)
			continue;

		/* if task no longer has any memory ignore it */
		if (test_task_flag(tsk, TIF_MM_RELEASED))
			continue;

		if (time_before_eq(jiffies, lowmem_deathpending_timeout)) {
			if (test_task_flag(tsk, TIF_MEMDIE)) {
				rcu_read_unlock();
				mutex_unlock(&scan_mutex);
				return 0;
			}
		}

		p = find_lock_task_mm(tsk);
		if (!p)
			continue;

		oom_score_adj = p->signal->oom_score_adj;
		if (oom_score_adj < min_score_adj) {
			task_unlock(p);
			continue;
		}
		tasksize = get_mm_rss(p->mm);
		task_unlock(p);
		if (tasksize <= 0)
			continue;
		if (selected) {
			if (oom_score_adj < selected_oom_score_adj)
				continue;
			if (oom_score_adj == selected_oom_score_adj &&
			    tasksize <= selected_tasksize)
				continue;
		}
		selected = p;
		selected_tasksize = tasksize;
		selected_oom_score_adj = oom_score_adj;
<<<<<<< HEAD
		lowmem_print(3, "select '%s' (%d), adj %hd, size %d, to kill\n",
			     p->comm, p->pid, oom_score_adj, tasksize);
	}
	if (selected) {
		long cache_size, cache_limit, free;

		if (test_task_flag(selected, TIF_MEMDIE) &&
		    (test_task_state(selected, TASK_UNINTERRUPTIBLE))) {
			lowmem_print(2, "'%s' (%d) is already killed\n",
				     selected->comm,
				     selected->pid);
			rcu_read_unlock();
			mutex_unlock(&scan_mutex);
			return 0;
		}
=======
		lowmem_print(2, "select '%s' (%d), adj %hd, size %d, to kill\n",
			     p->comm, p->pid, oom_score_adj, tasksize);
	}
	if (selected) {
		long cache_size = other_file * (long)(PAGE_SIZE / 1024);
		long cache_limit = minfree * (long)(PAGE_SIZE / 1024);
		long free = other_free * (long)(PAGE_SIZE / 1024);
>>>>>>> 2b292118

		task_lock(selected);
		send_sig(SIGKILL, selected, 0);
		/*
		 * FIXME: lowmemorykiller shouldn't abuse global OOM killer
		 * infrastructure. There is no real reason why the selected
		 * task should have access to the memory reserves.
		 */
		if (selected->mm)
			mark_oom_victim(selected);
		task_unlock(selected);
<<<<<<< HEAD
		cache_size = other_file * (long)(PAGE_SIZE / 1024);
		cache_limit = minfree * (long)(PAGE_SIZE / 1024);
		free = other_free * (long)(PAGE_SIZE / 1024);
=======
>>>>>>> 2b292118
		trace_lowmemory_kill(selected, cache_size, cache_limit, free);
		lowmem_print(1, "Killing '%s' (%d) (tgid %d), adj %hd,\n" \
			        "   to free %ldkB on behalf of '%s' (%d) because\n" \
			        "   cache %ldkB is below limit %ldkB for oom_score_adj %hd\n" \
<<<<<<< HEAD
				"   Free memory is %ldkB above reserved.\n" \
				"   Free CMA is %ldkB\n" \
				"   Total reserve is %ldkB\n" \
				"   Total free pages is %ldkB\n" \
				"   Total file cache is %ldkB\n" \
				"   Total zcache is %ldkB\n" \
				"   GFP mask is 0x%x\n",
=======
			        "   Free memory is %ldkB above reserved\n",
>>>>>>> 2b292118
			     selected->comm, selected->pid, selected->tgid,
			     selected_oom_score_adj,
			     selected_tasksize * (long)(PAGE_SIZE / 1024),
			     current->comm, current->pid,
			     cache_size, cache_limit,
			     min_score_adj,
<<<<<<< HEAD
			     free,
			     global_page_state(NR_FREE_CMA_PAGES) *
				(long)(PAGE_SIZE / 1024),
			     totalreserve_pages * (long)(PAGE_SIZE / 1024),
			     global_page_state(NR_FREE_PAGES) *
				(long)(PAGE_SIZE / 1024),
			     global_page_state(NR_FILE_PAGES) *
				(long)(PAGE_SIZE / 1024),
			     (long)zcache_pages() * (long)(PAGE_SIZE / 1024),
			     sc->gfp_mask);

		if (lowmem_debug_level >= 2 && selected_oom_score_adj == 0) {
			show_mem(SHOW_MEM_FILTER_NODES);
			dump_tasks(NULL, NULL);
		}

=======
			     free);
>>>>>>> 2b292118
		lowmem_deathpending_timeout = jiffies + HZ;
		rem += selected_tasksize;
		rcu_read_unlock();
		get_task_struct(selected);
		/* give the system time to free up the memory */
		msleep_interruptible(20);
		trace_almk_shrink(selected_tasksize, ret,
				  other_free, other_file,
				  selected_oom_score_adj);
	} else {
		trace_almk_shrink(1, ret, other_free, other_file, 0);
		rcu_read_unlock();
	}

	lowmem_print(4, "lowmem_scan %lu, %x, return %lu\n",
		     sc->nr_to_scan, sc->gfp_mask, rem);
<<<<<<< HEAD
	mutex_unlock(&scan_mutex);

	if (selected) {
		handle_lmk_event(selected, selected_tasksize, min_score_adj);
		put_task_struct(selected);
	}
=======
	rcu_read_unlock();

	if (selected)
		handle_lmk_event(selected, min_score_adj);

>>>>>>> 2b292118
	return rem;
}

static struct shrinker lowmem_shrinker = {
	.scan_objects = lowmem_scan,
	.count_objects = lowmem_count,
	.seeks = DEFAULT_SEEKS * 16,
	.flags = SHRINKER_LMK
};

static int __init lowmem_init(void)
{
	register_shrinker(&lowmem_shrinker);
<<<<<<< HEAD
	vmpressure_notifier_register(&lmk_vmpr_nb);
=======
>>>>>>> 2b292118
	lmk_event_init();
	return 0;
}
device_initcall(lowmem_init);

#ifdef CONFIG_ANDROID_LOW_MEMORY_KILLER_AUTODETECT_OOM_ADJ_VALUES
static short lowmem_oom_adj_to_oom_score_adj(short oom_adj)
{
	if (oom_adj == OOM_ADJUST_MAX)
		return OOM_SCORE_ADJ_MAX;
	else
		return (oom_adj * OOM_SCORE_ADJ_MAX) / -OOM_DISABLE;
}

static void lowmem_autodetect_oom_adj_values(void)
{
	int i;
	short oom_adj;
	short oom_score_adj;
	int array_size = ARRAY_SIZE(lowmem_adj);

	if (lowmem_adj_size < array_size)
		array_size = lowmem_adj_size;

	if (array_size <= 0)
		return;

	oom_adj = lowmem_adj[array_size - 1];
	if (oom_adj > OOM_ADJUST_MAX)
		return;

	oom_score_adj = lowmem_oom_adj_to_oom_score_adj(oom_adj);
	if (oom_score_adj <= OOM_ADJUST_MAX)
		return;

	lowmem_print(1, "lowmem_shrink: convert oom_adj to oom_score_adj:\n");
	for (i = 0; i < array_size; i++) {
		oom_adj = lowmem_adj[i];
		oom_score_adj = lowmem_oom_adj_to_oom_score_adj(oom_adj);
		lowmem_adj[i] = oom_score_adj;
		lowmem_print(1, "oom_adj %d => oom_score_adj %d\n",
			     oom_adj, oom_score_adj);
	}
}

static int lowmem_adj_array_set(const char *val, const struct kernel_param *kp)
{
	int ret;

	ret = param_array_ops.set(val, kp);

	/* HACK: Autodetect oom_adj values in lowmem_adj array */
	lowmem_autodetect_oom_adj_values();

	return ret;
}

static int lowmem_adj_array_get(char *buffer, const struct kernel_param *kp)
{
	return param_array_ops.get(buffer, kp);
}

static void lowmem_adj_array_free(void *arg)
{
	param_array_ops.free(arg);
}

static struct kernel_param_ops lowmem_adj_array_ops = {
	.set = lowmem_adj_array_set,
	.get = lowmem_adj_array_get,
	.free = lowmem_adj_array_free,
};

static const struct kparam_array __param_arr_adj = {
	.max = ARRAY_SIZE(lowmem_adj),
	.num = &lowmem_adj_size,
	.ops = &param_ops_short,
	.elemsize = sizeof(lowmem_adj[0]),
	.elem = lowmem_adj,
};
#endif

/*
 * not really modular, but the easiest way to keep compat with existing
 * bootargs behaviour is to continue using module_param here.
 */
module_param_named(cost, lowmem_shrinker.seeks, int, S_IRUGO | S_IWUSR);
#ifdef CONFIG_ANDROID_LOW_MEMORY_KILLER_AUTODETECT_OOM_ADJ_VALUES
module_param_cb(adj, &lowmem_adj_array_ops,
		.arr = &__param_arr_adj,
		S_IRUGO | S_IWUSR);
__MODULE_PARM_TYPE(adj, "array of short");
#else
module_param_array_named(adj, lowmem_adj, short, &lowmem_adj_size,
			 S_IRUGO | S_IWUSR);
#endif
module_param_array_named(minfree, lowmem_minfree, uint, &lowmem_minfree_size,
			 S_IRUGO | S_IWUSR);
module_param_named(debug_level, lowmem_debug_level, uint, S_IRUGO | S_IWUSR);
module_param_named(lmk_fast_run, lmk_fast_run, int, S_IRUGO | S_IWUSR);
<|MERGE_RESOLUTION|>--- conflicted
+++ resolved
@@ -42,7 +42,6 @@
 #include <linux/rcupdate.h>
 #include <linux/profile.h>
 #include <linux/notifier.h>
-<<<<<<< HEAD
 #include <linux/mutex.h>
 #include <linux/delay.h>
 #include <linux/swap.h>
@@ -53,6 +52,7 @@
 #include <linux/circ_buf.h>
 #include <linux/proc_fs.h>
 #include <linux/slab.h>
+#include <linux/poll.h>
 
 #define CREATE_TRACE_POINTS
 #include <trace/events/almk.h>
@@ -62,12 +62,6 @@
 #else
 #define _ZONE ZONE_NORMAL
 #endif
-=======
-#include <linux/circ_buf.h>
-#include <linux/proc_fs.h>
-#include <linux/slab.h>
-#include <linux/poll.h>
->>>>>>> 2b292118
 
 #define CREATE_TRACE_POINTS
 #include "trace/lowmemorykiller.h"
@@ -118,30 +112,15 @@
 	struct list_head list;
 };
 
-<<<<<<< HEAD
 void handle_lmk_event(struct task_struct *selected, int selected_tasksize,
 		      short min_score_adj)
-=======
-void handle_lmk_event(struct task_struct *selected, short min_score_adj)
->>>>>>> 2b292118
 {
 	int head;
 	int tail;
 	struct lmk_event *events;
 	struct lmk_event *event;
 	int res;
-<<<<<<< HEAD
 	char taskname[MAX_TASKNAME];
-=======
-	long rss_in_pages = -1;
-	char taskname[MAX_TASKNAME];
-	struct mm_struct *mm = get_task_mm(selected);
-
-	if (mm) {
-		rss_in_pages = get_mm_rss(mm);
-		mmput(mm);
-	}
->>>>>>> 2b292118
 
 	res = get_cmdline(selected, taskname, MAX_TASKNAME - 1);
 
@@ -180,11 +159,7 @@
 	event->maj_flt = selected->maj_flt;
 	event->oom_score_adj = selected->signal->oom_score_adj;
 	event->start_time = nsec_to_clock_t(selected->real_start_time);
-<<<<<<< HEAD
 	event->rss_in_pages = selected_tasksize;
-=======
-	event->rss_in_pages = rss_in_pages;
->>>>>>> 2b292118
 	event->min_score_adj = min_score_adj;
 
 	event_buffer.head = (head + 1) & (MAX_BUFFERED_EVENTS - 1);
@@ -683,7 +658,6 @@
 		selected = p;
 		selected_tasksize = tasksize;
 		selected_oom_score_adj = oom_score_adj;
-<<<<<<< HEAD
 		lowmem_print(3, "select '%s' (%d), adj %hd, size %d, to kill\n",
 			     p->comm, p->pid, oom_score_adj, tasksize);
 	}
@@ -699,15 +673,6 @@
 			mutex_unlock(&scan_mutex);
 			return 0;
 		}
-=======
-		lowmem_print(2, "select '%s' (%d), adj %hd, size %d, to kill\n",
-			     p->comm, p->pid, oom_score_adj, tasksize);
-	}
-	if (selected) {
-		long cache_size = other_file * (long)(PAGE_SIZE / 1024);
-		long cache_limit = minfree * (long)(PAGE_SIZE / 1024);
-		long free = other_free * (long)(PAGE_SIZE / 1024);
->>>>>>> 2b292118
 
 		task_lock(selected);
 		send_sig(SIGKILL, selected, 0);
@@ -719,17 +684,13 @@
 		if (selected->mm)
 			mark_oom_victim(selected);
 		task_unlock(selected);
-<<<<<<< HEAD
 		cache_size = other_file * (long)(PAGE_SIZE / 1024);
 		cache_limit = minfree * (long)(PAGE_SIZE / 1024);
 		free = other_free * (long)(PAGE_SIZE / 1024);
-=======
->>>>>>> 2b292118
 		trace_lowmemory_kill(selected, cache_size, cache_limit, free);
 		lowmem_print(1, "Killing '%s' (%d) (tgid %d), adj %hd,\n" \
 			        "   to free %ldkB on behalf of '%s' (%d) because\n" \
 			        "   cache %ldkB is below limit %ldkB for oom_score_adj %hd\n" \
-<<<<<<< HEAD
 				"   Free memory is %ldkB above reserved.\n" \
 				"   Free CMA is %ldkB\n" \
 				"   Total reserve is %ldkB\n" \
@@ -737,16 +698,12 @@
 				"   Total file cache is %ldkB\n" \
 				"   Total zcache is %ldkB\n" \
 				"   GFP mask is 0x%x\n",
-=======
-			        "   Free memory is %ldkB above reserved\n",
->>>>>>> 2b292118
 			     selected->comm, selected->pid, selected->tgid,
 			     selected_oom_score_adj,
 			     selected_tasksize * (long)(PAGE_SIZE / 1024),
 			     current->comm, current->pid,
 			     cache_size, cache_limit,
 			     min_score_adj,
-<<<<<<< HEAD
 			     free,
 			     global_page_state(NR_FREE_CMA_PAGES) *
 				(long)(PAGE_SIZE / 1024),
@@ -763,9 +720,6 @@
 			dump_tasks(NULL, NULL);
 		}
 
-=======
-			     free);
->>>>>>> 2b292118
 		lowmem_deathpending_timeout = jiffies + HZ;
 		rem += selected_tasksize;
 		rcu_read_unlock();
@@ -782,20 +736,12 @@
 
 	lowmem_print(4, "lowmem_scan %lu, %x, return %lu\n",
 		     sc->nr_to_scan, sc->gfp_mask, rem);
-<<<<<<< HEAD
 	mutex_unlock(&scan_mutex);
 
 	if (selected) {
 		handle_lmk_event(selected, selected_tasksize, min_score_adj);
 		put_task_struct(selected);
 	}
-=======
-	rcu_read_unlock();
-
-	if (selected)
-		handle_lmk_event(selected, min_score_adj);
-
->>>>>>> 2b292118
 	return rem;
 }
 
@@ -809,10 +755,7 @@
 static int __init lowmem_init(void)
 {
 	register_shrinker(&lowmem_shrinker);
-<<<<<<< HEAD
 	vmpressure_notifier_register(&lmk_vmpr_nb);
-=======
->>>>>>> 2b292118
 	lmk_event_init();
 	return 0;
 }
