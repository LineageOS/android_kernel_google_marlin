/*
 * Copyright (c) 2003-2006, Cluster File Systems, Inc, info@clusterfs.com
 * Written by Alex Tomas <alex@clusterfs.com>
 *
 * Architecture independence:
 *   Copyright (c) 2005, Bull S.A.
 *   Written by Pierre Peiffer <pierre.peiffer@bull.net>
 *
 * This program is free software; you can redistribute it and/or modify
 * it under the terms of the GNU General Public License version 2 as
 * published by the Free Software Foundation.
 *
 * This program is distributed in the hope that it will be useful,
 * but WITHOUT ANY WARRANTY; without even the implied warranty of
 * MERCHANTABILITY or FITNESS FOR A PARTICULAR PURPOSE.  See the
 * GNU General Public License for more details.
 *
 * You should have received a copy of the GNU General Public Licens
 * along with this program; if not, write to the Free Software
 * Foundation, Inc., 59 Temple Place, Suite 330, Boston, MA  02111-
 */

/*
 * Extents support for EXT4
 *
 * TODO:
 *   - ext4*_error() should be used in some situations
 *   - analyze all BUG()/BUG_ON(), use -EIO where appropriate
 *   - smart tree reduction
 */

#include <linux/fs.h>
#include <linux/time.h>
#include <linux/jbd2.h>
#include <linux/highuid.h>
#include <linux/pagemap.h>
#include <linux/quotaops.h>
#include <linux/string.h>
#include <linux/slab.h>
#include <linux/falloc.h>
#include <asm/uaccess.h>
#include <linux/fiemap.h>
#include "ext4_jbd2.h"
#include "ext4_extents.h"
#include "xattr.h"

#include <trace/events/ext4.h>

/*
 * used by extent splitting.
 */
#define EXT4_EXT_MAY_ZEROOUT	0x1  /* safe to zeroout if split fails \
					due to ENOSPC */
#define EXT4_EXT_MARK_UNINIT1	0x2  /* mark first half uninitialized */
#define EXT4_EXT_MARK_UNINIT2	0x4  /* mark second half uninitialized */

#define EXT4_EXT_DATA_VALID1	0x8  /* first half contains valid data */
#define EXT4_EXT_DATA_VALID2	0x10 /* second half contains valid data */

static __le32 ext4_extent_block_csum(struct inode *inode,
				     struct ext4_extent_header *eh)
{
	struct ext4_inode_info *ei = EXT4_I(inode);
	struct ext4_sb_info *sbi = EXT4_SB(inode->i_sb);
	__u32 csum;

	csum = ext4_chksum(sbi, ei->i_csum_seed, (__u8 *)eh,
			   EXT4_EXTENT_TAIL_OFFSET(eh));
	return cpu_to_le32(csum);
}

static int ext4_extent_block_csum_verify(struct inode *inode,
					 struct ext4_extent_header *eh)
{
	struct ext4_extent_tail *et;

	if (!EXT4_HAS_RO_COMPAT_FEATURE(inode->i_sb,
		EXT4_FEATURE_RO_COMPAT_METADATA_CSUM))
		return 1;

	et = find_ext4_extent_tail(eh);
	if (et->et_checksum != ext4_extent_block_csum(inode, eh))
		return 0;
	return 1;
}

static void ext4_extent_block_csum_set(struct inode *inode,
				       struct ext4_extent_header *eh)
{
	struct ext4_extent_tail *et;

	if (!EXT4_HAS_RO_COMPAT_FEATURE(inode->i_sb,
		EXT4_FEATURE_RO_COMPAT_METADATA_CSUM))
		return;

	et = find_ext4_extent_tail(eh);
	et->et_checksum = ext4_extent_block_csum(inode, eh);
}

static int ext4_split_extent(handle_t *handle,
				struct inode *inode,
				struct ext4_ext_path *path,
				struct ext4_map_blocks *map,
				int split_flag,
				int flags);

static int ext4_split_extent_at(handle_t *handle,
			     struct inode *inode,
			     struct ext4_ext_path *path,
			     ext4_lblk_t split,
			     int split_flag,
			     int flags);

static int ext4_find_delayed_extent(struct inode *inode,
				    struct extent_status *newes);

static int ext4_ext_truncate_extend_restart(handle_t *handle,
					    struct inode *inode,
					    int needed)
{
	int err;

	if (!ext4_handle_valid(handle))
		return 0;
	if (handle->h_buffer_credits > needed)
		return 0;
	err = ext4_journal_extend(handle, needed);
	if (err <= 0)
		return err;
	err = ext4_truncate_restart_trans(handle, inode, needed);
	if (err == 0)
		err = -EAGAIN;

	return err;
}

/*
 * could return:
 *  - EROFS
 *  - ENOMEM
 */
static int ext4_ext_get_access(handle_t *handle, struct inode *inode,
				struct ext4_ext_path *path)
{
	if (path->p_bh) {
		/* path points to block */
		return ext4_journal_get_write_access(handle, path->p_bh);
	}
	/* path points to leaf/index in inode body */
	/* we use in-core data, no need to protect them */
	return 0;
}

/*
 * could return:
 *  - EROFS
 *  - ENOMEM
 *  - EIO
 */
int __ext4_ext_dirty(const char *where, unsigned int line, handle_t *handle,
		     struct inode *inode, struct ext4_ext_path *path)
{
	int err;
	if (path->p_bh) {
		ext4_extent_block_csum_set(inode, ext_block_hdr(path->p_bh));
		/* path points to block */
		err = __ext4_handle_dirty_metadata(where, line, handle,
						   inode, path->p_bh);
	} else {
		/* path points to leaf/index in inode body */
		err = ext4_mark_inode_dirty(handle, inode);
	}
	return err;
}

static ext4_fsblk_t ext4_ext_find_goal(struct inode *inode,
			      struct ext4_ext_path *path,
			      ext4_lblk_t block)
{
	if (path) {
		int depth = path->p_depth;
		struct ext4_extent *ex;

		/*
		 * Try to predict block placement assuming that we are
		 * filling in a file which will eventually be
		 * non-sparse --- i.e., in the case of libbfd writing
		 * an ELF object sections out-of-order but in a way
		 * the eventually results in a contiguous object or
		 * executable file, or some database extending a table
		 * space file.  However, this is actually somewhat
		 * non-ideal if we are writing a sparse file such as
		 * qemu or KVM writing a raw image file that is going
		 * to stay fairly sparse, since it will end up
		 * fragmenting the file system's free space.  Maybe we
		 * should have some hueristics or some way to allow
		 * userspace to pass a hint to file system,
		 * especially if the latter case turns out to be
		 * common.
		 */
		ex = path[depth].p_ext;
		if (ex) {
			ext4_fsblk_t ext_pblk = ext4_ext_pblock(ex);
			ext4_lblk_t ext_block = le32_to_cpu(ex->ee_block);

			if (block > ext_block)
				return ext_pblk + (block - ext_block);
			else
				return ext_pblk - (ext_block - block);
		}

		/* it looks like index is empty;
		 * try to find starting block from index itself */
		if (path[depth].p_bh)
			return path[depth].p_bh->b_blocknr;
	}

	/* OK. use inode's group */
	return ext4_inode_to_goal_block(inode);
}

/*
 * Allocation for a meta data block
 */
static ext4_fsblk_t
ext4_ext_new_meta_block(handle_t *handle, struct inode *inode,
			struct ext4_ext_path *path,
			struct ext4_extent *ex, int *err, unsigned int flags)
{
	ext4_fsblk_t goal, newblock;

	goal = ext4_ext_find_goal(inode, path, le32_to_cpu(ex->ee_block));
	newblock = ext4_new_meta_blocks(handle, inode, goal, flags,
					NULL, err);
	return newblock;
}

static inline int ext4_ext_space_block(struct inode *inode, int check)
{
	int size;

	size = (inode->i_sb->s_blocksize - sizeof(struct ext4_extent_header))
			/ sizeof(struct ext4_extent);
#ifdef AGGRESSIVE_TEST
	if (!check && size > 6)
		size = 6;
#endif
	return size;
}

static inline int ext4_ext_space_block_idx(struct inode *inode, int check)
{
	int size;

	size = (inode->i_sb->s_blocksize - sizeof(struct ext4_extent_header))
			/ sizeof(struct ext4_extent_idx);
#ifdef AGGRESSIVE_TEST
	if (!check && size > 5)
		size = 5;
#endif
	return size;
}

static inline int ext4_ext_space_root(struct inode *inode, int check)
{
	int size;

	size = sizeof(EXT4_I(inode)->i_data);
	size -= sizeof(struct ext4_extent_header);
	size /= sizeof(struct ext4_extent);
#ifdef AGGRESSIVE_TEST
	if (!check && size > 3)
		size = 3;
#endif
	return size;
}

static inline int ext4_ext_space_root_idx(struct inode *inode, int check)
{
	int size;

	size = sizeof(EXT4_I(inode)->i_data);
	size -= sizeof(struct ext4_extent_header);
	size /= sizeof(struct ext4_extent_idx);
#ifdef AGGRESSIVE_TEST
	if (!check && size > 4)
		size = 4;
#endif
	return size;
}

/*
 * Calculate the number of metadata blocks needed
 * to allocate @blocks
 * Worse case is one block per extent
 */
int ext4_ext_calc_metadata_amount(struct inode *inode, ext4_lblk_t lblock)
{
	struct ext4_inode_info *ei = EXT4_I(inode);
	int idxs;

	idxs = ((inode->i_sb->s_blocksize - sizeof(struct ext4_extent_header))
		/ sizeof(struct ext4_extent_idx));

	/*
	 * If the new delayed allocation block is contiguous with the
	 * previous da block, it can share index blocks with the
	 * previous block, so we only need to allocate a new index
	 * block every idxs leaf blocks.  At ldxs**2 blocks, we need
	 * an additional index block, and at ldxs**3 blocks, yet
	 * another index blocks.
	 */
	if (ei->i_da_metadata_calc_len &&
	    ei->i_da_metadata_calc_last_lblock+1 == lblock) {
		int num = 0;

		if ((ei->i_da_metadata_calc_len % idxs) == 0)
			num++;
		if ((ei->i_da_metadata_calc_len % (idxs*idxs)) == 0)
			num++;
		if ((ei->i_da_metadata_calc_len % (idxs*idxs*idxs)) == 0) {
			num++;
			ei->i_da_metadata_calc_len = 0;
		} else
			ei->i_da_metadata_calc_len++;
		ei->i_da_metadata_calc_last_lblock++;
		return num;
	}

	/*
	 * In the worst case we need a new set of index blocks at
	 * every level of the inode's extent tree.
	 */
	ei->i_da_metadata_calc_len = 1;
	ei->i_da_metadata_calc_last_lblock = lblock;
	return ext_depth(inode) + 1;
}

static int
ext4_ext_max_entries(struct inode *inode, int depth)
{
	int max;

	if (depth == ext_depth(inode)) {
		if (depth == 0)
			max = ext4_ext_space_root(inode, 1);
		else
			max = ext4_ext_space_root_idx(inode, 1);
	} else {
		if (depth == 0)
			max = ext4_ext_space_block(inode, 1);
		else
			max = ext4_ext_space_block_idx(inode, 1);
	}

	return max;
}

static int ext4_valid_extent(struct inode *inode, struct ext4_extent *ext)
{
	ext4_fsblk_t block = ext4_ext_pblock(ext);
	int len = ext4_ext_get_actual_len(ext);

	if (len == 0)
		return 0;
	return ext4_data_block_valid(EXT4_SB(inode->i_sb), block, len);
}

static int ext4_valid_extent_idx(struct inode *inode,
				struct ext4_extent_idx *ext_idx)
{
	ext4_fsblk_t block = ext4_idx_pblock(ext_idx);

	return ext4_data_block_valid(EXT4_SB(inode->i_sb), block, 1);
}

static int ext4_valid_extent_entries(struct inode *inode,
				struct ext4_extent_header *eh,
				int depth)
{
	unsigned short entries;
	if (eh->eh_entries == 0)
		return 1;

	entries = le16_to_cpu(eh->eh_entries);

	if (depth == 0) {
		/* leaf entries */
		struct ext4_extent *ext = EXT_FIRST_EXTENT(eh);
		while (entries) {
			if (!ext4_valid_extent(inode, ext))
				return 0;
			ext++;
			entries--;
		}
	} else {
		struct ext4_extent_idx *ext_idx = EXT_FIRST_INDEX(eh);
		while (entries) {
			if (!ext4_valid_extent_idx(inode, ext_idx))
				return 0;
			ext_idx++;
			entries--;
		}
	}
	return 1;
}

static int __ext4_ext_check(const char *function, unsigned int line,
			    struct inode *inode, struct ext4_extent_header *eh,
			    int depth)
{
	const char *error_msg;
	int max = 0;

	if (unlikely(eh->eh_magic != EXT4_EXT_MAGIC)) {
		error_msg = "invalid magic";
		goto corrupted;
	}
	if (unlikely(le16_to_cpu(eh->eh_depth) != depth)) {
		error_msg = "unexpected eh_depth";
		goto corrupted;
	}
	if (unlikely(eh->eh_max == 0)) {
		error_msg = "invalid eh_max";
		goto corrupted;
	}
	max = ext4_ext_max_entries(inode, depth);
	if (unlikely(le16_to_cpu(eh->eh_max) > max)) {
		error_msg = "too large eh_max";
		goto corrupted;
	}
	if (unlikely(le16_to_cpu(eh->eh_entries) > le16_to_cpu(eh->eh_max))) {
		error_msg = "invalid eh_entries";
		goto corrupted;
	}
	if (!ext4_valid_extent_entries(inode, eh, depth)) {
		error_msg = "invalid extent entries";
		goto corrupted;
	}
	/* Verify checksum on non-root extent tree nodes */
	if (ext_depth(inode) != depth &&
	    !ext4_extent_block_csum_verify(inode, eh)) {
		error_msg = "extent tree corrupted";
		goto corrupted;
	}
	return 0;

corrupted:
	ext4_error_inode(inode, function, line, 0,
			"bad header/extent: %s - magic %x, "
			"entries %u, max %u(%u), depth %u(%u)",
			error_msg, le16_to_cpu(eh->eh_magic),
			le16_to_cpu(eh->eh_entries), le16_to_cpu(eh->eh_max),
			max, le16_to_cpu(eh->eh_depth), depth);

	return -EIO;
}

#define ext4_ext_check(inode, eh, depth)	\
	__ext4_ext_check(__func__, __LINE__, inode, eh, depth)

int ext4_ext_check_inode(struct inode *inode)
{
	return ext4_ext_check(inode, ext_inode_hdr(inode), ext_depth(inode));
}

static int __ext4_ext_check_block(const char *function, unsigned int line,
				  struct inode *inode,
				  struct ext4_extent_header *eh,
				  int depth,
				  struct buffer_head *bh)
{
	int ret;

	if (buffer_verified(bh))
		return 0;
	ret = ext4_ext_check(inode, eh, depth);
	if (ret)
		return ret;
	set_buffer_verified(bh);
	return ret;
}

#define ext4_ext_check_block(inode, eh, depth, bh)	\
	__ext4_ext_check_block(__func__, __LINE__, inode, eh, depth, bh)

#ifdef EXT_DEBUG
static void ext4_ext_show_path(struct inode *inode, struct ext4_ext_path *path)
{
	int k, l = path->p_depth;

	ext_debug("path:");
	for (k = 0; k <= l; k++, path++) {
		if (path->p_idx) {
		  ext_debug("  %d->%llu", le32_to_cpu(path->p_idx->ei_block),
			    ext4_idx_pblock(path->p_idx));
		} else if (path->p_ext) {
			ext_debug("  %d:[%d]%d:%llu ",
				  le32_to_cpu(path->p_ext->ee_block),
				  ext4_ext_is_uninitialized(path->p_ext),
				  ext4_ext_get_actual_len(path->p_ext),
				  ext4_ext_pblock(path->p_ext));
		} else
			ext_debug("  []");
	}
	ext_debug("\n");
}

static void ext4_ext_show_leaf(struct inode *inode, struct ext4_ext_path *path)
{
	int depth = ext_depth(inode);
	struct ext4_extent_header *eh;
	struct ext4_extent *ex;
	int i;

	if (!path)
		return;

	eh = path[depth].p_hdr;
	ex = EXT_FIRST_EXTENT(eh);

	ext_debug("Displaying leaf extents for inode %lu\n", inode->i_ino);

	for (i = 0; i < le16_to_cpu(eh->eh_entries); i++, ex++) {
		ext_debug("%d:[%d]%d:%llu ", le32_to_cpu(ex->ee_block),
			  ext4_ext_is_uninitialized(ex),
			  ext4_ext_get_actual_len(ex), ext4_ext_pblock(ex));
	}
	ext_debug("\n");
}

static void ext4_ext_show_move(struct inode *inode, struct ext4_ext_path *path,
			ext4_fsblk_t newblock, int level)
{
	int depth = ext_depth(inode);
	struct ext4_extent *ex;

	if (depth != level) {
		struct ext4_extent_idx *idx;
		idx = path[level].p_idx;
		while (idx <= EXT_MAX_INDEX(path[level].p_hdr)) {
			ext_debug("%d: move %d:%llu in new index %llu\n", level,
					le32_to_cpu(idx->ei_block),
					ext4_idx_pblock(idx),
					newblock);
			idx++;
		}

		return;
	}

	ex = path[depth].p_ext;
	while (ex <= EXT_MAX_EXTENT(path[depth].p_hdr)) {
		ext_debug("move %d:%llu:[%d]%d in new leaf %llu\n",
				le32_to_cpu(ex->ee_block),
				ext4_ext_pblock(ex),
				ext4_ext_is_uninitialized(ex),
				ext4_ext_get_actual_len(ex),
				newblock);
		ex++;
	}
}

#else
#define ext4_ext_show_path(inode, path)
#define ext4_ext_show_leaf(inode, path)
#define ext4_ext_show_move(inode, path, newblock, level)
#endif

void ext4_ext_drop_refs(struct ext4_ext_path *path)
{
	int depth = path->p_depth;
	int i;

	for (i = 0; i <= depth; i++, path++)
		if (path->p_bh) {
			brelse(path->p_bh);
			path->p_bh = NULL;
		}
}

/*
 * ext4_ext_binsearch_idx:
 * binary search for the closest index of the given block
 * the header must be checked before calling this
 */
static void
ext4_ext_binsearch_idx(struct inode *inode,
			struct ext4_ext_path *path, ext4_lblk_t block)
{
	struct ext4_extent_header *eh = path->p_hdr;
	struct ext4_extent_idx *r, *l, *m;


	ext_debug("binsearch for %u(idx):  ", block);

	l = EXT_FIRST_INDEX(eh) + 1;
	r = EXT_LAST_INDEX(eh);
	while (l <= r) {
		m = l + (r - l) / 2;
		if (block < le32_to_cpu(m->ei_block))
			r = m - 1;
		else
			l = m + 1;
		ext_debug("%p(%u):%p(%u):%p(%u) ", l, le32_to_cpu(l->ei_block),
				m, le32_to_cpu(m->ei_block),
				r, le32_to_cpu(r->ei_block));
	}

	path->p_idx = l - 1;
	ext_debug("  -> %u->%lld ", le32_to_cpu(path->p_idx->ei_block),
		  ext4_idx_pblock(path->p_idx));

#ifdef CHECK_BINSEARCH
	{
		struct ext4_extent_idx *chix, *ix;
		int k;

		chix = ix = EXT_FIRST_INDEX(eh);
		for (k = 0; k < le16_to_cpu(eh->eh_entries); k++, ix++) {
		  if (k != 0 &&
		      le32_to_cpu(ix->ei_block) <= le32_to_cpu(ix[-1].ei_block)) {
				printk(KERN_DEBUG "k=%d, ix=0x%p, "
				       "first=0x%p\n", k,
				       ix, EXT_FIRST_INDEX(eh));
				printk(KERN_DEBUG "%u <= %u\n",
				       le32_to_cpu(ix->ei_block),
				       le32_to_cpu(ix[-1].ei_block));
			}
			BUG_ON(k && le32_to_cpu(ix->ei_block)
					   <= le32_to_cpu(ix[-1].ei_block));
			if (block < le32_to_cpu(ix->ei_block))
				break;
			chix = ix;
		}
		BUG_ON(chix != path->p_idx);
	}
#endif

}

/*
 * ext4_ext_binsearch:
 * binary search for closest extent of the given block
 * the header must be checked before calling this
 */
static void
ext4_ext_binsearch(struct inode *inode,
		struct ext4_ext_path *path, ext4_lblk_t block)
{
	struct ext4_extent_header *eh = path->p_hdr;
	struct ext4_extent *r, *l, *m;

	if (eh->eh_entries == 0) {
		/*
		 * this leaf is empty:
		 * we get such a leaf in split/add case
		 */
		return;
	}

	ext_debug("binsearch for %u:  ", block);

	l = EXT_FIRST_EXTENT(eh) + 1;
	r = EXT_LAST_EXTENT(eh);

	while (l <= r) {
		m = l + (r - l) / 2;
		if (block < le32_to_cpu(m->ee_block))
			r = m - 1;
		else
			l = m + 1;
		ext_debug("%p(%u):%p(%u):%p(%u) ", l, le32_to_cpu(l->ee_block),
				m, le32_to_cpu(m->ee_block),
				r, le32_to_cpu(r->ee_block));
	}

	path->p_ext = l - 1;
	ext_debug("  -> %d:%llu:[%d]%d ",
			le32_to_cpu(path->p_ext->ee_block),
			ext4_ext_pblock(path->p_ext),
			ext4_ext_is_uninitialized(path->p_ext),
			ext4_ext_get_actual_len(path->p_ext));

#ifdef CHECK_BINSEARCH
	{
		struct ext4_extent *chex, *ex;
		int k;

		chex = ex = EXT_FIRST_EXTENT(eh);
		for (k = 0; k < le16_to_cpu(eh->eh_entries); k++, ex++) {
			BUG_ON(k && le32_to_cpu(ex->ee_block)
					  <= le32_to_cpu(ex[-1].ee_block));
			if (block < le32_to_cpu(ex->ee_block))
				break;
			chex = ex;
		}
		BUG_ON(chex != path->p_ext);
	}
#endif

}

int ext4_ext_tree_init(handle_t *handle, struct inode *inode)
{
	struct ext4_extent_header *eh;

	eh = ext_inode_hdr(inode);
	eh->eh_depth = 0;
	eh->eh_entries = 0;
	eh->eh_magic = EXT4_EXT_MAGIC;
	eh->eh_max = cpu_to_le16(ext4_ext_space_root(inode, 0));
	ext4_mark_inode_dirty(handle, inode);
	return 0;
}

struct ext4_ext_path *
ext4_ext_find_extent(struct inode *inode, ext4_lblk_t block,
					struct ext4_ext_path *path)
{
	struct ext4_extent_header *eh;
	struct buffer_head *bh;
	short int depth, i, ppos = 0, alloc = 0;
	int ret;

	eh = ext_inode_hdr(inode);
	depth = ext_depth(inode);

	/* account possible depth increase */
	if (!path) {
		path = kzalloc(sizeof(struct ext4_ext_path) * (depth + 2),
				GFP_NOFS);
		if (!path)
			return ERR_PTR(-ENOMEM);
		alloc = 1;
	}
	path[0].p_hdr = eh;
	path[0].p_bh = NULL;

	i = depth;
	/* walk through the tree */
	while (i) {
		ext_debug("depth %d: num %d, max %d\n",
			  ppos, le16_to_cpu(eh->eh_entries), le16_to_cpu(eh->eh_max));

		ext4_ext_binsearch_idx(inode, path + ppos, block);
		path[ppos].p_block = ext4_idx_pblock(path[ppos].p_idx);
		path[ppos].p_depth = i;
		path[ppos].p_ext = NULL;

		bh = sb_getblk(inode->i_sb, path[ppos].p_block);
		if (unlikely(!bh)) {
			ret = -ENOMEM;
			goto err;
		}
		if (!bh_uptodate_or_lock(bh)) {
			trace_ext4_ext_load_extent(inode, block,
						path[ppos].p_block);
			ret = bh_submit_read(bh);
			if (ret < 0) {
				put_bh(bh);
				goto err;
			}
		}
		eh = ext_block_hdr(bh);
		ppos++;
		if (unlikely(ppos > depth)) {
			put_bh(bh);
			EXT4_ERROR_INODE(inode,
					 "ppos %d > depth %d", ppos, depth);
			ret = -EIO;
			goto err;
		}
		path[ppos].p_bh = bh;
		path[ppos].p_hdr = eh;
		i--;

		ret = ext4_ext_check_block(inode, eh, i, bh);
		if (ret < 0)
			goto err;
	}

	path[ppos].p_depth = i;
	path[ppos].p_ext = NULL;
	path[ppos].p_idx = NULL;

	/* find extent */
	ext4_ext_binsearch(inode, path + ppos, block);
	/* if not an empty leaf */
	if (path[ppos].p_ext)
		path[ppos].p_block = ext4_ext_pblock(path[ppos].p_ext);

	ext4_ext_show_path(inode, path);

	return path;

err:
	ext4_ext_drop_refs(path);
	if (alloc)
		kfree(path);
	return ERR_PTR(ret);
}

/*
 * ext4_ext_insert_index:
 * insert new index [@logical;@ptr] into the block at @curp;
 * check where to insert: before @curp or after @curp
 */
static int ext4_ext_insert_index(handle_t *handle, struct inode *inode,
				 struct ext4_ext_path *curp,
				 int logical, ext4_fsblk_t ptr)
{
	struct ext4_extent_idx *ix;
	int len, err;

	err = ext4_ext_get_access(handle, inode, curp);
	if (err)
		return err;

	if (unlikely(logical == le32_to_cpu(curp->p_idx->ei_block))) {
		EXT4_ERROR_INODE(inode,
				 "logical %d == ei_block %d!",
				 logical, le32_to_cpu(curp->p_idx->ei_block));
		return -EIO;
	}

	if (unlikely(le16_to_cpu(curp->p_hdr->eh_entries)
			     >= le16_to_cpu(curp->p_hdr->eh_max))) {
		EXT4_ERROR_INODE(inode,
				 "eh_entries %d >= eh_max %d!",
				 le16_to_cpu(curp->p_hdr->eh_entries),
				 le16_to_cpu(curp->p_hdr->eh_max));
		return -EIO;
	}

	if (logical > le32_to_cpu(curp->p_idx->ei_block)) {
		/* insert after */
		ext_debug("insert new index %d after: %llu\n", logical, ptr);
		ix = curp->p_idx + 1;
	} else {
		/* insert before */
		ext_debug("insert new index %d before: %llu\n", logical, ptr);
		ix = curp->p_idx;
	}

	len = EXT_LAST_INDEX(curp->p_hdr) - ix + 1;
	BUG_ON(len < 0);
	if (len > 0) {
		ext_debug("insert new index %d: "
				"move %d indices from 0x%p to 0x%p\n",
				logical, len, ix, ix + 1);
		memmove(ix + 1, ix, len * sizeof(struct ext4_extent_idx));
	}

	if (unlikely(ix > EXT_MAX_INDEX(curp->p_hdr))) {
		EXT4_ERROR_INODE(inode, "ix > EXT_MAX_INDEX!");
		return -EIO;
	}

	ix->ei_block = cpu_to_le32(logical);
	ext4_idx_store_pblock(ix, ptr);
	le16_add_cpu(&curp->p_hdr->eh_entries, 1);

	if (unlikely(ix > EXT_LAST_INDEX(curp->p_hdr))) {
		EXT4_ERROR_INODE(inode, "ix > EXT_LAST_INDEX!");
		return -EIO;
	}

	err = ext4_ext_dirty(handle, inode, curp);
	ext4_std_error(inode->i_sb, err);

	return err;
}

/*
 * ext4_ext_split:
 * inserts new subtree into the path, using free index entry
 * at depth @at:
 * - allocates all needed blocks (new leaf and all intermediate index blocks)
 * - makes decision where to split
 * - moves remaining extents and index entries (right to the split point)
 *   into the newly allocated blocks
 * - initializes subtree
 */
static int ext4_ext_split(handle_t *handle, struct inode *inode,
			  unsigned int flags,
			  struct ext4_ext_path *path,
			  struct ext4_extent *newext, int at)
{
	struct buffer_head *bh = NULL;
	int depth = ext_depth(inode);
	struct ext4_extent_header *neh;
	struct ext4_extent_idx *fidx;
	int i = at, k, m, a;
	ext4_fsblk_t newblock, oldblock;
	__le32 border;
	ext4_fsblk_t *ablocks = NULL; /* array of allocated blocks */
	int err = 0;

	/* make decision: where to split? */
	/* FIXME: now decision is simplest: at current extent */

	/* if current leaf will be split, then we should use
	 * border from split point */
	if (unlikely(path[depth].p_ext > EXT_MAX_EXTENT(path[depth].p_hdr))) {
		EXT4_ERROR_INODE(inode, "p_ext > EXT_MAX_EXTENT!");
		return -EIO;
	}
	if (path[depth].p_ext != EXT_MAX_EXTENT(path[depth].p_hdr)) {
		border = path[depth].p_ext[1].ee_block;
		ext_debug("leaf will be split."
				" next leaf starts at %d\n",
				  le32_to_cpu(border));
	} else {
		border = newext->ee_block;
		ext_debug("leaf will be added."
				" next leaf starts at %d\n",
				le32_to_cpu(border));
	}

	/*
	 * If error occurs, then we break processing
	 * and mark filesystem read-only. index won't
	 * be inserted and tree will be in consistent
	 * state. Next mount will repair buffers too.
	 */

	/*
	 * Get array to track all allocated blocks.
	 * We need this to handle errors and free blocks
	 * upon them.
	 */
	ablocks = kzalloc(sizeof(ext4_fsblk_t) * depth, GFP_NOFS);
	if (!ablocks)
		return -ENOMEM;

	/* allocate all needed blocks */
	ext_debug("allocate %d blocks for indexes/leaf\n", depth - at);
	for (a = 0; a < depth - at; a++) {
		newblock = ext4_ext_new_meta_block(handle, inode, path,
						   newext, &err, flags);
		if (newblock == 0)
			goto cleanup;
		ablocks[a] = newblock;
	}

	/* initialize new leaf */
	newblock = ablocks[--a];
	if (unlikely(newblock == 0)) {
		EXT4_ERROR_INODE(inode, "newblock == 0!");
		err = -EIO;
		goto cleanup;
	}
	bh = sb_getblk(inode->i_sb, newblock);
	if (unlikely(!bh)) {
		err = -ENOMEM;
		goto cleanup;
	}
	lock_buffer(bh);

	err = ext4_journal_get_create_access(handle, bh);
	if (err)
		goto cleanup;

	neh = ext_block_hdr(bh);
	neh->eh_entries = 0;
	neh->eh_max = cpu_to_le16(ext4_ext_space_block(inode, 0));
	neh->eh_magic = EXT4_EXT_MAGIC;
	neh->eh_depth = 0;

	/* move remainder of path[depth] to the new leaf */
	if (unlikely(path[depth].p_hdr->eh_entries !=
		     path[depth].p_hdr->eh_max)) {
		EXT4_ERROR_INODE(inode, "eh_entries %d != eh_max %d!",
				 path[depth].p_hdr->eh_entries,
				 path[depth].p_hdr->eh_max);
		err = -EIO;
		goto cleanup;
	}
	/* start copy from next extent */
	m = EXT_MAX_EXTENT(path[depth].p_hdr) - path[depth].p_ext++;
	ext4_ext_show_move(inode, path, newblock, depth);
	if (m) {
		struct ext4_extent *ex;
		ex = EXT_FIRST_EXTENT(neh);
		memmove(ex, path[depth].p_ext, sizeof(struct ext4_extent) * m);
		le16_add_cpu(&neh->eh_entries, m);
	}

	ext4_extent_block_csum_set(inode, neh);
	set_buffer_uptodate(bh);
	unlock_buffer(bh);

	err = ext4_handle_dirty_metadata(handle, inode, bh);
	if (err)
		goto cleanup;
	brelse(bh);
	bh = NULL;

	/* correct old leaf */
	if (m) {
		err = ext4_ext_get_access(handle, inode, path + depth);
		if (err)
			goto cleanup;
		le16_add_cpu(&path[depth].p_hdr->eh_entries, -m);
		err = ext4_ext_dirty(handle, inode, path + depth);
		if (err)
			goto cleanup;

	}

	/* create intermediate indexes */
	k = depth - at - 1;
	if (unlikely(k < 0)) {
		EXT4_ERROR_INODE(inode, "k %d < 0!", k);
		err = -EIO;
		goto cleanup;
	}
	if (k)
		ext_debug("create %d intermediate indices\n", k);
	/* insert new index into current index block */
	/* current depth stored in i var */
	i = depth - 1;
	while (k--) {
		oldblock = newblock;
		newblock = ablocks[--a];
		bh = sb_getblk(inode->i_sb, newblock);
		if (unlikely(!bh)) {
			err = -ENOMEM;
			goto cleanup;
		}
		lock_buffer(bh);

		err = ext4_journal_get_create_access(handle, bh);
		if (err)
			goto cleanup;

		neh = ext_block_hdr(bh);
		neh->eh_entries = cpu_to_le16(1);
		neh->eh_magic = EXT4_EXT_MAGIC;
		neh->eh_max = cpu_to_le16(ext4_ext_space_block_idx(inode, 0));
		neh->eh_depth = cpu_to_le16(depth - i);
		fidx = EXT_FIRST_INDEX(neh);
		fidx->ei_block = border;
		ext4_idx_store_pblock(fidx, oldblock);

		ext_debug("int.index at %d (block %llu): %u -> %llu\n",
				i, newblock, le32_to_cpu(border), oldblock);

		/* move remainder of path[i] to the new index block */
		if (unlikely(EXT_MAX_INDEX(path[i].p_hdr) !=
					EXT_LAST_INDEX(path[i].p_hdr))) {
			EXT4_ERROR_INODE(inode,
					 "EXT_MAX_INDEX != EXT_LAST_INDEX ee_block %d!",
					 le32_to_cpu(path[i].p_ext->ee_block));
			err = -EIO;
			goto cleanup;
		}
		/* start copy indexes */
		m = EXT_MAX_INDEX(path[i].p_hdr) - path[i].p_idx++;
		ext_debug("cur 0x%p, last 0x%p\n", path[i].p_idx,
				EXT_MAX_INDEX(path[i].p_hdr));
		ext4_ext_show_move(inode, path, newblock, i);
		if (m) {
			memmove(++fidx, path[i].p_idx,
				sizeof(struct ext4_extent_idx) * m);
			le16_add_cpu(&neh->eh_entries, m);
		}
		ext4_extent_block_csum_set(inode, neh);
		set_buffer_uptodate(bh);
		unlock_buffer(bh);

		err = ext4_handle_dirty_metadata(handle, inode, bh);
		if (err)
			goto cleanup;
		brelse(bh);
		bh = NULL;

		/* correct old index */
		if (m) {
			err = ext4_ext_get_access(handle, inode, path + i);
			if (err)
				goto cleanup;
			le16_add_cpu(&path[i].p_hdr->eh_entries, -m);
			err = ext4_ext_dirty(handle, inode, path + i);
			if (err)
				goto cleanup;
		}

		i--;
	}

	/* insert new index */
	err = ext4_ext_insert_index(handle, inode, path + at,
				    le32_to_cpu(border), newblock);

cleanup:
	if (bh) {
		if (buffer_locked(bh))
			unlock_buffer(bh);
		brelse(bh);
	}

	if (err) {
		/* free all allocated blocks in error case */
		for (i = 0; i < depth; i++) {
			if (!ablocks[i])
				continue;
			ext4_free_blocks(handle, inode, NULL, ablocks[i], 1,
					 EXT4_FREE_BLOCKS_METADATA);
		}
	}
	kfree(ablocks);

	return err;
}

/*
 * ext4_ext_grow_indepth:
 * implements tree growing procedure:
 * - allocates new block
 * - moves top-level data (index block or leaf) into the new block
 * - initializes new top-level, creating index that points to the
 *   just created block
 */
static int ext4_ext_grow_indepth(handle_t *handle, struct inode *inode,
				 unsigned int flags,
				 struct ext4_extent *newext)
{
	struct ext4_extent_header *neh;
	struct buffer_head *bh;
	ext4_fsblk_t newblock;
	int err = 0;

	newblock = ext4_ext_new_meta_block(handle, inode, NULL,
		newext, &err, flags);
	if (newblock == 0)
		return err;

	bh = sb_getblk(inode->i_sb, newblock);
	if (unlikely(!bh))
		return -ENOMEM;
	lock_buffer(bh);

	err = ext4_journal_get_create_access(handle, bh);
	if (err) {
		unlock_buffer(bh);
		goto out;
	}

	/* move top-level index/leaf into new block */
	memmove(bh->b_data, EXT4_I(inode)->i_data,
		sizeof(EXT4_I(inode)->i_data));

	/* set size of new block */
	neh = ext_block_hdr(bh);
	/* old root could have indexes or leaves
	 * so calculate e_max right way */
	if (ext_depth(inode))
		neh->eh_max = cpu_to_le16(ext4_ext_space_block_idx(inode, 0));
	else
		neh->eh_max = cpu_to_le16(ext4_ext_space_block(inode, 0));
	neh->eh_magic = EXT4_EXT_MAGIC;
	ext4_extent_block_csum_set(inode, neh);
	set_buffer_uptodate(bh);
	unlock_buffer(bh);

	err = ext4_handle_dirty_metadata(handle, inode, bh);
	if (err)
		goto out;

	/* Update top-level index: num,max,pointer */
	neh = ext_inode_hdr(inode);
	neh->eh_entries = cpu_to_le16(1);
	ext4_idx_store_pblock(EXT_FIRST_INDEX(neh), newblock);
	if (neh->eh_depth == 0) {
		/* Root extent block becomes index block */
		neh->eh_max = cpu_to_le16(ext4_ext_space_root_idx(inode, 0));
		EXT_FIRST_INDEX(neh)->ei_block =
			EXT_FIRST_EXTENT(neh)->ee_block;
	}
	ext_debug("new root: num %d(%d), lblock %d, ptr %llu\n",
		  le16_to_cpu(neh->eh_entries), le16_to_cpu(neh->eh_max),
		  le32_to_cpu(EXT_FIRST_INDEX(neh)->ei_block),
		  ext4_idx_pblock(EXT_FIRST_INDEX(neh)));

	le16_add_cpu(&neh->eh_depth, 1);
	ext4_mark_inode_dirty(handle, inode);
out:
	brelse(bh);

	return err;
}

/*
 * ext4_ext_create_new_leaf:
 * finds empty index and adds new leaf.
 * if no free index is found, then it requests in-depth growing.
 */
static int ext4_ext_create_new_leaf(handle_t *handle, struct inode *inode,
				    unsigned int flags,
				    struct ext4_ext_path *path,
				    struct ext4_extent *newext)
{
	struct ext4_ext_path *curp;
	int depth, i, err = 0;

repeat:
	i = depth = ext_depth(inode);

	/* walk up to the tree and look for free index entry */
	curp = path + depth;
	while (i > 0 && !EXT_HAS_FREE_INDEX(curp)) {
		i--;
		curp--;
	}

	/* we use already allocated block for index block,
	 * so subsequent data blocks should be contiguous */
	if (EXT_HAS_FREE_INDEX(curp)) {
		/* if we found index with free entry, then use that
		 * entry: create all needed subtree and add new leaf */
		err = ext4_ext_split(handle, inode, flags, path, newext, i);
		if (err)
			goto out;

		/* refill path */
		ext4_ext_drop_refs(path);
		path = ext4_ext_find_extent(inode,
				    (ext4_lblk_t)le32_to_cpu(newext->ee_block),
				    path);
		if (IS_ERR(path))
			err = PTR_ERR(path);
	} else {
		/* tree is full, time to grow in depth */
		err = ext4_ext_grow_indepth(handle, inode, flags, newext);
		if (err)
			goto out;

		/* refill path */
		ext4_ext_drop_refs(path);
		path = ext4_ext_find_extent(inode,
				   (ext4_lblk_t)le32_to_cpu(newext->ee_block),
				    path);
		if (IS_ERR(path)) {
			err = PTR_ERR(path);
			goto out;
		}

		/*
		 * only first (depth 0 -> 1) produces free space;
		 * in all other cases we have to split the grown tree
		 */
		depth = ext_depth(inode);
		if (path[depth].p_hdr->eh_entries == path[depth].p_hdr->eh_max) {
			/* now we need to split */
			goto repeat;
		}
	}

out:
	return err;
}

/*
 * search the closest allocated block to the left for *logical
 * and returns it at @logical + it's physical address at @phys
 * if *logical is the smallest allocated block, the function
 * returns 0 at @phys
 * return value contains 0 (success) or error code
 */
static int ext4_ext_search_left(struct inode *inode,
				struct ext4_ext_path *path,
				ext4_lblk_t *logical, ext4_fsblk_t *phys)
{
	struct ext4_extent_idx *ix;
	struct ext4_extent *ex;
	int depth, ee_len;

	if (unlikely(path == NULL)) {
		EXT4_ERROR_INODE(inode, "path == NULL *logical %d!", *logical);
		return -EIO;
	}
	depth = path->p_depth;
	*phys = 0;

	if (depth == 0 && path->p_ext == NULL)
		return 0;

	/* usually extent in the path covers blocks smaller
	 * then *logical, but it can be that extent is the
	 * first one in the file */

	ex = path[depth].p_ext;
	ee_len = ext4_ext_get_actual_len(ex);
	if (*logical < le32_to_cpu(ex->ee_block)) {
		if (unlikely(EXT_FIRST_EXTENT(path[depth].p_hdr) != ex)) {
			EXT4_ERROR_INODE(inode,
					 "EXT_FIRST_EXTENT != ex *logical %d ee_block %d!",
					 *logical, le32_to_cpu(ex->ee_block));
			return -EIO;
		}
		while (--depth >= 0) {
			ix = path[depth].p_idx;
			if (unlikely(ix != EXT_FIRST_INDEX(path[depth].p_hdr))) {
				EXT4_ERROR_INODE(inode,
				  "ix (%d) != EXT_FIRST_INDEX (%d) (depth %d)!",
				  ix != NULL ? le32_to_cpu(ix->ei_block) : 0,
				  EXT_FIRST_INDEX(path[depth].p_hdr) != NULL ?
		le32_to_cpu(EXT_FIRST_INDEX(path[depth].p_hdr)->ei_block) : 0,
				  depth);
				return -EIO;
			}
		}
		return 0;
	}

	if (unlikely(*logical < (le32_to_cpu(ex->ee_block) + ee_len))) {
		EXT4_ERROR_INODE(inode,
				 "logical %d < ee_block %d + ee_len %d!",
				 *logical, le32_to_cpu(ex->ee_block), ee_len);
		return -EIO;
	}

	*logical = le32_to_cpu(ex->ee_block) + ee_len - 1;
	*phys = ext4_ext_pblock(ex) + ee_len - 1;
	return 0;
}

/*
 * search the closest allocated block to the right for *logical
 * and returns it at @logical + it's physical address at @phys
 * if *logical is the largest allocated block, the function
 * returns 0 at @phys
 * return value contains 0 (success) or error code
 */
static int ext4_ext_search_right(struct inode *inode,
				 struct ext4_ext_path *path,
				 ext4_lblk_t *logical, ext4_fsblk_t *phys,
				 struct ext4_extent **ret_ex)
{
	struct buffer_head *bh = NULL;
	struct ext4_extent_header *eh;
	struct ext4_extent_idx *ix;
	struct ext4_extent *ex;
	ext4_fsblk_t block;
	int depth;	/* Note, NOT eh_depth; depth from top of tree */
	int ee_len;

	if (unlikely(path == NULL)) {
		EXT4_ERROR_INODE(inode, "path == NULL *logical %d!", *logical);
		return -EIO;
	}
	depth = path->p_depth;
	*phys = 0;

	if (depth == 0 && path->p_ext == NULL)
		return 0;

	/* usually extent in the path covers blocks smaller
	 * then *logical, but it can be that extent is the
	 * first one in the file */

	ex = path[depth].p_ext;
	ee_len = ext4_ext_get_actual_len(ex);
	if (*logical < le32_to_cpu(ex->ee_block)) {
		if (unlikely(EXT_FIRST_EXTENT(path[depth].p_hdr) != ex)) {
			EXT4_ERROR_INODE(inode,
					 "first_extent(path[%d].p_hdr) != ex",
					 depth);
			return -EIO;
		}
		while (--depth >= 0) {
			ix = path[depth].p_idx;
			if (unlikely(ix != EXT_FIRST_INDEX(path[depth].p_hdr))) {
				EXT4_ERROR_INODE(inode,
						 "ix != EXT_FIRST_INDEX *logical %d!",
						 *logical);
				return -EIO;
			}
		}
		goto found_extent;
	}

	if (unlikely(*logical < (le32_to_cpu(ex->ee_block) + ee_len))) {
		EXT4_ERROR_INODE(inode,
				 "logical %d < ee_block %d + ee_len %d!",
				 *logical, le32_to_cpu(ex->ee_block), ee_len);
		return -EIO;
	}

	if (ex != EXT_LAST_EXTENT(path[depth].p_hdr)) {
		/* next allocated block in this leaf */
		ex++;
		goto found_extent;
	}

	/* go up and search for index to the right */
	while (--depth >= 0) {
		ix = path[depth].p_idx;
		if (ix != EXT_LAST_INDEX(path[depth].p_hdr))
			goto got_index;
	}

	/* we've gone up to the root and found no index to the right */
	return 0;

got_index:
	/* we've found index to the right, let's
	 * follow it and find the closest allocated
	 * block to the right */
	ix++;
	block = ext4_idx_pblock(ix);
	while (++depth < path->p_depth) {
		bh = sb_bread(inode->i_sb, block);
		if (bh == NULL)
			return -EIO;
		eh = ext_block_hdr(bh);
		/* subtract from p_depth to get proper eh_depth */
		if (ext4_ext_check_block(inode, eh,
					 path->p_depth - depth, bh)) {
			put_bh(bh);
			return -EIO;
		}
		ix = EXT_FIRST_INDEX(eh);
		block = ext4_idx_pblock(ix);
		put_bh(bh);
	}

	bh = sb_bread(inode->i_sb, block);
	if (bh == NULL)
		return -EIO;
	eh = ext_block_hdr(bh);
	if (ext4_ext_check_block(inode, eh, path->p_depth - depth, bh)) {
		put_bh(bh);
		return -EIO;
	}
	ex = EXT_FIRST_EXTENT(eh);
found_extent:
	*logical = le32_to_cpu(ex->ee_block);
	*phys = ext4_ext_pblock(ex);
	*ret_ex = ex;
	if (bh)
		put_bh(bh);
	return 0;
}

/*
 * ext4_ext_next_allocated_block:
 * returns allocated block in subsequent extent or EXT_MAX_BLOCKS.
 * NOTE: it considers block number from index entry as
 * allocated block. Thus, index entries have to be consistent
 * with leaves.
 */
static ext4_lblk_t
ext4_ext_next_allocated_block(struct ext4_ext_path *path)
{
	int depth;

	BUG_ON(path == NULL);
	depth = path->p_depth;

	if (depth == 0 && path->p_ext == NULL)
		return EXT_MAX_BLOCKS;

	while (depth >= 0) {
		if (depth == path->p_depth) {
			/* leaf */
			if (path[depth].p_ext &&
				path[depth].p_ext !=
					EXT_LAST_EXTENT(path[depth].p_hdr))
			  return le32_to_cpu(path[depth].p_ext[1].ee_block);
		} else {
			/* index */
			if (path[depth].p_idx !=
					EXT_LAST_INDEX(path[depth].p_hdr))
			  return le32_to_cpu(path[depth].p_idx[1].ei_block);
		}
		depth--;
	}

	return EXT_MAX_BLOCKS;
}

/*
 * ext4_ext_next_leaf_block:
 * returns first allocated block from next leaf or EXT_MAX_BLOCKS
 */
static ext4_lblk_t ext4_ext_next_leaf_block(struct ext4_ext_path *path)
{
	int depth;

	BUG_ON(path == NULL);
	depth = path->p_depth;

	/* zero-tree has no leaf blocks at all */
	if (depth == 0)
		return EXT_MAX_BLOCKS;

	/* go to index block */
	depth--;

	while (depth >= 0) {
		if (path[depth].p_idx !=
				EXT_LAST_INDEX(path[depth].p_hdr))
			return (ext4_lblk_t)
				le32_to_cpu(path[depth].p_idx[1].ei_block);
		depth--;
	}

	return EXT_MAX_BLOCKS;
}

/*
 * ext4_ext_correct_indexes:
 * if leaf gets modified and modified extent is first in the leaf,
 * then we have to correct all indexes above.
 * TODO: do we need to correct tree in all cases?
 */
static int ext4_ext_correct_indexes(handle_t *handle, struct inode *inode,
				struct ext4_ext_path *path)
{
	struct ext4_extent_header *eh;
	int depth = ext_depth(inode);
	struct ext4_extent *ex;
	__le32 border;
	int k, err = 0;

	eh = path[depth].p_hdr;
	ex = path[depth].p_ext;

	if (unlikely(ex == NULL || eh == NULL)) {
		EXT4_ERROR_INODE(inode,
				 "ex %p == NULL or eh %p == NULL", ex, eh);
		return -EIO;
	}

	if (depth == 0) {
		/* there is no tree at all */
		return 0;
	}

	if (ex != EXT_FIRST_EXTENT(eh)) {
		/* we correct tree if first leaf got modified only */
		return 0;
	}

	/*
	 * TODO: we need correction if border is smaller than current one
	 */
	k = depth - 1;
	border = path[depth].p_ext->ee_block;
	err = ext4_ext_get_access(handle, inode, path + k);
	if (err)
		return err;
	path[k].p_idx->ei_block = border;
	err = ext4_ext_dirty(handle, inode, path + k);
	if (err)
		return err;

	while (k--) {
		/* change all left-side indexes */
		if (path[k+1].p_idx != EXT_FIRST_INDEX(path[k+1].p_hdr))
			break;
		err = ext4_ext_get_access(handle, inode, path + k);
		if (err)
			break;
		path[k].p_idx->ei_block = border;
		err = ext4_ext_dirty(handle, inode, path + k);
		if (err)
			break;
	}

	return err;
}

int
ext4_can_extents_be_merged(struct inode *inode, struct ext4_extent *ex1,
				struct ext4_extent *ex2)
{
	unsigned short ext1_ee_len, ext2_ee_len, max_len;

	/*
	 * Make sure that both extents are initialized. We don't merge
	 * uninitialized extents so that we can be sure that end_io code has
	 * the extent that was written properly split out and conversion to
	 * initialized is trivial.
	 */
	if (ext4_ext_is_uninitialized(ex1) || ext4_ext_is_uninitialized(ex2))
		return 0;

	if (ext4_ext_is_uninitialized(ex1))
		max_len = EXT_UNINIT_MAX_LEN;
	else
		max_len = EXT_INIT_MAX_LEN;

	ext1_ee_len = ext4_ext_get_actual_len(ex1);
	ext2_ee_len = ext4_ext_get_actual_len(ex2);

	if (le32_to_cpu(ex1->ee_block) + ext1_ee_len !=
			le32_to_cpu(ex2->ee_block))
		return 0;

	/*
	 * To allow future support for preallocated extents to be added
	 * as an RO_COMPAT feature, refuse to merge to extents if
	 * this can result in the top bit of ee_len being set.
	 */
	if (ext1_ee_len + ext2_ee_len > max_len)
		return 0;
#ifdef AGGRESSIVE_TEST
	if (ext1_ee_len >= 4)
		return 0;
#endif

	if (ext4_ext_pblock(ex1) + ext1_ee_len == ext4_ext_pblock(ex2))
		return 1;
	return 0;
}

/*
 * This function tries to merge the "ex" extent to the next extent in the tree.
 * It always tries to merge towards right. If you want to merge towards
 * left, pass "ex - 1" as argument instead of "ex".
 * Returns 0 if the extents (ex and ex+1) were _not_ merged and returns
 * 1 if they got merged.
 */
static int ext4_ext_try_to_merge_right(struct inode *inode,
				 struct ext4_ext_path *path,
				 struct ext4_extent *ex)
{
	struct ext4_extent_header *eh;
	unsigned int depth, len;
	int merge_done = 0;
	int uninitialized = 0;

	depth = ext_depth(inode);
	BUG_ON(path[depth].p_hdr == NULL);
	eh = path[depth].p_hdr;

	while (ex < EXT_LAST_EXTENT(eh)) {
		if (!ext4_can_extents_be_merged(inode, ex, ex + 1))
			break;
		/* merge with next extent! */
		if (ext4_ext_is_uninitialized(ex))
			uninitialized = 1;
		ex->ee_len = cpu_to_le16(ext4_ext_get_actual_len(ex)
				+ ext4_ext_get_actual_len(ex + 1));
		if (uninitialized)
			ext4_ext_mark_uninitialized(ex);

		if (ex + 1 < EXT_LAST_EXTENT(eh)) {
			len = (EXT_LAST_EXTENT(eh) - ex - 1)
				* sizeof(struct ext4_extent);
			memmove(ex + 1, ex + 2, len);
		}
		le16_add_cpu(&eh->eh_entries, -1);
		merge_done = 1;
		WARN_ON(eh->eh_entries == 0);
		if (!eh->eh_entries)
			EXT4_ERROR_INODE(inode, "eh->eh_entries = 0!");
	}

	return merge_done;
}

/*
 * This function does a very simple check to see if we can collapse
 * an extent tree with a single extent tree leaf block into the inode.
 */
static void ext4_ext_try_to_merge_up(handle_t *handle,
				     struct inode *inode,
				     struct ext4_ext_path *path)
{
	size_t s;
	unsigned max_root = ext4_ext_space_root(inode, 0);
	ext4_fsblk_t blk;

	if ((path[0].p_depth != 1) ||
	    (le16_to_cpu(path[0].p_hdr->eh_entries) != 1) ||
	    (le16_to_cpu(path[1].p_hdr->eh_entries) > max_root))
		return;

	/*
	 * We need to modify the block allocation bitmap and the block
	 * group descriptor to release the extent tree block.  If we
	 * can't get the journal credits, give up.
	 */
	if (ext4_journal_extend(handle, 2))
		return;

	/*
	 * Copy the extent data up to the inode
	 */
	blk = ext4_idx_pblock(path[0].p_idx);
	s = le16_to_cpu(path[1].p_hdr->eh_entries) *
		sizeof(struct ext4_extent_idx);
	s += sizeof(struct ext4_extent_header);

	memcpy(path[0].p_hdr, path[1].p_hdr, s);
	path[0].p_depth = 0;
	path[0].p_ext = EXT_FIRST_EXTENT(path[0].p_hdr) +
		(path[1].p_ext - EXT_FIRST_EXTENT(path[1].p_hdr));
	path[0].p_hdr->eh_max = cpu_to_le16(max_root);

	brelse(path[1].p_bh);
	ext4_free_blocks(handle, inode, NULL, blk, 1,
			 EXT4_FREE_BLOCKS_METADATA | EXT4_FREE_BLOCKS_FORGET);
}

/*
 * This function tries to merge the @ex extent to neighbours in the tree.
 * return 1 if merge left else 0.
 */
static void ext4_ext_try_to_merge(handle_t *handle,
				  struct inode *inode,
				  struct ext4_ext_path *path,
				  struct ext4_extent *ex) {
	struct ext4_extent_header *eh;
	unsigned int depth;
	int merge_done = 0;

	depth = ext_depth(inode);
	BUG_ON(path[depth].p_hdr == NULL);
	eh = path[depth].p_hdr;

	if (ex > EXT_FIRST_EXTENT(eh))
		merge_done = ext4_ext_try_to_merge_right(inode, path, ex - 1);

	if (!merge_done)
		(void) ext4_ext_try_to_merge_right(inode, path, ex);

	ext4_ext_try_to_merge_up(handle, inode, path);
}

/*
 * check if a portion of the "newext" extent overlaps with an
 * existing extent.
 *
 * If there is an overlap discovered, it updates the length of the newext
 * such that there will be no overlap, and then returns 1.
 * If there is no overlap found, it returns 0.
 */
static unsigned int ext4_ext_check_overlap(struct ext4_sb_info *sbi,
					   struct inode *inode,
					   struct ext4_extent *newext,
					   struct ext4_ext_path *path)
{
	ext4_lblk_t b1, b2;
	unsigned int depth, len1;
	unsigned int ret = 0;

	b1 = le32_to_cpu(newext->ee_block);
	len1 = ext4_ext_get_actual_len(newext);
	depth = ext_depth(inode);
	if (!path[depth].p_ext)
		goto out;
	b2 = le32_to_cpu(path[depth].p_ext->ee_block);
	b2 &= ~(sbi->s_cluster_ratio - 1);

	/*
	 * get the next allocated block if the extent in the path
	 * is before the requested block(s)
	 */
	if (b2 < b1) {
		b2 = ext4_ext_next_allocated_block(path);
		if (b2 == EXT_MAX_BLOCKS)
			goto out;
		b2 &= ~(sbi->s_cluster_ratio - 1);
	}

	/* check for wrap through zero on extent logical start block*/
	if (b1 + len1 < b1) {
		len1 = EXT_MAX_BLOCKS - b1;
		newext->ee_len = cpu_to_le16(len1);
		ret = 1;
	}

	/* check for overlap */
	if (b1 + len1 > b2) {
		newext->ee_len = cpu_to_le16(b2 - b1);
		ret = 1;
	}
out:
	return ret;
}

/*
 * ext4_ext_insert_extent:
 * tries to merge requsted extent into the existing extent or
 * inserts requested extent as new one into the tree,
 * creating new leaf in the no-space case.
 */
int ext4_ext_insert_extent(handle_t *handle, struct inode *inode,
				struct ext4_ext_path *path,
				struct ext4_extent *newext, int flag)
{
	struct ext4_extent_header *eh;
	struct ext4_extent *ex, *fex;
	struct ext4_extent *nearex; /* nearest extent */
	struct ext4_ext_path *npath = NULL;
	int depth, len, err;
	ext4_lblk_t next;
	unsigned uninitialized = 0;
	int flags = 0;

	if (unlikely(ext4_ext_get_actual_len(newext) == 0)) {
		EXT4_ERROR_INODE(inode, "ext4_ext_get_actual_len(newext) == 0");
		return -EIO;
	}
	depth = ext_depth(inode);
	ex = path[depth].p_ext;
	eh = path[depth].p_hdr;
	if (unlikely(path[depth].p_hdr == NULL)) {
		EXT4_ERROR_INODE(inode, "path[%d].p_hdr == NULL", depth);
		return -EIO;
	}

	/* try to insert block into found extent and return */
	if (ex && !(flag & EXT4_GET_BLOCKS_PRE_IO)) {

		/*
		 * Try to see whether we should rather test the extent on
		 * right from ex, or from the left of ex. This is because
		 * ext4_ext_find_extent() can return either extent on the
		 * left, or on the right from the searched position. This
		 * will make merging more effective.
		 */
		if (ex < EXT_LAST_EXTENT(eh) &&
		    (le32_to_cpu(ex->ee_block) +
		    ext4_ext_get_actual_len(ex) <
		    le32_to_cpu(newext->ee_block))) {
			ex += 1;
			goto prepend;
		} else if ((ex > EXT_FIRST_EXTENT(eh)) &&
			   (le32_to_cpu(newext->ee_block) +
			   ext4_ext_get_actual_len(newext) <
			   le32_to_cpu(ex->ee_block)))
			ex -= 1;

		/* Try to append newex to the ex */
		if (ext4_can_extents_be_merged(inode, ex, newext)) {
			ext_debug("append [%d]%d block to %u:[%d]%d"
				  "(from %llu)\n",
				  ext4_ext_is_uninitialized(newext),
				  ext4_ext_get_actual_len(newext),
				  le32_to_cpu(ex->ee_block),
				  ext4_ext_is_uninitialized(ex),
				  ext4_ext_get_actual_len(ex),
				  ext4_ext_pblock(ex));
			err = ext4_ext_get_access(handle, inode,
						  path + depth);
			if (err)
				return err;

			/*
			 * ext4_can_extents_be_merged should have checked
			 * that either both extents are uninitialized, or
			 * both aren't. Thus we need to check only one of
			 * them here.
			 */
			if (ext4_ext_is_uninitialized(ex))
				uninitialized = 1;
			ex->ee_len = cpu_to_le16(ext4_ext_get_actual_len(ex)
					+ ext4_ext_get_actual_len(newext));
			if (uninitialized)
				ext4_ext_mark_uninitialized(ex);
			eh = path[depth].p_hdr;
			nearex = ex;
			goto merge;
		}

prepend:
		/* Try to prepend newex to the ex */
		if (ext4_can_extents_be_merged(inode, newext, ex)) {
			ext_debug("prepend %u[%d]%d block to %u:[%d]%d"
				  "(from %llu)\n",
				  le32_to_cpu(newext->ee_block),
				  ext4_ext_is_uninitialized(newext),
				  ext4_ext_get_actual_len(newext),
				  le32_to_cpu(ex->ee_block),
				  ext4_ext_is_uninitialized(ex),
				  ext4_ext_get_actual_len(ex),
				  ext4_ext_pblock(ex));
			err = ext4_ext_get_access(handle, inode,
						  path + depth);
			if (err)
				return err;

			/*
			 * ext4_can_extents_be_merged should have checked
			 * that either both extents are uninitialized, or
			 * both aren't. Thus we need to check only one of
			 * them here.
			 */
			if (ext4_ext_is_uninitialized(ex))
				uninitialized = 1;
			ex->ee_block = newext->ee_block;
			ext4_ext_store_pblock(ex, ext4_ext_pblock(newext));
			ex->ee_len = cpu_to_le16(ext4_ext_get_actual_len(ex)
					+ ext4_ext_get_actual_len(newext));
			if (uninitialized)
				ext4_ext_mark_uninitialized(ex);
			eh = path[depth].p_hdr;
			nearex = ex;
			goto merge;
		}
	}

	depth = ext_depth(inode);
	eh = path[depth].p_hdr;
	if (le16_to_cpu(eh->eh_entries) < le16_to_cpu(eh->eh_max))
		goto has_space;

	/* probably next leaf has space for us? */
	fex = EXT_LAST_EXTENT(eh);
	next = EXT_MAX_BLOCKS;
	if (le32_to_cpu(newext->ee_block) > le32_to_cpu(fex->ee_block))
		next = ext4_ext_next_leaf_block(path);
	if (next != EXT_MAX_BLOCKS) {
		ext_debug("next leaf block - %u\n", next);
		BUG_ON(npath != NULL);
		npath = ext4_ext_find_extent(inode, next, NULL);
		if (IS_ERR(npath))
			return PTR_ERR(npath);
		BUG_ON(npath->p_depth != path->p_depth);
		eh = npath[depth].p_hdr;
		if (le16_to_cpu(eh->eh_entries) < le16_to_cpu(eh->eh_max)) {
			ext_debug("next leaf isn't full(%d)\n",
				  le16_to_cpu(eh->eh_entries));
			path = npath;
			goto has_space;
		}
		ext_debug("next leaf has no free space(%d,%d)\n",
			  le16_to_cpu(eh->eh_entries), le16_to_cpu(eh->eh_max));
	}

	/*
	 * There is no free space in the found leaf.
	 * We're gonna add a new leaf in the tree.
	 */
	if (flag & EXT4_GET_BLOCKS_METADATA_NOFAIL)
		flags = EXT4_MB_USE_RESERVED;
	err = ext4_ext_create_new_leaf(handle, inode, flags, path, newext);
	if (err)
		goto cleanup;
	depth = ext_depth(inode);
	eh = path[depth].p_hdr;

has_space:
	nearex = path[depth].p_ext;

	err = ext4_ext_get_access(handle, inode, path + depth);
	if (err)
		goto cleanup;

	if (!nearex) {
		/* there is no extent in this leaf, create first one */
		ext_debug("first extent in the leaf: %u:%llu:[%d]%d\n",
				le32_to_cpu(newext->ee_block),
				ext4_ext_pblock(newext),
				ext4_ext_is_uninitialized(newext),
				ext4_ext_get_actual_len(newext));
		nearex = EXT_FIRST_EXTENT(eh);
	} else {
		if (le32_to_cpu(newext->ee_block)
			   > le32_to_cpu(nearex->ee_block)) {
			/* Insert after */
			ext_debug("insert %u:%llu:[%d]%d before: "
					"nearest %p\n",
					le32_to_cpu(newext->ee_block),
					ext4_ext_pblock(newext),
					ext4_ext_is_uninitialized(newext),
					ext4_ext_get_actual_len(newext),
					nearex);
			nearex++;
		} else {
			/* Insert before */
			BUG_ON(newext->ee_block == nearex->ee_block);
			ext_debug("insert %u:%llu:[%d]%d after: "
					"nearest %p\n",
					le32_to_cpu(newext->ee_block),
					ext4_ext_pblock(newext),
					ext4_ext_is_uninitialized(newext),
					ext4_ext_get_actual_len(newext),
					nearex);
		}
		len = EXT_LAST_EXTENT(eh) - nearex + 1;
		if (len > 0) {
			ext_debug("insert %u:%llu:[%d]%d: "
					"move %d extents from 0x%p to 0x%p\n",
					le32_to_cpu(newext->ee_block),
					ext4_ext_pblock(newext),
					ext4_ext_is_uninitialized(newext),
					ext4_ext_get_actual_len(newext),
					len, nearex, nearex + 1);
			memmove(nearex + 1, nearex,
				len * sizeof(struct ext4_extent));
		}
	}

	le16_add_cpu(&eh->eh_entries, 1);
	path[depth].p_ext = nearex;
	nearex->ee_block = newext->ee_block;
	ext4_ext_store_pblock(nearex, ext4_ext_pblock(newext));
	nearex->ee_len = newext->ee_len;

merge:
	/* try to merge extents */
	if (!(flag & EXT4_GET_BLOCKS_PRE_IO))
		ext4_ext_try_to_merge(handle, inode, path, nearex);


	/* time to correct all indexes above */
	err = ext4_ext_correct_indexes(handle, inode, path);
	if (err)
		goto cleanup;

	err = ext4_ext_dirty(handle, inode, path + path->p_depth);

cleanup:
	if (npath) {
		ext4_ext_drop_refs(npath);
		kfree(npath);
	}
	return err;
}

static int ext4_fill_fiemap_extents(struct inode *inode,
				    ext4_lblk_t block, ext4_lblk_t num,
				    struct fiemap_extent_info *fieinfo)
{
	struct ext4_ext_path *path = NULL;
	struct ext4_extent *ex;
	struct extent_status es;
	ext4_lblk_t next, next_del, start = 0, end = 0;
	ext4_lblk_t last = block + num;
	int exists, depth = 0, err = 0;
	unsigned int flags = 0;
	unsigned char blksize_bits = inode->i_sb->s_blocksize_bits;

	while (block < last && block != EXT_MAX_BLOCKS) {
		num = last - block;
		/* find extent for this block */
		down_read(&EXT4_I(inode)->i_data_sem);

		if (path && ext_depth(inode) != depth) {
			/* depth was changed. we have to realloc path */
			kfree(path);
			path = NULL;
		}

		path = ext4_ext_find_extent(inode, block, path);
		if (IS_ERR(path)) {
			up_read(&EXT4_I(inode)->i_data_sem);
			err = PTR_ERR(path);
			path = NULL;
			break;
		}

		depth = ext_depth(inode);
		if (unlikely(path[depth].p_hdr == NULL)) {
			up_read(&EXT4_I(inode)->i_data_sem);
			EXT4_ERROR_INODE(inode, "path[%d].p_hdr == NULL", depth);
			err = -EIO;
			break;
		}
		ex = path[depth].p_ext;
		next = ext4_ext_next_allocated_block(path);
		ext4_ext_drop_refs(path);

		flags = 0;
		exists = 0;
		if (!ex) {
			/* there is no extent yet, so try to allocate
			 * all requested space */
			start = block;
			end = block + num;
		} else if (le32_to_cpu(ex->ee_block) > block) {
			/* need to allocate space before found extent */
			start = block;
			end = le32_to_cpu(ex->ee_block);
			if (block + num < end)
				end = block + num;
		} else if (block >= le32_to_cpu(ex->ee_block)
					+ ext4_ext_get_actual_len(ex)) {
			/* need to allocate space after found extent */
			start = block;
			end = block + num;
			if (end >= next)
				end = next;
		} else if (block >= le32_to_cpu(ex->ee_block)) {
			/*
			 * some part of requested space is covered
			 * by found extent
			 */
			start = block;
			end = le32_to_cpu(ex->ee_block)
				+ ext4_ext_get_actual_len(ex);
			if (block + num < end)
				end = block + num;
			exists = 1;
		} else {
			BUG();
		}
		BUG_ON(end <= start);

		if (!exists) {
			es.es_lblk = start;
			es.es_len = end - start;
			es.es_pblk = 0;
		} else {
			es.es_lblk = le32_to_cpu(ex->ee_block);
			es.es_len = ext4_ext_get_actual_len(ex);
			es.es_pblk = ext4_ext_pblock(ex);
			if (ext4_ext_is_uninitialized(ex))
				flags |= FIEMAP_EXTENT_UNWRITTEN;
		}

		/*
		 * Find delayed extent and update es accordingly. We call
		 * it even in !exists case to find out whether es is the
		 * last existing extent or not.
		 */
		next_del = ext4_find_delayed_extent(inode, &es);
		if (!exists && next_del) {
			exists = 1;
			flags |= (FIEMAP_EXTENT_DELALLOC |
				  FIEMAP_EXTENT_UNKNOWN);
		}
		up_read(&EXT4_I(inode)->i_data_sem);

		if (unlikely(es.es_len == 0)) {
			EXT4_ERROR_INODE(inode, "es.es_len == 0");
			err = -EIO;
			break;
		}

		/*
		 * This is possible iff next == next_del == EXT_MAX_BLOCKS.
		 * we need to check next == EXT_MAX_BLOCKS because it is
		 * possible that an extent is with unwritten and delayed
		 * status due to when an extent is delayed allocated and
		 * is allocated by fallocate status tree will track both of
		 * them in a extent.
		 *
		 * So we could return a unwritten and delayed extent, and
		 * its block is equal to 'next'.
		 */
		if (next == next_del && next == EXT_MAX_BLOCKS) {
			flags |= FIEMAP_EXTENT_LAST;
			if (unlikely(next_del != EXT_MAX_BLOCKS ||
				     next != EXT_MAX_BLOCKS)) {
				EXT4_ERROR_INODE(inode,
						 "next extent == %u, next "
						 "delalloc extent = %u",
						 next, next_del);
				err = -EIO;
				break;
			}
		}

		if (exists) {
			err = fiemap_fill_next_extent(fieinfo,
				(__u64)es.es_lblk << blksize_bits,
				(__u64)es.es_pblk << blksize_bits,
				(__u64)es.es_len << blksize_bits,
				flags);
			if (err < 0)
				break;
			if (err == 1) {
				err = 0;
				break;
			}
		}

		block = es.es_lblk + es.es_len;
	}

	if (path) {
		ext4_ext_drop_refs(path);
		kfree(path);
	}

	return err;
}

/*
 * ext4_ext_put_gap_in_cache:
 * calculate boundaries of the gap that the requested block fits into
 * and cache this gap
 */
static void
ext4_ext_put_gap_in_cache(struct inode *inode, struct ext4_ext_path *path,
				ext4_lblk_t block)
{
	int depth = ext_depth(inode);
	unsigned long len;
	ext4_lblk_t lblock;
	struct ext4_extent *ex;

	ex = path[depth].p_ext;
	if (ex == NULL) {
		/*
		 * there is no extent yet, so gap is [0;-] and we
		 * don't cache it
		 */
		ext_debug("cache gap(whole file):");
	} else if (block < le32_to_cpu(ex->ee_block)) {
		lblock = block;
		len = le32_to_cpu(ex->ee_block) - block;
		ext_debug("cache gap(before): %u [%u:%u]",
				block,
				le32_to_cpu(ex->ee_block),
				 ext4_ext_get_actual_len(ex));
		if (!ext4_find_delalloc_range(inode, lblock, lblock + len - 1))
			ext4_es_insert_extent(inode, lblock, len, ~0,
					      EXTENT_STATUS_HOLE);
	} else if (block >= le32_to_cpu(ex->ee_block)
			+ ext4_ext_get_actual_len(ex)) {
		ext4_lblk_t next;
		lblock = le32_to_cpu(ex->ee_block)
			+ ext4_ext_get_actual_len(ex);

		next = ext4_ext_next_allocated_block(path);
		ext_debug("cache gap(after): [%u:%u] %u",
				le32_to_cpu(ex->ee_block),
				ext4_ext_get_actual_len(ex),
				block);
		BUG_ON(next == lblock);
		len = next - lblock;
		if (!ext4_find_delalloc_range(inode, lblock, lblock + len - 1))
			ext4_es_insert_extent(inode, lblock, len, ~0,
					      EXTENT_STATUS_HOLE);
	} else {
		lblock = len = 0;
		BUG();
	}

	ext_debug(" -> %u:%lu\n", lblock, len);
}

/*
 * ext4_ext_rm_idx:
 * removes index from the index block.
 */
static int ext4_ext_rm_idx(handle_t *handle, struct inode *inode,
			struct ext4_ext_path *path, int depth)
{
	int err;
	ext4_fsblk_t leaf;

	/* free index block */
	depth--;
	path = path + depth;
	leaf = ext4_idx_pblock(path->p_idx);
	if (unlikely(path->p_hdr->eh_entries == 0)) {
		EXT4_ERROR_INODE(inode, "path->p_hdr->eh_entries == 0");
		return -EIO;
	}
	err = ext4_ext_get_access(handle, inode, path);
	if (err)
		return err;

	if (path->p_idx != EXT_LAST_INDEX(path->p_hdr)) {
		int len = EXT_LAST_INDEX(path->p_hdr) - path->p_idx;
		len *= sizeof(struct ext4_extent_idx);
		memmove(path->p_idx, path->p_idx + 1, len);
	}

	le16_add_cpu(&path->p_hdr->eh_entries, -1);
	err = ext4_ext_dirty(handle, inode, path);
	if (err)
		return err;
	ext_debug("index is empty, remove it, free block %llu\n", leaf);
	trace_ext4_ext_rm_idx(inode, leaf);

	ext4_free_blocks(handle, inode, NULL, leaf, 1,
			 EXT4_FREE_BLOCKS_METADATA | EXT4_FREE_BLOCKS_FORGET);

	while (--depth >= 0) {
		if (path->p_idx != EXT_FIRST_INDEX(path->p_hdr))
			break;
		path--;
		err = ext4_ext_get_access(handle, inode, path);
		if (err)
			break;
		path->p_idx->ei_block = (path+1)->p_idx->ei_block;
		err = ext4_ext_dirty(handle, inode, path);
		if (err)
			break;
	}
	return err;
}

/*
 * ext4_ext_calc_credits_for_single_extent:
 * This routine returns max. credits that needed to insert an extent
 * to the extent tree.
 * When pass the actual path, the caller should calculate credits
 * under i_data_sem.
 */
int ext4_ext_calc_credits_for_single_extent(struct inode *inode, int nrblocks,
						struct ext4_ext_path *path)
{
	if (path) {
		int depth = ext_depth(inode);
		int ret = 0;

		/* probably there is space in leaf? */
		if (le16_to_cpu(path[depth].p_hdr->eh_entries)
				< le16_to_cpu(path[depth].p_hdr->eh_max)) {

			/*
			 *  There are some space in the leaf tree, no
			 *  need to account for leaf block credit
			 *
			 *  bitmaps and block group descriptor blocks
			 *  and other metadata blocks still need to be
			 *  accounted.
			 */
			/* 1 bitmap, 1 block group descriptor */
			ret = 2 + EXT4_META_TRANS_BLOCKS(inode->i_sb);
			return ret;
		}
	}

	return ext4_chunk_trans_blocks(inode, nrblocks);
}

/*
 * How many index/leaf blocks need to change/allocate to add @extents extents?
 *
 * If we add a single extent, then in the worse case, each tree level
 * index/leaf need to be changed in case of the tree split.
 *
 * If more extents are inserted, they could cause the whole tree split more
 * than once, but this is really rare.
 */
int ext4_ext_index_trans_blocks(struct inode *inode, int extents)
{
	int index;
	int depth;

	/* If we are converting the inline data, only one is needed here. */
	if (ext4_has_inline_data(inode))
		return 1;

	depth = ext_depth(inode);

	if (extents <= 1)
		index = depth * 2;
	else
		index = depth * 3;

	return index;
}

static inline int get_default_free_blocks_flags(struct inode *inode)
{
	if (S_ISDIR(inode->i_mode) || S_ISLNK(inode->i_mode))
		return EXT4_FREE_BLOCKS_METADATA | EXT4_FREE_BLOCKS_FORGET;
	else if (ext4_should_journal_data(inode))
		return EXT4_FREE_BLOCKS_FORGET;
	return 0;
}

static int ext4_remove_blocks(handle_t *handle, struct inode *inode,
			      struct ext4_extent *ex,
			      long long *partial_cluster,
			      ext4_lblk_t from, ext4_lblk_t to)
{
	struct ext4_sb_info *sbi = EXT4_SB(inode->i_sb);
	unsigned short ee_len =  ext4_ext_get_actual_len(ex);
	ext4_fsblk_t pblk;
	int flags = get_default_free_blocks_flags(inode);

	/*
	 * For bigalloc file systems, we never free a partial cluster
	 * at the beginning of the extent.  Instead, we make a note
	 * that we tried freeing the cluster, and check to see if we
	 * need to free it on a subsequent call to ext4_remove_blocks,
	 * or at the end of the ext4_truncate() operation.
	 */
	flags |= EXT4_FREE_BLOCKS_NOFREE_FIRST_CLUSTER;

	trace_ext4_remove_blocks(inode, ex, from, to, *partial_cluster);
	/*
	 * If we have a partial cluster, and it's different from the
	 * cluster of the last block, we need to explicitly free the
	 * partial cluster here.
	 */
	pblk = ext4_ext_pblock(ex) + ee_len - 1;
	if ((*partial_cluster > 0) &&
	    (EXT4_B2C(sbi, pblk) != *partial_cluster)) {
		ext4_free_blocks(handle, inode, NULL,
				 EXT4_C2B(sbi, *partial_cluster),
				 sbi->s_cluster_ratio, flags);
		*partial_cluster = 0;
	}

#ifdef EXTENTS_STATS
	{
		struct ext4_sb_info *sbi = EXT4_SB(inode->i_sb);
		spin_lock(&sbi->s_ext_stats_lock);
		sbi->s_ext_blocks += ee_len;
		sbi->s_ext_extents++;
		if (ee_len < sbi->s_ext_min)
			sbi->s_ext_min = ee_len;
		if (ee_len > sbi->s_ext_max)
			sbi->s_ext_max = ee_len;
		if (ext_depth(inode) > sbi->s_depth_max)
			sbi->s_depth_max = ext_depth(inode);
		spin_unlock(&sbi->s_ext_stats_lock);
	}
#endif
	if (from >= le32_to_cpu(ex->ee_block)
	    && to == le32_to_cpu(ex->ee_block) + ee_len - 1) {
		/* tail removal */
		ext4_lblk_t num;
		unsigned int unaligned;

		num = le32_to_cpu(ex->ee_block) + ee_len - from;
		pblk = ext4_ext_pblock(ex) + ee_len - num;
		/*
		 * Usually we want to free partial cluster at the end of the
		 * extent, except for the situation when the cluster is still
		 * used by any other extent (partial_cluster is negative).
		 */
		if (*partial_cluster < 0 &&
		    -(*partial_cluster) == EXT4_B2C(sbi, pblk + num - 1))
			flags |= EXT4_FREE_BLOCKS_NOFREE_LAST_CLUSTER;

		ext_debug("free last %u blocks starting %llu partial %lld\n",
			  num, pblk, *partial_cluster);
		ext4_free_blocks(handle, inode, NULL, pblk, num, flags);
		/*
		 * If the block range to be freed didn't start at the
		 * beginning of a cluster, and we removed the entire
		 * extent and the cluster is not used by any other extent,
		 * save the partial cluster here, since we might need to
		 * delete if we determine that the truncate operation has
		 * removed all of the blocks in the cluster.
		 *
		 * On the other hand, if we did not manage to free the whole
		 * extent, we have to mark the cluster as used (store negative
		 * cluster number in partial_cluster).
		 */
		unaligned = pblk & (sbi->s_cluster_ratio - 1);
		if (unaligned && (ee_len == num) &&
		    (*partial_cluster != -((long long)EXT4_B2C(sbi, pblk))))
			*partial_cluster = EXT4_B2C(sbi, pblk);
		else if (unaligned)
			*partial_cluster = -((long long)EXT4_B2C(sbi, pblk));
		else if (*partial_cluster > 0)
			*partial_cluster = 0;
	} else
		ext4_error(sbi->s_sb, "strange request: removal(2) "
			   "%u-%u from %u:%u\n",
			   from, to, le32_to_cpu(ex->ee_block), ee_len);
	return 0;
}


/*
 * ext4_ext_rm_leaf() Removes the extents associated with the
 * blocks appearing between "start" and "end", and splits the extents
 * if "start" and "end" appear in the same extent
 *
 * @handle: The journal handle
 * @inode:  The files inode
 * @path:   The path to the leaf
 * @partial_cluster: The cluster which we'll have to free if all extents
 *                   has been released from it. It gets negative in case
 *                   that the cluster is still used.
 * @start:  The first block to remove
 * @end:   The last block to remove
 */
static int
ext4_ext_rm_leaf(handle_t *handle, struct inode *inode,
		 struct ext4_ext_path *path,
		 long long *partial_cluster,
		 ext4_lblk_t start, ext4_lblk_t end)
{
	struct ext4_sb_info *sbi = EXT4_SB(inode->i_sb);
	int err = 0, correct_index = 0;
	int depth = ext_depth(inode), credits;
	struct ext4_extent_header *eh;
	ext4_lblk_t a, b;
	unsigned num;
	ext4_lblk_t ex_ee_block;
	unsigned short ex_ee_len;
	unsigned uninitialized = 0;
	struct ext4_extent *ex;
	ext4_fsblk_t pblk;

	/* the header must be checked already in ext4_ext_remove_space() */
	ext_debug("truncate since %u in leaf to %u\n", start, end);
	if (!path[depth].p_hdr)
		path[depth].p_hdr = ext_block_hdr(path[depth].p_bh);
	eh = path[depth].p_hdr;
	if (unlikely(path[depth].p_hdr == NULL)) {
		EXT4_ERROR_INODE(inode, "path[%d].p_hdr == NULL", depth);
		return -EIO;
	}
	/* find where to start removing */
	ex = path[depth].p_ext;
	if (!ex)
		ex = EXT_LAST_EXTENT(eh);

	ex_ee_block = le32_to_cpu(ex->ee_block);
	ex_ee_len = ext4_ext_get_actual_len(ex);

	trace_ext4_ext_rm_leaf(inode, start, ex, *partial_cluster);

	while (ex >= EXT_FIRST_EXTENT(eh) &&
			ex_ee_block + ex_ee_len > start) {

		if (ext4_ext_is_uninitialized(ex))
			uninitialized = 1;
		else
			uninitialized = 0;

		ext_debug("remove ext %u:[%d]%d\n", ex_ee_block,
			 uninitialized, ex_ee_len);
		path[depth].p_ext = ex;

		a = ex_ee_block > start ? ex_ee_block : start;
		b = ex_ee_block+ex_ee_len - 1 < end ?
			ex_ee_block+ex_ee_len - 1 : end;

		ext_debug("  border %u:%u\n", a, b);

		/* If this extent is beyond the end of the hole, skip it */
		if (end < ex_ee_block) {
			/*
			 * We're going to skip this extent and move to another,
			 * so if this extent is not cluster aligned we have
			 * to mark the current cluster as used to avoid
			 * accidentally freeing it later on
			 */
			pblk = ext4_ext_pblock(ex);
			if (pblk & (sbi->s_cluster_ratio - 1))
				*partial_cluster =
					-((long long)EXT4_B2C(sbi, pblk));
			ex--;
			ex_ee_block = le32_to_cpu(ex->ee_block);
			ex_ee_len = ext4_ext_get_actual_len(ex);
			continue;
		} else if (b != ex_ee_block + ex_ee_len - 1) {
			EXT4_ERROR_INODE(inode,
					 "can not handle truncate %u:%u "
					 "on extent %u:%u",
					 start, end, ex_ee_block,
					 ex_ee_block + ex_ee_len - 1);
			err = -EIO;
			goto out;
		} else if (a != ex_ee_block) {
			/* remove tail of the extent */
			num = a - ex_ee_block;
		} else {
			/* remove whole extent: excellent! */
			num = 0;
		}
		/*
		 * 3 for leaf, sb, and inode plus 2 (bmap and group
		 * descriptor) for each block group; assume two block
		 * groups plus ex_ee_len/blocks_per_block_group for
		 * the worst case
		 */
		credits = 7 + 2*(ex_ee_len/EXT4_BLOCKS_PER_GROUP(inode->i_sb));
		if (ex == EXT_FIRST_EXTENT(eh)) {
			correct_index = 1;
			credits += (ext_depth(inode)) + 1;
		}
		credits += EXT4_MAXQUOTAS_TRANS_BLOCKS(inode->i_sb);

		err = ext4_ext_truncate_extend_restart(handle, inode, credits);
		if (err)
			goto out;

		err = ext4_ext_get_access(handle, inode, path + depth);
		if (err)
			goto out;

		err = ext4_remove_blocks(handle, inode, ex, partial_cluster,
					 a, b);
		if (err)
			goto out;

		if (num == 0)
			/* this extent is removed; mark slot entirely unused */
			ext4_ext_store_pblock(ex, 0);

		ex->ee_len = cpu_to_le16(num);
		/*
		 * Do not mark uninitialized if all the blocks in the
		 * extent have been removed.
		 */
		if (uninitialized && num)
			ext4_ext_mark_uninitialized(ex);
		/*
		 * If the extent was completely released,
		 * we need to remove it from the leaf
		 */
		if (num == 0) {
			if (end != EXT_MAX_BLOCKS - 1) {
				/*
				 * For hole punching, we need to scoot all the
				 * extents up when an extent is removed so that
				 * we dont have blank extents in the middle
				 */
				memmove(ex, ex+1, (EXT_LAST_EXTENT(eh) - ex) *
					sizeof(struct ext4_extent));

				/* Now get rid of the one at the end */
				memset(EXT_LAST_EXTENT(eh), 0,
					sizeof(struct ext4_extent));
			}
			le16_add_cpu(&eh->eh_entries, -1);
		} else if (*partial_cluster > 0)
			*partial_cluster = 0;

		err = ext4_ext_dirty(handle, inode, path + depth);
		if (err)
			goto out;

		ext_debug("new extent: %u:%u:%llu\n", ex_ee_block, num,
				ext4_ext_pblock(ex));
		ex--;
		ex_ee_block = le32_to_cpu(ex->ee_block);
		ex_ee_len = ext4_ext_get_actual_len(ex);
	}

	if (correct_index && eh->eh_entries)
		err = ext4_ext_correct_indexes(handle, inode, path);

	/*
	 * Free the partial cluster only if the current extent does not
	 * reference it. Otherwise we might free used cluster.
	 */
	if (*partial_cluster > 0 &&
	    (EXT4_B2C(sbi, ext4_ext_pblock(ex) + ex_ee_len - 1) !=
	     *partial_cluster)) {
		int flags = get_default_free_blocks_flags(inode);

		ext4_free_blocks(handle, inode, NULL,
				 EXT4_C2B(sbi, *partial_cluster),
				 sbi->s_cluster_ratio, flags);
		*partial_cluster = 0;
	}

	/* if this leaf is free, then we should
	 * remove it from index block above */
	if (err == 0 && eh->eh_entries == 0 && path[depth].p_bh != NULL)
		err = ext4_ext_rm_idx(handle, inode, path, depth);

out:
	return err;
}

/*
 * ext4_ext_more_to_rm:
 * returns 1 if current index has to be freed (even partial)
 */
static int
ext4_ext_more_to_rm(struct ext4_ext_path *path)
{
	BUG_ON(path->p_idx == NULL);

	if (path->p_idx < EXT_FIRST_INDEX(path->p_hdr))
		return 0;

	/*
	 * if truncate on deeper level happened, it wasn't partial,
	 * so we have to consider current index for truncation
	 */
	if (le16_to_cpu(path->p_hdr->eh_entries) == path->p_block)
		return 0;
	return 1;
}

int ext4_ext_remove_space(struct inode *inode, ext4_lblk_t start,
			  ext4_lblk_t end)
{
	struct super_block *sb = inode->i_sb;
	int depth = ext_depth(inode);
	struct ext4_ext_path *path = NULL;
	long long partial_cluster = 0;
	handle_t *handle;
	int i = 0, err = 0;

	ext_debug("truncate since %u to %u\n", start, end);

	/* probably first extent we're gonna free will be last in block */
	handle = ext4_journal_start(inode, EXT4_HT_TRUNCATE, depth + 1);
	if (IS_ERR(handle))
		return PTR_ERR(handle);

again:
	trace_ext4_ext_remove_space(inode, start, end, depth);

	/*
	 * Check if we are removing extents inside the extent tree. If that
	 * is the case, we are going to punch a hole inside the extent tree
	 * so we have to check whether we need to split the extent covering
	 * the last block to remove so we can easily remove the part of it
	 * in ext4_ext_rm_leaf().
	 */
	if (end < EXT_MAX_BLOCKS - 1) {
		struct ext4_extent *ex;
		ext4_lblk_t ee_block;

		/* find extent for this block */
		path = ext4_ext_find_extent(inode, end, NULL);
		if (IS_ERR(path)) {
			ext4_journal_stop(handle);
			return PTR_ERR(path);
		}
		depth = ext_depth(inode);
		/* Leaf not may not exist only if inode has no blocks at all */
		ex = path[depth].p_ext;
		if (!ex) {
			if (depth) {
				EXT4_ERROR_INODE(inode,
						 "path[%d].p_hdr == NULL",
						 depth);
				err = -EIO;
			}
			goto out;
		}

		ee_block = le32_to_cpu(ex->ee_block);

		/*
		 * See if the last block is inside the extent, if so split
		 * the extent at 'end' block so we can easily remove the
		 * tail of the first part of the split extent in
		 * ext4_ext_rm_leaf().
		 */
		if (end >= ee_block &&
		    end < ee_block + ext4_ext_get_actual_len(ex) - 1) {
			int split_flag = 0;

			if (ext4_ext_is_uninitialized(ex))
				split_flag = EXT4_EXT_MARK_UNINIT1 |
					     EXT4_EXT_MARK_UNINIT2;

			/*
			 * Split the extent in two so that 'end' is the last
			 * block in the first new extent. Also we should not
			 * fail removing space due to ENOSPC so try to use
			 * reserved block if that happens.
			 */
			err = ext4_split_extent_at(handle, inode, path,
					end + 1, split_flag,
					EXT4_GET_BLOCKS_PRE_IO |
					EXT4_GET_BLOCKS_METADATA_NOFAIL);

			if (err < 0)
				goto out;
		}
	}
	/*
	 * We start scanning from right side, freeing all the blocks
	 * after i_size and walking into the tree depth-wise.
	 */
	depth = ext_depth(inode);
	if (path) {
		int k = i = depth;
		while (--k > 0)
			path[k].p_block =
				le16_to_cpu(path[k].p_hdr->eh_entries)+1;
	} else {
		path = kzalloc(sizeof(struct ext4_ext_path) * (depth + 1),
			       GFP_NOFS);
		if (path == NULL) {
			ext4_journal_stop(handle);
			return -ENOMEM;
		}
		path[0].p_depth = depth;
		path[0].p_hdr = ext_inode_hdr(inode);
		i = 0;

		if (ext4_ext_check(inode, path[0].p_hdr, depth)) {
			err = -EIO;
			goto out;
		}
	}
	err = 0;

	while (i >= 0 && err == 0) {
		if (i == depth) {
			/* this is leaf block */
			err = ext4_ext_rm_leaf(handle, inode, path,
					       &partial_cluster, start,
					       end);
			/* root level has p_bh == NULL, brelse() eats this */
			brelse(path[i].p_bh);
			path[i].p_bh = NULL;
			i--;
			continue;
		}

		/* this is index block */
		if (!path[i].p_hdr) {
			ext_debug("initialize header\n");
			path[i].p_hdr = ext_block_hdr(path[i].p_bh);
		}

		if (!path[i].p_idx) {
			/* this level hasn't been touched yet */
			path[i].p_idx = EXT_LAST_INDEX(path[i].p_hdr);
			path[i].p_block = le16_to_cpu(path[i].p_hdr->eh_entries)+1;
			ext_debug("init index ptr: hdr 0x%p, num %d\n",
				  path[i].p_hdr,
				  le16_to_cpu(path[i].p_hdr->eh_entries));
		} else {
			/* we were already here, see at next index */
			path[i].p_idx--;
		}

		ext_debug("level %d - index, first 0x%p, cur 0x%p\n",
				i, EXT_FIRST_INDEX(path[i].p_hdr),
				path[i].p_idx);
		if (ext4_ext_more_to_rm(path + i)) {
			struct buffer_head *bh;
			/* go to the next level */
			ext_debug("move to level %d (block %llu)\n",
				  i + 1, ext4_idx_pblock(path[i].p_idx));
			memset(path + i + 1, 0, sizeof(*path));
			bh = sb_bread(sb, ext4_idx_pblock(path[i].p_idx));
			if (!bh) {
				/* should we reset i_size? */
				err = -EIO;
				break;
			}
			/* Yield here to deal with large extent trees.
			 * Should be a no-op if we did IO above. */
			cond_resched();
			if (WARN_ON(i + 1 > depth)) {
				err = -EIO;
				break;
			}
			if (ext4_ext_check_block(inode, ext_block_hdr(bh),
							depth - i - 1, bh)) {
				err = -EIO;
				break;
			}
			path[i + 1].p_bh = bh;

			/* save actual number of indexes since this
			 * number is changed at the next iteration */
			path[i].p_block = le16_to_cpu(path[i].p_hdr->eh_entries);
			i++;
		} else {
			/* we finished processing this index, go up */
			if (path[i].p_hdr->eh_entries == 0 && i > 0) {
				/* index is empty, remove it;
				 * handle must be already prepared by the
				 * truncatei_leaf() */
				err = ext4_ext_rm_idx(handle, inode, path, i);
			}
			/* root level has p_bh == NULL, brelse() eats this */
			brelse(path[i].p_bh);
			path[i].p_bh = NULL;
			i--;
			ext_debug("return to level %d\n", i);
		}
	}

	trace_ext4_ext_remove_space_done(inode, start, end, depth,
			partial_cluster, path->p_hdr->eh_entries);

	/* If we still have something in the partial cluster and we have removed
	 * even the first extent, then we should free the blocks in the partial
	 * cluster as well. */
	if (partial_cluster > 0 && path->p_hdr->eh_entries == 0) {
		int flags = get_default_free_blocks_flags(inode);

		ext4_free_blocks(handle, inode, NULL,
				 EXT4_C2B(EXT4_SB(sb), partial_cluster),
				 EXT4_SB(sb)->s_cluster_ratio, flags);
		partial_cluster = 0;
	}

	/* TODO: flexible tree reduction should be here */
	if (path->p_hdr->eh_entries == 0) {
		/*
		 * truncate to zero freed all the tree,
		 * so we need to correct eh_depth
		 */
		err = ext4_ext_get_access(handle, inode, path);
		if (err == 0) {
			ext_inode_hdr(inode)->eh_depth = 0;
			ext_inode_hdr(inode)->eh_max =
				cpu_to_le16(ext4_ext_space_root(inode, 0));
			err = ext4_ext_dirty(handle, inode, path);
		}
	}
out:
	ext4_ext_drop_refs(path);
	kfree(path);
	if (err == -EAGAIN) {
		path = NULL;
		goto again;
	}
	ext4_journal_stop(handle);

	return err;
}

/*
 * called at mount time
 */
void ext4_ext_init(struct super_block *sb)
{
	/*
	 * possible initialization would be here
	 */

	if (EXT4_HAS_INCOMPAT_FEATURE(sb, EXT4_FEATURE_INCOMPAT_EXTENTS)) {
#if defined(AGGRESSIVE_TEST) || defined(CHECK_BINSEARCH) || defined(EXTENTS_STATS)
		printk(KERN_INFO "EXT4-fs: file extents enabled"
#ifdef AGGRESSIVE_TEST
		       ", aggressive tests"
#endif
#ifdef CHECK_BINSEARCH
		       ", check binsearch"
#endif
#ifdef EXTENTS_STATS
		       ", stats"
#endif
		       "\n");
#endif
#ifdef EXTENTS_STATS
		spin_lock_init(&EXT4_SB(sb)->s_ext_stats_lock);
		EXT4_SB(sb)->s_ext_min = 1 << 30;
		EXT4_SB(sb)->s_ext_max = 0;
#endif
	}
}

/*
 * called at umount time
 */
void ext4_ext_release(struct super_block *sb)
{
	if (!EXT4_HAS_INCOMPAT_FEATURE(sb, EXT4_FEATURE_INCOMPAT_EXTENTS))
		return;

#ifdef EXTENTS_STATS
	if (EXT4_SB(sb)->s_ext_blocks && EXT4_SB(sb)->s_ext_extents) {
		struct ext4_sb_info *sbi = EXT4_SB(sb);
		printk(KERN_ERR "EXT4-fs: %lu blocks in %lu extents (%lu ave)\n",
			sbi->s_ext_blocks, sbi->s_ext_extents,
			sbi->s_ext_blocks / sbi->s_ext_extents);
		printk(KERN_ERR "EXT4-fs: extents: %lu min, %lu max, max depth %lu\n",
			sbi->s_ext_min, sbi->s_ext_max, sbi->s_depth_max);
	}
#endif
}

/* FIXME!! we need to try to merge to left or right after zero-out  */
static int ext4_ext_zeroout(struct inode *inode, struct ext4_extent *ex)
{
	ext4_fsblk_t ee_pblock;
	unsigned int ee_len;
	int ret;

	ee_len    = ext4_ext_get_actual_len(ex);
	ee_pblock = ext4_ext_pblock(ex);

	ret = sb_issue_zeroout(inode->i_sb, ee_pblock, ee_len, GFP_NOFS);
	if (ret > 0)
		ret = 0;

	return ret;
}

/*
 * ext4_split_extent_at() splits an extent at given block.
 *
 * @handle: the journal handle
 * @inode: the file inode
 * @path: the path to the extent
 * @split: the logical block where the extent is splitted.
 * @split_flags: indicates if the extent could be zeroout if split fails, and
 *		 the states(init or uninit) of new extents.
 * @flags: flags used to insert new extent to extent tree.
 *
 *
 * Splits extent [a, b] into two extents [a, @split) and [@split, b], states
 * of which are deterimined by split_flag.
 *
 * There are two cases:
 *  a> the extent are splitted into two extent.
 *  b> split is not needed, and just mark the extent.
 *
 * return 0 on success.
 */
static int ext4_split_extent_at(handle_t *handle,
			     struct inode *inode,
			     struct ext4_ext_path *path,
			     ext4_lblk_t split,
			     int split_flag,
			     int flags)
{
	ext4_fsblk_t newblock;
	ext4_lblk_t ee_block;
	struct ext4_extent *ex, newex, orig_ex, zero_ex;
	struct ext4_extent *ex2 = NULL;
	unsigned int ee_len, depth;
	int err = 0;

	BUG_ON((split_flag & (EXT4_EXT_DATA_VALID1 | EXT4_EXT_DATA_VALID2)) ==
	       (EXT4_EXT_DATA_VALID1 | EXT4_EXT_DATA_VALID2));

	ext_debug("ext4_split_extents_at: inode %lu, logical"
		"block %llu\n", inode->i_ino, (unsigned long long)split);

	ext4_ext_show_leaf(inode, path);

	depth = ext_depth(inode);
	ex = path[depth].p_ext;
	ee_block = le32_to_cpu(ex->ee_block);
	ee_len = ext4_ext_get_actual_len(ex);
	newblock = split - ee_block + ext4_ext_pblock(ex);

	BUG_ON(split < ee_block || split >= (ee_block + ee_len));
	BUG_ON(!ext4_ext_is_uninitialized(ex) &&
	       split_flag & (EXT4_EXT_MAY_ZEROOUT |
			     EXT4_EXT_MARK_UNINIT1 |
			     EXT4_EXT_MARK_UNINIT2));

	err = ext4_ext_get_access(handle, inode, path + depth);
	if (err)
		goto out;

	if (split == ee_block) {
		/*
		 * case b: block @split is the block that the extent begins with
		 * then we just change the state of the extent, and splitting
		 * is not needed.
		 */
		if (split_flag & EXT4_EXT_MARK_UNINIT2)
			ext4_ext_mark_uninitialized(ex);
		else
			ext4_ext_mark_initialized(ex);

		if (!(flags & EXT4_GET_BLOCKS_PRE_IO))
			ext4_ext_try_to_merge(handle, inode, path, ex);

		err = ext4_ext_dirty(handle, inode, path + path->p_depth);
		goto out;
	}

	/* case a */
	memcpy(&orig_ex, ex, sizeof(orig_ex));
	ex->ee_len = cpu_to_le16(split - ee_block);
	if (split_flag & EXT4_EXT_MARK_UNINIT1)
		ext4_ext_mark_uninitialized(ex);

	/*
	 * path may lead to new leaf, not to original leaf any more
	 * after ext4_ext_insert_extent() returns,
	 */
	err = ext4_ext_dirty(handle, inode, path + depth);
	if (err)
		goto fix_extent_len;

	ex2 = &newex;
	ex2->ee_block = cpu_to_le32(split);
	ex2->ee_len   = cpu_to_le16(ee_len - (split - ee_block));
	ext4_ext_store_pblock(ex2, newblock);
	if (split_flag & EXT4_EXT_MARK_UNINIT2)
		ext4_ext_mark_uninitialized(ex2);

	err = ext4_ext_insert_extent(handle, inode, path, &newex, flags);
	if (err == -ENOSPC && (EXT4_EXT_MAY_ZEROOUT & split_flag)) {
		if (split_flag & (EXT4_EXT_DATA_VALID1|EXT4_EXT_DATA_VALID2)) {
			if (split_flag & EXT4_EXT_DATA_VALID1) {
				err = ext4_ext_zeroout(inode, ex2);
				zero_ex.ee_block = ex2->ee_block;
				zero_ex.ee_len = cpu_to_le16(
						ext4_ext_get_actual_len(ex2));
				ext4_ext_store_pblock(&zero_ex,
						      ext4_ext_pblock(ex2));
			} else {
				err = ext4_ext_zeroout(inode, ex);
				zero_ex.ee_block = ex->ee_block;
				zero_ex.ee_len = cpu_to_le16(
						ext4_ext_get_actual_len(ex));
				ext4_ext_store_pblock(&zero_ex,
						      ext4_ext_pblock(ex));
			}
		} else {
			err = ext4_ext_zeroout(inode, &orig_ex);
			zero_ex.ee_block = orig_ex.ee_block;
			zero_ex.ee_len = cpu_to_le16(
						ext4_ext_get_actual_len(&orig_ex));
			ext4_ext_store_pblock(&zero_ex,
					      ext4_ext_pblock(&orig_ex));
		}

		if (err)
			goto fix_extent_len;
		/* update the extent length and mark as initialized */
		ex->ee_len = cpu_to_le16(ee_len);
		ext4_ext_try_to_merge(handle, inode, path, ex);
		err = ext4_ext_dirty(handle, inode, path + path->p_depth);
		if (err)
			goto fix_extent_len;

		/* update extent status tree */
		err = ext4_es_zeroout(inode, &zero_ex);

		goto out;
	} else if (err)
		goto fix_extent_len;

out:
	ext4_ext_show_leaf(inode, path);
	return err;

fix_extent_len:
	ex->ee_len = orig_ex.ee_len;
	ext4_ext_dirty(handle, inode, path + depth);
	return err;
}

/*
 * ext4_split_extents() splits an extent and mark extent which is covered
 * by @map as split_flags indicates
 *
 * It may result in splitting the extent into multiple extents (upto three)
 * There are three possibilities:
 *   a> There is no split required
 *   b> Splits in two extents: Split is happening at either end of the extent
 *   c> Splits in three extents: Somone is splitting in middle of the extent
 *
 */
static int ext4_split_extent(handle_t *handle,
			      struct inode *inode,
			      struct ext4_ext_path *path,
			      struct ext4_map_blocks *map,
			      int split_flag,
			      int flags)
{
	ext4_lblk_t ee_block;
	struct ext4_extent *ex;
	unsigned int ee_len, depth;
	int err = 0;
	int uninitialized;
	int split_flag1, flags1;
	int allocated = map->m_len;

	depth = ext_depth(inode);
	ex = path[depth].p_ext;
	ee_block = le32_to_cpu(ex->ee_block);
	ee_len = ext4_ext_get_actual_len(ex);
	uninitialized = ext4_ext_is_uninitialized(ex);

	if (map->m_lblk + map->m_len < ee_block + ee_len) {
		split_flag1 = split_flag & EXT4_EXT_MAY_ZEROOUT;
		flags1 = flags | EXT4_GET_BLOCKS_PRE_IO;
		if (uninitialized)
			split_flag1 |= EXT4_EXT_MARK_UNINIT1 |
				       EXT4_EXT_MARK_UNINIT2;
		if (split_flag & EXT4_EXT_DATA_VALID2)
			split_flag1 |= EXT4_EXT_DATA_VALID1;
		err = ext4_split_extent_at(handle, inode, path,
				map->m_lblk + map->m_len, split_flag1, flags1);
		if (err)
			goto out;
	} else {
		allocated = ee_len - (map->m_lblk - ee_block);
	}
	/*
	 * Update path is required because previous ext4_split_extent_at() may
	 * result in split of original leaf or extent zeroout.
	 */
	ext4_ext_drop_refs(path);
	path = ext4_ext_find_extent(inode, map->m_lblk, path);
	if (IS_ERR(path))
		return PTR_ERR(path);
	depth = ext_depth(inode);
	ex = path[depth].p_ext;
	uninitialized = ext4_ext_is_uninitialized(ex);
	split_flag1 = 0;

	if (map->m_lblk >= ee_block) {
		split_flag1 = split_flag & EXT4_EXT_DATA_VALID2;
		if (uninitialized) {
			split_flag1 |= EXT4_EXT_MARK_UNINIT1;
			split_flag1 |= split_flag & (EXT4_EXT_MAY_ZEROOUT |
						     EXT4_EXT_MARK_UNINIT2);
		}
		err = ext4_split_extent_at(handle, inode, path,
				map->m_lblk, split_flag1, flags);
		if (err)
			goto out;
	}

	ext4_ext_show_leaf(inode, path);
out:
	return err ? err : allocated;
}

/*
 * This function is called by ext4_ext_map_blocks() if someone tries to write
 * to an uninitialized extent. It may result in splitting the uninitialized
 * extent into multiple extents (up to three - one initialized and two
 * uninitialized).
 * There are three possibilities:
 *   a> There is no split required: Entire extent should be initialized
 *   b> Splits in two extents: Write is happening at either end of the extent
 *   c> Splits in three extents: Somone is writing in middle of the extent
 *
 * Pre-conditions:
 *  - The extent pointed to by 'path' is uninitialized.
 *  - The extent pointed to by 'path' contains a superset
 *    of the logical span [map->m_lblk, map->m_lblk + map->m_len).
 *
 * Post-conditions on success:
 *  - the returned value is the number of blocks beyond map->l_lblk
 *    that are allocated and initialized.
 *    It is guaranteed to be >= map->m_len.
 */
static int ext4_ext_convert_to_initialized(handle_t *handle,
					   struct inode *inode,
					   struct ext4_map_blocks *map,
					   struct ext4_ext_path *path,
					   int flags)
{
	struct ext4_sb_info *sbi;
	struct ext4_extent_header *eh;
	struct ext4_map_blocks split_map;
	struct ext4_extent zero_ex;
	struct ext4_extent *ex, *abut_ex;
	ext4_lblk_t ee_block, eof_block;
	unsigned int ee_len, depth, map_len = map->m_len;
	int allocated = 0, max_zeroout = 0;
	int err = 0;
	int split_flag = 0;

	ext_debug("ext4_ext_convert_to_initialized: inode %lu, logical"
		"block %llu, max_blocks %u\n", inode->i_ino,
		(unsigned long long)map->m_lblk, map_len);

	sbi = EXT4_SB(inode->i_sb);
	eof_block = (inode->i_size + inode->i_sb->s_blocksize - 1) >>
		inode->i_sb->s_blocksize_bits;
	if (eof_block < map->m_lblk + map_len)
		eof_block = map->m_lblk + map_len;

	depth = ext_depth(inode);
	eh = path[depth].p_hdr;
	ex = path[depth].p_ext;
	ee_block = le32_to_cpu(ex->ee_block);
	ee_len = ext4_ext_get_actual_len(ex);
	zero_ex.ee_len = 0;

	trace_ext4_ext_convert_to_initialized_enter(inode, map, ex);

	/* Pre-conditions */
	BUG_ON(!ext4_ext_is_uninitialized(ex));
	BUG_ON(!in_range(map->m_lblk, ee_block, ee_len));

	/*
	 * Attempt to transfer newly initialized blocks from the currently
	 * uninitialized extent to its neighbor. This is much cheaper
	 * than an insertion followed by a merge as those involve costly
	 * memmove() calls. Transferring to the left is the common case in
	 * steady state for workloads doing fallocate(FALLOC_FL_KEEP_SIZE)
	 * followed by append writes.
	 *
	 * Limitations of the current logic:
	 *  - L1: we do not deal with writes covering the whole extent.
	 *    This would require removing the extent if the transfer
	 *    is possible.
	 *  - L2: we only attempt to merge with an extent stored in the
	 *    same extent tree node.
	 */
	if ((map->m_lblk == ee_block) &&
		/* See if we can merge left */
		(map_len < ee_len) &&		/*L1*/
		(ex > EXT_FIRST_EXTENT(eh))) {	/*L2*/
		ext4_lblk_t prev_lblk;
		ext4_fsblk_t prev_pblk, ee_pblk;
		unsigned int prev_len;

		abut_ex = ex - 1;
		prev_lblk = le32_to_cpu(abut_ex->ee_block);
		prev_len = ext4_ext_get_actual_len(abut_ex);
		prev_pblk = ext4_ext_pblock(abut_ex);
		ee_pblk = ext4_ext_pblock(ex);

		/*
		 * A transfer of blocks from 'ex' to 'abut_ex' is allowed
		 * upon those conditions:
		 * - C1: abut_ex is initialized,
		 * - C2: abut_ex is logically abutting ex,
		 * - C3: abut_ex is physically abutting ex,
		 * - C4: abut_ex can receive the additional blocks without
		 *   overflowing the (initialized) length limit.
		 */
		if ((!ext4_ext_is_uninitialized(abut_ex)) &&		/*C1*/
			((prev_lblk + prev_len) == ee_block) &&		/*C2*/
			((prev_pblk + prev_len) == ee_pblk) &&		/*C3*/
			(prev_len < (EXT_INIT_MAX_LEN - map_len))) {	/*C4*/
			err = ext4_ext_get_access(handle, inode, path + depth);
			if (err)
				goto out;

			trace_ext4_ext_convert_to_initialized_fastpath(inode,
				map, ex, abut_ex);

			/* Shift the start of ex by 'map_len' blocks */
			ex->ee_block = cpu_to_le32(ee_block + map_len);
			ext4_ext_store_pblock(ex, ee_pblk + map_len);
			ex->ee_len = cpu_to_le16(ee_len - map_len);
			ext4_ext_mark_uninitialized(ex); /* Restore the flag */

			/* Extend abut_ex by 'map_len' blocks */
			abut_ex->ee_len = cpu_to_le16(prev_len + map_len);

			/* Result: number of initialized blocks past m_lblk */
			allocated = map_len;
		}
	} else if (((map->m_lblk + map_len) == (ee_block + ee_len)) &&
		   (map_len < ee_len) &&	/*L1*/
		   ex < EXT_LAST_EXTENT(eh)) {	/*L2*/
		/* See if we can merge right */
		ext4_lblk_t next_lblk;
		ext4_fsblk_t next_pblk, ee_pblk;
		unsigned int next_len;

		abut_ex = ex + 1;
		next_lblk = le32_to_cpu(abut_ex->ee_block);
		next_len = ext4_ext_get_actual_len(abut_ex);
		next_pblk = ext4_ext_pblock(abut_ex);
		ee_pblk = ext4_ext_pblock(ex);

		/*
		 * A transfer of blocks from 'ex' to 'abut_ex' is allowed
		 * upon those conditions:
		 * - C1: abut_ex is initialized,
		 * - C2: abut_ex is logically abutting ex,
		 * - C3: abut_ex is physically abutting ex,
		 * - C4: abut_ex can receive the additional blocks without
		 *   overflowing the (initialized) length limit.
		 */
		if ((!ext4_ext_is_uninitialized(abut_ex)) &&		/*C1*/
		    ((map->m_lblk + map_len) == next_lblk) &&		/*C2*/
		    ((ee_pblk + ee_len) == next_pblk) &&		/*C3*/
		    (next_len < (EXT_INIT_MAX_LEN - map_len))) {	/*C4*/
			err = ext4_ext_get_access(handle, inode, path + depth);
			if (err)
				goto out;

			trace_ext4_ext_convert_to_initialized_fastpath(inode,
				map, ex, abut_ex);

			/* Shift the start of abut_ex by 'map_len' blocks */
			abut_ex->ee_block = cpu_to_le32(next_lblk - map_len);
			ext4_ext_store_pblock(abut_ex, next_pblk - map_len);
			ex->ee_len = cpu_to_le16(ee_len - map_len);
			ext4_ext_mark_uninitialized(ex); /* Restore the flag */

			/* Extend abut_ex by 'map_len' blocks */
			abut_ex->ee_len = cpu_to_le16(next_len + map_len);

			/* Result: number of initialized blocks past m_lblk */
			allocated = map_len;
		}
	}
	if (allocated) {
		/* Mark the block containing both extents as dirty */
		ext4_ext_dirty(handle, inode, path + depth);

		/* Update path to point to the right extent */
		path[depth].p_ext = abut_ex;
		goto out;
	} else
		allocated = ee_len - (map->m_lblk - ee_block);

	WARN_ON(map->m_lblk < ee_block);
	/*
	 * It is safe to convert extent to initialized via explicit
	 * zeroout only if extent is fully insde i_size or new_size.
	 */
	split_flag |= ee_block + ee_len <= eof_block ? EXT4_EXT_MAY_ZEROOUT : 0;

	if (EXT4_EXT_MAY_ZEROOUT & split_flag)
		max_zeroout = sbi->s_extent_max_zeroout_kb >>
			(inode->i_sb->s_blocksize_bits - 10);

	/* If extent is less than s_max_zeroout_kb, zeroout directly */
	if (max_zeroout && (ee_len <= max_zeroout)) {
		err = ext4_ext_zeroout(inode, ex);
		if (err)
			goto out;
		zero_ex.ee_block = ex->ee_block;
		zero_ex.ee_len = cpu_to_le16(ext4_ext_get_actual_len(ex));
		ext4_ext_store_pblock(&zero_ex, ext4_ext_pblock(ex));

		err = ext4_ext_get_access(handle, inode, path + depth);
		if (err)
			goto out;
		ext4_ext_mark_initialized(ex);
		ext4_ext_try_to_merge(handle, inode, path, ex);
		err = ext4_ext_dirty(handle, inode, path + path->p_depth);
		goto out;
	}

	/*
	 * four cases:
	 * 1. split the extent into three extents.
	 * 2. split the extent into two extents, zeroout the first half.
	 * 3. split the extent into two extents, zeroout the second half.
	 * 4. split the extent into two extents with out zeroout.
	 */
	split_map.m_lblk = map->m_lblk;
	split_map.m_len = map->m_len;

	if (max_zeroout && (allocated > map->m_len)) {
		if (allocated <= max_zeroout) {
			/* case 3 */
			zero_ex.ee_block =
					 cpu_to_le32(map->m_lblk);
			zero_ex.ee_len = cpu_to_le16(allocated);
			ext4_ext_store_pblock(&zero_ex,
				ext4_ext_pblock(ex) + map->m_lblk - ee_block);
			err = ext4_ext_zeroout(inode, &zero_ex);
			if (err)
				goto out;
			split_map.m_lblk = map->m_lblk;
			split_map.m_len = allocated;
		} else if (map->m_lblk - ee_block + map->m_len < max_zeroout) {
			/* case 2 */
			if (map->m_lblk != ee_block) {
				zero_ex.ee_block = ex->ee_block;
				zero_ex.ee_len = cpu_to_le16(map->m_lblk -
							ee_block);
				ext4_ext_store_pblock(&zero_ex,
						      ext4_ext_pblock(ex));
				err = ext4_ext_zeroout(inode, &zero_ex);
				if (err)
					goto out;
			}

			split_map.m_lblk = ee_block;
			split_map.m_len = map->m_lblk - ee_block + map->m_len;
			allocated = map->m_len;
		}
	}

	allocated = ext4_split_extent(handle, inode, path,
				      &split_map, split_flag, flags);
	if (allocated < 0)
		err = allocated;

out:
	/* If we have gotten a failure, don't zero out status tree */
	if (!err)
		err = ext4_es_zeroout(inode, &zero_ex);
	return err ? err : allocated;
}

/*
 * This function is called by ext4_ext_map_blocks() from
 * ext4_get_blocks_dio_write() when DIO to write
 * to an uninitialized extent.
 *
 * Writing to an uninitialized extent may result in splitting the uninitialized
 * extent into multiple initialized/uninitialized extents (up to three)
 * There are three possibilities:
 *   a> There is no split required: Entire extent should be uninitialized
 *   b> Splits in two extents: Write is happening at either end of the extent
 *   c> Splits in three extents: Somone is writing in middle of the extent
 *
 * One of more index blocks maybe needed if the extent tree grow after
 * the uninitialized extent split. To prevent ENOSPC occur at the IO
 * complete, we need to split the uninitialized extent before DIO submit
 * the IO. The uninitialized extent called at this time will be split
 * into three uninitialized extent(at most). After IO complete, the part
 * being filled will be convert to initialized by the end_io callback function
 * via ext4_convert_unwritten_extents().
 *
 * Returns the size of uninitialized extent to be written on success.
 */
static int ext4_split_unwritten_extents(handle_t *handle,
					struct inode *inode,
					struct ext4_map_blocks *map,
					struct ext4_ext_path *path,
					int flags)
{
	ext4_lblk_t eof_block;
	ext4_lblk_t ee_block;
	struct ext4_extent *ex;
	unsigned int ee_len;
	int split_flag = 0, depth;

	ext_debug("ext4_split_unwritten_extents: inode %lu, logical"
		"block %llu, max_blocks %u\n", inode->i_ino,
		(unsigned long long)map->m_lblk, map->m_len);

	eof_block = (inode->i_size + inode->i_sb->s_blocksize - 1) >>
		inode->i_sb->s_blocksize_bits;
	if (eof_block < map->m_lblk + map->m_len)
		eof_block = map->m_lblk + map->m_len;
	/*
	 * It is safe to convert extent to initialized via explicit
	 * zeroout only if extent is fully insde i_size or new_size.
	 */
	depth = ext_depth(inode);
	ex = path[depth].p_ext;
	ee_block = le32_to_cpu(ex->ee_block);
	ee_len = ext4_ext_get_actual_len(ex);

	split_flag |= ee_block + ee_len <= eof_block ? EXT4_EXT_MAY_ZEROOUT : 0;
	split_flag |= EXT4_EXT_MARK_UNINIT2;
	if (flags & EXT4_GET_BLOCKS_CONVERT)
		split_flag |= EXT4_EXT_DATA_VALID2;
	flags |= EXT4_GET_BLOCKS_PRE_IO;
	return ext4_split_extent(handle, inode, path, map, split_flag, flags);
}

static int ext4_convert_unwritten_extents_endio(handle_t *handle,
						struct inode *inode,
						struct ext4_map_blocks *map,
						struct ext4_ext_path *path)
{
	struct ext4_extent *ex;
	ext4_lblk_t ee_block;
	unsigned int ee_len;
	int depth;
	int err = 0;

	depth = ext_depth(inode);
	ex = path[depth].p_ext;
	ee_block = le32_to_cpu(ex->ee_block);
	ee_len = ext4_ext_get_actual_len(ex);

	ext_debug("ext4_convert_unwritten_extents_endio: inode %lu, logical"
		"block %llu, max_blocks %u\n", inode->i_ino,
		  (unsigned long long)ee_block, ee_len);

	/* If extent is larger than requested it is a clear sign that we still
	 * have some extent state machine issues left. So extent_split is still
	 * required.
	 * TODO: Once all related issues will be fixed this situation should be
	 * illegal.
	 */
	if (ee_block != map->m_lblk || ee_len > map->m_len) {
#ifdef EXT4_DEBUG
		ext4_warning("Inode (%ld) finished: extent logical block %llu,"
			     " len %u; IO logical block %llu, len %u\n",
			     inode->i_ino, (unsigned long long)ee_block, ee_len,
			     (unsigned long long)map->m_lblk, map->m_len);
#endif
		err = ext4_split_unwritten_extents(handle, inode, map, path,
						   EXT4_GET_BLOCKS_CONVERT);
		if (err < 0)
			goto out;
		ext4_ext_drop_refs(path);
		path = ext4_ext_find_extent(inode, map->m_lblk, path);
		if (IS_ERR(path)) {
			err = PTR_ERR(path);
			goto out;
		}
		depth = ext_depth(inode);
		ex = path[depth].p_ext;
	}

	err = ext4_ext_get_access(handle, inode, path + depth);
	if (err)
		goto out;
	/* first mark the extent as initialized */
	ext4_ext_mark_initialized(ex);

	/* note: ext4_ext_correct_indexes() isn't needed here because
	 * borders are not changed
	 */
	ext4_ext_try_to_merge(handle, inode, path, ex);

	/* Mark modified extent as dirty */
	err = ext4_ext_dirty(handle, inode, path + path->p_depth);
out:
	ext4_ext_show_leaf(inode, path);
	return err;
}

static void unmap_underlying_metadata_blocks(struct block_device *bdev,
			sector_t block, int count)
{
	int i;
	for (i = 0; i < count; i++)
                unmap_underlying_metadata(bdev, block + i);
}

/*
 * Handle EOFBLOCKS_FL flag, clearing it if necessary
 */
static int check_eofblocks_fl(handle_t *handle, struct inode *inode,
			      ext4_lblk_t lblk,
			      struct ext4_ext_path *path,
			      unsigned int len)
{
	int i, depth;
	struct ext4_extent_header *eh;
	struct ext4_extent *last_ex;

	if (!ext4_test_inode_flag(inode, EXT4_INODE_EOFBLOCKS))
		return 0;

	depth = ext_depth(inode);
	eh = path[depth].p_hdr;

	/*
	 * We're going to remove EOFBLOCKS_FL entirely in future so we
	 * do not care for this case anymore. Simply remove the flag
	 * if there are no extents.
	 */
	if (unlikely(!eh->eh_entries))
		goto out;
	last_ex = EXT_LAST_EXTENT(eh);
	/*
	 * We should clear the EOFBLOCKS_FL flag if we are writing the
	 * last block in the last extent in the file.  We test this by
	 * first checking to see if the caller to
	 * ext4_ext_get_blocks() was interested in the last block (or
	 * a block beyond the last block) in the current extent.  If
	 * this turns out to be false, we can bail out from this
	 * function immediately.
	 */
	if (lblk + len < le32_to_cpu(last_ex->ee_block) +
	    ext4_ext_get_actual_len(last_ex))
		return 0;
	/*
	 * If the caller does appear to be planning to write at or
	 * beyond the end of the current extent, we then test to see
	 * if the current extent is the last extent in the file, by
	 * checking to make sure it was reached via the rightmost node
	 * at each level of the tree.
	 */
	for (i = depth-1; i >= 0; i--)
		if (path[i].p_idx != EXT_LAST_INDEX(path[i].p_hdr))
			return 0;
out:
	ext4_clear_inode_flag(inode, EXT4_INODE_EOFBLOCKS);
	return ext4_mark_inode_dirty(handle, inode);
}

/**
 * ext4_find_delalloc_range: find delayed allocated block in the given range.
 *
 * Return 1 if there is a delalloc block in the range, otherwise 0.
 */
int ext4_find_delalloc_range(struct inode *inode,
			     ext4_lblk_t lblk_start,
			     ext4_lblk_t lblk_end)
{
	struct extent_status es;

	ext4_es_find_delayed_extent_range(inode, lblk_start, lblk_end, &es);
	if (es.es_len == 0)
		return 0; /* there is no delay extent in this tree */
	else if (es.es_lblk <= lblk_start &&
		 lblk_start < es.es_lblk + es.es_len)
		return 1;
	else if (lblk_start <= es.es_lblk && es.es_lblk <= lblk_end)
		return 1;
	else
		return 0;
}

int ext4_find_delalloc_cluster(struct inode *inode, ext4_lblk_t lblk)
{
	struct ext4_sb_info *sbi = EXT4_SB(inode->i_sb);
	ext4_lblk_t lblk_start, lblk_end;
	lblk_start = lblk & (~(sbi->s_cluster_ratio - 1));
	lblk_end = lblk_start + sbi->s_cluster_ratio - 1;

	return ext4_find_delalloc_range(inode, lblk_start, lblk_end);
}

/**
 * Determines how many complete clusters (out of those specified by the 'map')
 * are under delalloc and were reserved quota for.
 * This function is called when we are writing out the blocks that were
 * originally written with their allocation delayed, but then the space was
 * allocated using fallocate() before the delayed allocation could be resolved.
 * The cases to look for are:
 * ('=' indicated delayed allocated blocks
 *  '-' indicates non-delayed allocated blocks)
 * (a) partial clusters towards beginning and/or end outside of allocated range
 *     are not delalloc'ed.
 *	Ex:
 *	|----c---=|====c====|====c====|===-c----|
 *	         |++++++ allocated ++++++|
 *	==> 4 complete clusters in above example
 *
 * (b) partial cluster (outside of allocated range) towards either end is
 *     marked for delayed allocation. In this case, we will exclude that
 *     cluster.
 *	Ex:
 *	|----====c========|========c========|
 *	     |++++++ allocated ++++++|
 *	==> 1 complete clusters in above example
 *
 *	Ex:
 *	|================c================|
 *            |++++++ allocated ++++++|
 *	==> 0 complete clusters in above example
 *
 * The ext4_da_update_reserve_space will be called only if we
 * determine here that there were some "entire" clusters that span
 * this 'allocated' range.
 * In the non-bigalloc case, this function will just end up returning num_blks
 * without ever calling ext4_find_delalloc_range.
 */
static unsigned int
get_reserved_cluster_alloc(struct inode *inode, ext4_lblk_t lblk_start,
			   unsigned int num_blks)
{
	struct ext4_sb_info *sbi = EXT4_SB(inode->i_sb);
	ext4_lblk_t alloc_cluster_start, alloc_cluster_end;
	ext4_lblk_t lblk_from, lblk_to, c_offset;
	unsigned int allocated_clusters = 0;

	alloc_cluster_start = EXT4_B2C(sbi, lblk_start);
	alloc_cluster_end = EXT4_B2C(sbi, lblk_start + num_blks - 1);

	/* max possible clusters for this allocation */
	allocated_clusters = alloc_cluster_end - alloc_cluster_start + 1;

	trace_ext4_get_reserved_cluster_alloc(inode, lblk_start, num_blks);

	/* Check towards left side */
	c_offset = lblk_start & (sbi->s_cluster_ratio - 1);
	if (c_offset) {
		lblk_from = lblk_start & (~(sbi->s_cluster_ratio - 1));
		lblk_to = lblk_from + c_offset - 1;

		if (ext4_find_delalloc_range(inode, lblk_from, lblk_to))
			allocated_clusters--;
	}

	/* Now check towards right. */
	c_offset = (lblk_start + num_blks) & (sbi->s_cluster_ratio - 1);
	if (allocated_clusters && c_offset) {
		lblk_from = lblk_start + num_blks;
		lblk_to = lblk_from + (sbi->s_cluster_ratio - c_offset) - 1;

		if (ext4_find_delalloc_range(inode, lblk_from, lblk_to))
			allocated_clusters--;
	}

	return allocated_clusters;
}

static int
ext4_ext_handle_uninitialized_extents(handle_t *handle, struct inode *inode,
			struct ext4_map_blocks *map,
			struct ext4_ext_path *path, int flags,
			unsigned int allocated, ext4_fsblk_t newblock)
{
	int ret = 0;
	int err = 0;
	ext4_io_end_t *io = ext4_inode_aio(inode);

	ext_debug("ext4_ext_handle_uninitialized_extents: inode %lu, logical "
		  "block %llu, max_blocks %u, flags %x, allocated %u\n",
		  inode->i_ino, (unsigned long long)map->m_lblk, map->m_len,
		  flags, allocated);
	ext4_ext_show_leaf(inode, path);

	/*
	 * When writing into uninitialized space, we should not fail to
	 * allocate metadata blocks for the new extent block if needed.
	 */
	flags |= EXT4_GET_BLOCKS_METADATA_NOFAIL;

	trace_ext4_ext_handle_uninitialized_extents(inode, map, flags,
						    allocated, newblock);

	/* get_block() before submit the IO, split the extent */
	if ((flags & EXT4_GET_BLOCKS_PRE_IO)) {
		ret = ext4_split_unwritten_extents(handle, inode, map,
						   path, flags);
		if (ret <= 0)
			goto out;
		/*
		 * Flag the inode(non aio case) or end_io struct (aio case)
		 * that this IO needs to conversion to written when IO is
		 * completed
		 */
		if (io)
			ext4_set_io_unwritten_flag(inode, io);
		else
			ext4_set_inode_state(inode, EXT4_STATE_DIO_UNWRITTEN);
		map->m_flags |= EXT4_MAP_UNWRITTEN;
		if (ext4_should_dioread_nolock(inode))
			map->m_flags |= EXT4_MAP_UNINIT;
		goto out;
	}
	/* IO end_io complete, convert the filled extent to written */
	if ((flags & EXT4_GET_BLOCKS_CONVERT)) {
		ret = ext4_convert_unwritten_extents_endio(handle, inode, map,
							path);
		if (ret >= 0) {
			ext4_update_inode_fsync_trans(handle, inode, 1);
			err = check_eofblocks_fl(handle, inode, map->m_lblk,
						 path, map->m_len);
		} else
			err = ret;
		map->m_flags |= EXT4_MAP_MAPPED;
		if (allocated > map->m_len)
			allocated = map->m_len;
		map->m_len = allocated;
		goto out2;
	}
	/* buffered IO case */
	/*
	 * repeat fallocate creation request
	 * we already have an unwritten extent
	 */
	if (flags & EXT4_GET_BLOCKS_UNINIT_EXT) {
		map->m_flags |= EXT4_MAP_UNWRITTEN;
		goto map_out;
	}

	/* buffered READ or buffered write_begin() lookup */
	if ((flags & EXT4_GET_BLOCKS_CREATE) == 0) {
		/*
		 * We have blocks reserved already.  We
		 * return allocated blocks so that delalloc
		 * won't do block reservation for us.  But
		 * the buffer head will be unmapped so that
		 * a read from the block returns 0s.
		 */
		map->m_flags |= EXT4_MAP_UNWRITTEN;
		goto out1;
	}

	/* buffered write, writepage time, convert*/
	ret = ext4_ext_convert_to_initialized(handle, inode, map, path, flags);
	if (ret >= 0)
		ext4_update_inode_fsync_trans(handle, inode, 1);
out:
	if (ret <= 0) {
		err = ret;
		goto out2;
	} else
		allocated = ret;
	map->m_flags |= EXT4_MAP_NEW;
	/*
	 * if we allocated more blocks than requested
	 * we need to make sure we unmap the extra block
	 * allocated. The actual needed block will get
	 * unmapped later when we find the buffer_head marked
	 * new.
	 */
	if (allocated > map->m_len) {
		unmap_underlying_metadata_blocks(inode->i_sb->s_bdev,
					newblock + map->m_len,
					allocated - map->m_len);
		allocated = map->m_len;
	}
	map->m_len = allocated;

	/*
	 * If we have done fallocate with the offset that is already
	 * delayed allocated, we would have block reservation
	 * and quota reservation done in the delayed write path.
	 * But fallocate would have already updated quota and block
	 * count for this offset. So cancel these reservation
	 */
	if (flags & EXT4_GET_BLOCKS_DELALLOC_RESERVE) {
		unsigned int reserved_clusters;
		reserved_clusters = get_reserved_cluster_alloc(inode,
				map->m_lblk, map->m_len);
		if (reserved_clusters)
			ext4_da_update_reserve_space(inode,
						     reserved_clusters,
						     0);
	}

map_out:
	map->m_flags |= EXT4_MAP_MAPPED;
	if ((flags & EXT4_GET_BLOCKS_KEEP_SIZE) == 0) {
		err = check_eofblocks_fl(handle, inode, map->m_lblk, path,
					 map->m_len);
		if (err < 0)
			goto out2;
	}
out1:
	if (allocated > map->m_len)
		allocated = map->m_len;
	ext4_ext_show_leaf(inode, path);
	map->m_pblk = newblock;
	map->m_len = allocated;
out2:
	if (path) {
		ext4_ext_drop_refs(path);
		kfree(path);
	}
	return err ? err : allocated;
}

/*
 * get_implied_cluster_alloc - check to see if the requested
 * allocation (in the map structure) overlaps with a cluster already
 * allocated in an extent.
 *	@sb	The filesystem superblock structure
 *	@map	The requested lblk->pblk mapping
 *	@ex	The extent structure which might contain an implied
 *			cluster allocation
 *
 * This function is called by ext4_ext_map_blocks() after we failed to
 * find blocks that were already in the inode's extent tree.  Hence,
 * we know that the beginning of the requested region cannot overlap
 * the extent from the inode's extent tree.  There are three cases we
 * want to catch.  The first is this case:
 *
 *		 |--- cluster # N--|
 *    |--- extent ---|	|---- requested region ---|
 *			|==========|
 *
 * The second case that we need to test for is this one:
 *
 *   |--------- cluster # N ----------------|
 *	   |--- requested region --|   |------- extent ----|
 *	   |=======================|
 *
 * The third case is when the requested region lies between two extents
 * within the same cluster:
 *          |------------- cluster # N-------------|
 * |----- ex -----|                  |---- ex_right ----|
 *                  |------ requested region ------|
 *                  |================|
 *
 * In each of the above cases, we need to set the map->m_pblk and
 * map->m_len so it corresponds to the return the extent labelled as
 * "|====|" from cluster #N, since it is already in use for data in
 * cluster EXT4_B2C(sbi, map->m_lblk).	We will then return 1 to
 * signal to ext4_ext_map_blocks() that map->m_pblk should be treated
 * as a new "allocated" block region.  Otherwise, we will return 0 and
 * ext4_ext_map_blocks() will then allocate one or more new clusters
 * by calling ext4_mb_new_blocks().
 */
static int get_implied_cluster_alloc(struct super_block *sb,
				     struct ext4_map_blocks *map,
				     struct ext4_extent *ex,
				     struct ext4_ext_path *path)
{
	struct ext4_sb_info *sbi = EXT4_SB(sb);
	ext4_lblk_t c_offset = map->m_lblk & (sbi->s_cluster_ratio-1);
	ext4_lblk_t ex_cluster_start, ex_cluster_end;
	ext4_lblk_t rr_cluster_start;
	ext4_lblk_t ee_block = le32_to_cpu(ex->ee_block);
	ext4_fsblk_t ee_start = ext4_ext_pblock(ex);
	unsigned short ee_len = ext4_ext_get_actual_len(ex);

	/* The extent passed in that we are trying to match */
	ex_cluster_start = EXT4_B2C(sbi, ee_block);
	ex_cluster_end = EXT4_B2C(sbi, ee_block + ee_len - 1);

	/* The requested region passed into ext4_map_blocks() */
	rr_cluster_start = EXT4_B2C(sbi, map->m_lblk);

	if ((rr_cluster_start == ex_cluster_end) ||
	    (rr_cluster_start == ex_cluster_start)) {
		if (rr_cluster_start == ex_cluster_end)
			ee_start += ee_len - 1;
		map->m_pblk = (ee_start & ~(sbi->s_cluster_ratio - 1)) +
			c_offset;
		map->m_len = min(map->m_len,
				 (unsigned) sbi->s_cluster_ratio - c_offset);
		/*
		 * Check for and handle this case:
		 *
		 *   |--------- cluster # N-------------|
		 *		       |------- extent ----|
		 *	   |--- requested region ---|
		 *	   |===========|
		 */

		if (map->m_lblk < ee_block)
			map->m_len = min(map->m_len, ee_block - map->m_lblk);

		/*
		 * Check for the case where there is already another allocated
		 * block to the right of 'ex' but before the end of the cluster.
		 *
		 *          |------------- cluster # N-------------|
		 * |----- ex -----|                  |---- ex_right ----|
		 *                  |------ requested region ------|
		 *                  |================|
		 */
		if (map->m_lblk > ee_block) {
			ext4_lblk_t next = ext4_ext_next_allocated_block(path);
			map->m_len = min(map->m_len, next - map->m_lblk);
		}

		trace_ext4_get_implied_cluster_alloc_exit(sb, map, 1);
		return 1;
	}

	trace_ext4_get_implied_cluster_alloc_exit(sb, map, 0);
	return 0;
}


/*
 * Block allocation/map/preallocation routine for extents based files
 *
 *
 * Need to be called with
 * down_read(&EXT4_I(inode)->i_data_sem) if not allocating file system block
 * (ie, create is zero). Otherwise down_write(&EXT4_I(inode)->i_data_sem)
 *
 * return > 0, number of of blocks already mapped/allocated
 *          if create == 0 and these are pre-allocated blocks
 *          	buffer head is unmapped
 *          otherwise blocks are mapped
 *
 * return = 0, if plain look up failed (blocks have not been allocated)
 *          buffer head is unmapped
 *
 * return < 0, error case.
 */
int ext4_ext_map_blocks(handle_t *handle, struct inode *inode,
			struct ext4_map_blocks *map, int flags)
{
	struct ext4_ext_path *path = NULL;
	struct ext4_extent newex, *ex, *ex2;
	struct ext4_sb_info *sbi = EXT4_SB(inode->i_sb);
	ext4_fsblk_t newblock = 0;
	int free_on_err = 0, err = 0, depth;
	unsigned int allocated = 0, offset = 0;
	unsigned int allocated_clusters = 0;
	struct ext4_allocation_request ar;
	ext4_io_end_t *io = ext4_inode_aio(inode);
	ext4_lblk_t cluster_offset;
	int set_unwritten = 0;

	ext_debug("blocks %u/%u requested for inode %lu\n",
		  map->m_lblk, map->m_len, inode->i_ino);
	trace_ext4_ext_map_blocks_enter(inode, map->m_lblk, map->m_len, flags);

	/* find extent for this block */
	path = ext4_ext_find_extent(inode, map->m_lblk, NULL);
	if (IS_ERR(path)) {
		err = PTR_ERR(path);
		path = NULL;
		goto out2;
	}

	depth = ext_depth(inode);

	/*
	 * consistent leaf must not be empty;
	 * this situation is possible, though, _during_ tree modification;
	 * this is why assert can't be put in ext4_ext_find_extent()
	 */
	if (unlikely(path[depth].p_ext == NULL && depth != 0)) {
		EXT4_ERROR_INODE(inode, "bad extent address "
				 "lblock: %lu, depth: %d pblock %lld",
				 (unsigned long) map->m_lblk, depth,
				 path[depth].p_block);
		err = -EIO;
		goto out2;
	}

	ex = path[depth].p_ext;
	if (ex) {
		ext4_lblk_t ee_block = le32_to_cpu(ex->ee_block);
		ext4_fsblk_t ee_start = ext4_ext_pblock(ex);
		unsigned short ee_len;

		/*
		 * Uninitialized extents are treated as holes, except that
		 * we split out initialized portions during a write.
		 */
		ee_len = ext4_ext_get_actual_len(ex);

		trace_ext4_ext_show_extent(inode, ee_block, ee_start, ee_len);

		/* if found extent covers block, simply return it */
		if (in_range(map->m_lblk, ee_block, ee_len)) {
			newblock = map->m_lblk - ee_block + ee_start;
			/* number of remaining blocks in the extent */
			allocated = ee_len - (map->m_lblk - ee_block);
			ext_debug("%u fit into %u:%d -> %llu\n", map->m_lblk,
				  ee_block, ee_len, newblock);

			if (!ext4_ext_is_uninitialized(ex))
				goto out;

			allocated = ext4_ext_handle_uninitialized_extents(
				handle, inode, map, path, flags,
				allocated, newblock);
			goto out3;
		}
	}

	if ((sbi->s_cluster_ratio > 1) &&
	    ext4_find_delalloc_cluster(inode, map->m_lblk))
		map->m_flags |= EXT4_MAP_FROM_CLUSTER;

	/*
	 * requested block isn't allocated yet;
	 * we couldn't try to create block if create flag is zero
	 */
	if ((flags & EXT4_GET_BLOCKS_CREATE) == 0) {
		/*
		 * put just found gap into cache to speed up
		 * subsequent requests
		 */
		if ((flags & EXT4_GET_BLOCKS_NO_PUT_HOLE) == 0)
			ext4_ext_put_gap_in_cache(inode, path, map->m_lblk);
		goto out2;
	}

	/*
	 * Okay, we need to do block allocation.
	 */
	map->m_flags &= ~EXT4_MAP_FROM_CLUSTER;
	newex.ee_block = cpu_to_le32(map->m_lblk);
	cluster_offset = map->m_lblk & (sbi->s_cluster_ratio-1);

	/*
	 * If we are doing bigalloc, check to see if the extent returned
	 * by ext4_ext_find_extent() implies a cluster we can use.
	 */
	if (cluster_offset && ex &&
	    get_implied_cluster_alloc(inode->i_sb, map, ex, path)) {
		ar.len = allocated = map->m_len;
		newblock = map->m_pblk;
		map->m_flags |= EXT4_MAP_FROM_CLUSTER;
		goto got_allocated_blocks;
	}

	/* find neighbour allocated blocks */
	ar.lleft = map->m_lblk;
	err = ext4_ext_search_left(inode, path, &ar.lleft, &ar.pleft);
	if (err)
		goto out2;
	ar.lright = map->m_lblk;
	ex2 = NULL;
	err = ext4_ext_search_right(inode, path, &ar.lright, &ar.pright, &ex2);
	if (err)
		goto out2;

	/* Check if the extent after searching to the right implies a
	 * cluster we can use. */
	if ((sbi->s_cluster_ratio > 1) && ex2 &&
	    get_implied_cluster_alloc(inode->i_sb, map, ex2, path)) {
		ar.len = allocated = map->m_len;
		newblock = map->m_pblk;
		map->m_flags |= EXT4_MAP_FROM_CLUSTER;
		goto got_allocated_blocks;
	}

	/*
	 * See if request is beyond maximum number of blocks we can have in
	 * a single extent. For an initialized extent this limit is
	 * EXT_INIT_MAX_LEN and for an uninitialized extent this limit is
	 * EXT_UNINIT_MAX_LEN.
	 */
	if (map->m_len > EXT_INIT_MAX_LEN &&
	    !(flags & EXT4_GET_BLOCKS_UNINIT_EXT))
		map->m_len = EXT_INIT_MAX_LEN;
	else if (map->m_len > EXT_UNINIT_MAX_LEN &&
		 (flags & EXT4_GET_BLOCKS_UNINIT_EXT))
		map->m_len = EXT_UNINIT_MAX_LEN;

	/* Check if we can really insert (m_lblk)::(m_lblk + m_len) extent */
	newex.ee_len = cpu_to_le16(map->m_len);
	err = ext4_ext_check_overlap(sbi, inode, &newex, path);
	if (err)
		allocated = ext4_ext_get_actual_len(&newex);
	else
		allocated = map->m_len;

	/* allocate new block */
	ar.inode = inode;
	ar.goal = ext4_ext_find_goal(inode, path, map->m_lblk);
	ar.logical = map->m_lblk;
	/*
	 * We calculate the offset from the beginning of the cluster
	 * for the logical block number, since when we allocate a
	 * physical cluster, the physical block should start at the
	 * same offset from the beginning of the cluster.  This is
	 * needed so that future calls to get_implied_cluster_alloc()
	 * work correctly.
	 */
	offset = map->m_lblk & (sbi->s_cluster_ratio - 1);
	ar.len = EXT4_NUM_B2C(sbi, offset+allocated);
	ar.goal -= offset;
	ar.logical -= offset;
	if (S_ISREG(inode->i_mode))
		ar.flags = EXT4_MB_HINT_DATA;
	else
		/* disable in-core preallocation for non-regular files */
		ar.flags = 0;
	if (flags & EXT4_GET_BLOCKS_NO_NORMALIZE)
		ar.flags |= EXT4_MB_HINT_NOPREALLOC;
	newblock = ext4_mb_new_blocks(handle, &ar, &err);
	if (!newblock)
		goto out2;
	ext_debug("allocate new block: goal %llu, found %llu/%u\n",
		  ar.goal, newblock, allocated);
	free_on_err = 1;
	allocated_clusters = ar.len;
	ar.len = EXT4_C2B(sbi, ar.len) - offset;
	if (ar.len > allocated)
		ar.len = allocated;

got_allocated_blocks:
	/* try to insert new extent into found leaf and return */
	ext4_ext_store_pblock(&newex, newblock + offset);
	newex.ee_len = cpu_to_le16(ar.len);
	/* Mark uninitialized */
	if (flags & EXT4_GET_BLOCKS_UNINIT_EXT){
		ext4_ext_mark_uninitialized(&newex);
		map->m_flags |= EXT4_MAP_UNWRITTEN;
		/*
		 * io_end structure was created for every IO write to an
		 * uninitialized extent. To avoid unnecessary conversion,
		 * here we flag the IO that really needs the conversion.
		 * For non asycn direct IO case, flag the inode state
		 * that we need to perform conversion when IO is done.
		 */
		if ((flags & EXT4_GET_BLOCKS_PRE_IO))
			set_unwritten = 1;
		if (ext4_should_dioread_nolock(inode))
			map->m_flags |= EXT4_MAP_UNINIT;
	}

	err = 0;
	if ((flags & EXT4_GET_BLOCKS_KEEP_SIZE) == 0)
		err = check_eofblocks_fl(handle, inode, map->m_lblk,
					 path, ar.len);
	if (!err)
		err = ext4_ext_insert_extent(handle, inode, path,
					     &newex, flags);

	if (!err && set_unwritten) {
		if (io)
			ext4_set_io_unwritten_flag(inode, io);
		else
			ext4_set_inode_state(inode,
					     EXT4_STATE_DIO_UNWRITTEN);
	}

	if (err && free_on_err) {
		int fb_flags = flags & EXT4_GET_BLOCKS_DELALLOC_RESERVE ?
			EXT4_FREE_BLOCKS_NO_QUOT_UPDATE : 0;
		/* free data blocks we just allocated */
		/* not a good idea to call discard here directly,
		 * but otherwise we'd need to call it every free() */
		ext4_discard_preallocations(inode);
		ext4_free_blocks(handle, inode, NULL, newblock,
				 EXT4_C2B(sbi, allocated_clusters), fb_flags);
		goto out2;
	}

	/* previous routine could use block we allocated */
	newblock = ext4_ext_pblock(&newex);
	allocated = ext4_ext_get_actual_len(&newex);
	if (allocated > map->m_len)
		allocated = map->m_len;
	map->m_flags |= EXT4_MAP_NEW;

	/*
	 * Update reserved blocks/metadata blocks after successful
	 * block allocation which had been deferred till now.
	 */
	if (flags & EXT4_GET_BLOCKS_DELALLOC_RESERVE) {
		unsigned int reserved_clusters;
		/*
		 * Check how many clusters we had reserved this allocated range
		 */
		reserved_clusters = get_reserved_cluster_alloc(inode,
						map->m_lblk, allocated);
		if (map->m_flags & EXT4_MAP_FROM_CLUSTER) {
			if (reserved_clusters) {
				/*
				 * We have clusters reserved for this range.
				 * But since we are not doing actual allocation
				 * and are simply using blocks from previously
				 * allocated cluster, we should release the
				 * reservation and not claim quota.
				 */
				ext4_da_update_reserve_space(inode,
						reserved_clusters, 0);
			}
		} else {
			BUG_ON(allocated_clusters < reserved_clusters);
			if (reserved_clusters < allocated_clusters) {
				struct ext4_inode_info *ei = EXT4_I(inode);
				int reservation = allocated_clusters -
						  reserved_clusters;
				/*
				 * It seems we claimed few clusters outside of
				 * the range of this allocation. We should give
				 * it back to the reservation pool. This can
				 * happen in the following case:
				 *
				 * * Suppose s_cluster_ratio is 4 (i.e., each
				 *   cluster has 4 blocks. Thus, the clusters
				 *   are [0-3],[4-7],[8-11]...
				 * * First comes delayed allocation write for
				 *   logical blocks 10 & 11. Since there were no
				 *   previous delayed allocated blocks in the
				 *   range [8-11], we would reserve 1 cluster
				 *   for this write.
				 * * Next comes write for logical blocks 3 to 8.
				 *   In this case, we will reserve 2 clusters
				 *   (for [0-3] and [4-7]; and not for [8-11] as
				 *   that range has a delayed allocated blocks.
				 *   Thus total reserved clusters now becomes 3.
				 * * Now, during the delayed allocation writeout
				 *   time, we will first write blocks [3-8] and
				 *   allocate 3 clusters for writing these
				 *   blocks. Also, we would claim all these
				 *   three clusters above.
				 * * Now when we come here to writeout the
				 *   blocks [10-11], we would expect to claim
				 *   the reservation of 1 cluster we had made
				 *   (and we would claim it since there are no
				 *   more delayed allocated blocks in the range
				 *   [8-11]. But our reserved cluster count had
				 *   already gone to 0.
				 *
				 *   Thus, at the step 4 above when we determine
				 *   that there are still some unwritten delayed
				 *   allocated blocks outside of our current
				 *   block range, we should increment the
				 *   reserved clusters count so that when the
				 *   remaining blocks finally gets written, we
				 *   could claim them.
				 */
				dquot_reserve_block(inode,
						EXT4_C2B(sbi, reservation));
				spin_lock(&ei->i_block_reservation_lock);
				ei->i_reserved_data_blocks += reservation;
				spin_unlock(&ei->i_block_reservation_lock);
			}
			/*
			 * We will claim quota for all newly allocated blocks.
			 * We're updating the reserved space *after* the
			 * correction above so we do not accidentally free
			 * all the metadata reservation because we might
			 * actually need it later on.
			 */
			ext4_da_update_reserve_space(inode, allocated_clusters,
							1);
		}
	}

	/*
	 * Cache the extent and update transaction to commit on fdatasync only
	 * when it is _not_ an uninitialized extent.
	 */
	if ((flags & EXT4_GET_BLOCKS_UNINIT_EXT) == 0)
		ext4_update_inode_fsync_trans(handle, inode, 1);
	else
		ext4_update_inode_fsync_trans(handle, inode, 0);
out:
	if (allocated > map->m_len)
		allocated = map->m_len;
	ext4_ext_show_leaf(inode, path);
	map->m_flags |= EXT4_MAP_MAPPED;
	map->m_pblk = newblock;
	map->m_len = allocated;
out2:
	if (path) {
		ext4_ext_drop_refs(path);
		kfree(path);
	}

out3:
	trace_ext4_ext_map_blocks_exit(inode, flags, map,
				       err ? err : allocated);
	ext4_es_lru_add(inode);
	return err ? err : allocated;
}

void ext4_ext_truncate(handle_t *handle, struct inode *inode)
{
	struct super_block *sb = inode->i_sb;
	ext4_lblk_t last_block;
	int err = 0;

	/*
	 * TODO: optimization is possible here.
	 * Probably we need not scan at all,
	 * because page truncation is enough.
	 */

	/* we have to know where to truncate from in crash case */
	EXT4_I(inode)->i_disksize = inode->i_size;
	ext4_mark_inode_dirty(handle, inode);

	last_block = (inode->i_size + sb->s_blocksize - 1)
			>> EXT4_BLOCK_SIZE_BITS(sb);
retry:
	err = ext4_es_remove_extent(inode, last_block,
				    EXT_MAX_BLOCKS - last_block);
<<<<<<< HEAD
	if (err == ENOMEM) {
=======
	if (err == -ENOMEM) {
>>>>>>> 0f7dd1aa
		cond_resched();
		congestion_wait(BLK_RW_ASYNC, HZ/50);
		goto retry;
	}
	if (err) {
		ext4_std_error(inode->i_sb, err);
		return;
	}
	err = ext4_ext_remove_space(inode, last_block, EXT_MAX_BLOCKS - 1);
	ext4_std_error(inode->i_sb, err);
}

static void ext4_falloc_update_inode(struct inode *inode,
				int mode, loff_t new_size, int update_ctime)
{
	struct timespec now;

	if (update_ctime) {
		now = current_fs_time(inode->i_sb);
		if (!timespec_equal(&inode->i_ctime, &now))
			inode->i_ctime = now;
	}
	/*
	 * Update only when preallocation was requested beyond
	 * the file size.
	 */
	if (!(mode & FALLOC_FL_KEEP_SIZE)) {
		if (new_size > i_size_read(inode))
			i_size_write(inode, new_size);
		if (new_size > EXT4_I(inode)->i_disksize)
			ext4_update_i_disksize(inode, new_size);
	} else {
		/*
		 * Mark that we allocate beyond EOF so the subsequent truncate
		 * can proceed even if the new size is the same as i_size.
		 */
		if (new_size > i_size_read(inode))
			ext4_set_inode_flag(inode, EXT4_INODE_EOFBLOCKS);
	}

}

/*
 * preallocate space for a file. This implements ext4's fallocate file
 * operation, which gets called from sys_fallocate system call.
 * For block-mapped files, posix_fallocate should fall back to the method
 * of writing zeroes to the required new blocks (the same behavior which is
 * expected for file systems which do not support fallocate() system call).
 */
long ext4_fallocate(struct file *file, int mode, loff_t offset, loff_t len)
{
	struct inode *inode = file_inode(file);
	handle_t *handle;
	loff_t new_size;
	unsigned int max_blocks;
	int ret = 0;
	int ret2 = 0;
	int retries = 0;
	int flags;
	struct ext4_map_blocks map;
	unsigned int credits, blkbits = inode->i_blkbits;

	/* Return error if mode is not supported */
	if (mode & ~(FALLOC_FL_KEEP_SIZE | FALLOC_FL_PUNCH_HOLE))
		return -EOPNOTSUPP;

	if (mode & FALLOC_FL_PUNCH_HOLE)
		return ext4_punch_hole(inode, offset, len);

	ret = ext4_convert_inline_data(inode);
	if (ret)
		return ret;

	/*
	 * currently supporting (pre)allocate mode for extent-based
	 * files _only_
	 */
	if (!(ext4_test_inode_flag(inode, EXT4_INODE_EXTENTS)))
		return -EOPNOTSUPP;

	trace_ext4_fallocate_enter(inode, offset, len, mode);
	map.m_lblk = offset >> blkbits;
	/*
	 * We can't just convert len to max_blocks because
	 * If blocksize = 4096 offset = 3072 and len = 2048
	 */
	max_blocks = (EXT4_BLOCK_ALIGN(len + offset, blkbits) >> blkbits)
		- map.m_lblk;
	/*
	 * credits to insert 1 extent into extent tree
	 */
	credits = ext4_chunk_trans_blocks(inode, max_blocks);
	mutex_lock(&inode->i_mutex);
	ret = inode_newsize_ok(inode, (len + offset));
	if (ret) {
		mutex_unlock(&inode->i_mutex);
		trace_ext4_fallocate_exit(inode, offset, max_blocks, ret);
		return ret;
	}
	flags = EXT4_GET_BLOCKS_CREATE_UNINIT_EXT;
	if (mode & FALLOC_FL_KEEP_SIZE)
		flags |= EXT4_GET_BLOCKS_KEEP_SIZE;
	/*
	 * Don't normalize the request if it can fit in one extent so
	 * that it doesn't get unnecessarily split into multiple
	 * extents.
	 */
	if (len <= EXT_UNINIT_MAX_LEN << blkbits)
		flags |= EXT4_GET_BLOCKS_NO_NORMALIZE;

retry:
	while (ret >= 0 && ret < max_blocks) {
		map.m_lblk = map.m_lblk + ret;
		map.m_len = max_blocks = max_blocks - ret;
		handle = ext4_journal_start(inode, EXT4_HT_MAP_BLOCKS,
					    credits);
		if (IS_ERR(handle)) {
			ret = PTR_ERR(handle);
			break;
		}
		ret = ext4_map_blocks(handle, inode, &map, flags);
		if (ret <= 0) {
#ifdef EXT4FS_DEBUG
			ext4_warning(inode->i_sb,
				     "inode #%lu: block %u: len %u: "
				     "ext4_ext_map_blocks returned %d",
				     inode->i_ino, map.m_lblk,
				     map.m_len, ret);
#endif
			ext4_mark_inode_dirty(handle, inode);
			ret2 = ext4_journal_stop(handle);
			break;
		}
		if ((map.m_lblk + ret) >= (EXT4_BLOCK_ALIGN(offset + len,
						blkbits) >> blkbits))
			new_size = offset + len;
		else
			new_size = ((loff_t) map.m_lblk + ret) << blkbits;

		ext4_falloc_update_inode(inode, mode, new_size,
					 (map.m_flags & EXT4_MAP_NEW));
		ext4_mark_inode_dirty(handle, inode);
		if ((file->f_flags & O_SYNC) && ret >= max_blocks)
			ext4_handle_sync(handle);
		ret2 = ext4_journal_stop(handle);
		if (ret2)
			break;
	}
	if (ret == -ENOSPC &&
			ext4_should_retry_alloc(inode->i_sb, &retries)) {
		ret = 0;
		goto retry;
	}
	mutex_unlock(&inode->i_mutex);
	trace_ext4_fallocate_exit(inode, offset, max_blocks,
				ret > 0 ? ret2 : ret);
	return ret > 0 ? ret2 : ret;
}

/*
 * This function convert a range of blocks to written extents
 * The caller of this function will pass the start offset and the size.
 * all unwritten extents within this range will be converted to
 * written extents.
 *
 * This function is called from the direct IO end io call back
 * function, to convert the fallocated extents after IO is completed.
 * Returns 0 on success.
 */
int ext4_convert_unwritten_extents(handle_t *handle, struct inode *inode,
				   loff_t offset, ssize_t len)
{
	unsigned int max_blocks;
	int ret = 0;
	int ret2 = 0;
	struct ext4_map_blocks map;
	unsigned int credits, blkbits = inode->i_blkbits;

	map.m_lblk = offset >> blkbits;
	/*
	 * We can't just convert len to max_blocks because
	 * If blocksize = 4096 offset = 3072 and len = 2048
	 */
	max_blocks = ((EXT4_BLOCK_ALIGN(len + offset, blkbits) >> blkbits) -
		      map.m_lblk);
	/*
	 * This is somewhat ugly but the idea is clear: When transaction is
	 * reserved, everything goes into it. Otherwise we rather start several
	 * smaller transactions for conversion of each extent separately.
	 */
	if (handle) {
		handle = ext4_journal_start_reserved(handle,
						     EXT4_HT_EXT_CONVERT);
		if (IS_ERR(handle))
			return PTR_ERR(handle);
		credits = 0;
	} else {
		/*
		 * credits to insert 1 extent into extent tree
		 */
		credits = ext4_chunk_trans_blocks(inode, max_blocks);
	}
	while (ret >= 0 && ret < max_blocks) {
		map.m_lblk += ret;
		map.m_len = (max_blocks -= ret);
		if (credits) {
			handle = ext4_journal_start(inode, EXT4_HT_MAP_BLOCKS,
						    credits);
			if (IS_ERR(handle)) {
				ret = PTR_ERR(handle);
				break;
			}
		}
		ret = ext4_map_blocks(handle, inode, &map,
				      EXT4_GET_BLOCKS_IO_CONVERT_EXT);
		if (ret <= 0)
			ext4_warning(inode->i_sb,
				     "inode #%lu: block %u: len %u: "
				     "ext4_ext_map_blocks returned %d",
				     inode->i_ino, map.m_lblk,
				     map.m_len, ret);
		ext4_mark_inode_dirty(handle, inode);
		if (credits)
			ret2 = ext4_journal_stop(handle);
		if (ret <= 0 || ret2)
			break;
	}
	if (!credits)
		ret2 = ext4_journal_stop(handle);
	return ret > 0 ? ret2 : ret;
}

/*
 * If newes is not existing extent (newes->ec_pblk equals zero) find
 * delayed extent at start of newes and update newes accordingly and
 * return start of the next delayed extent.
 *
 * If newes is existing extent (newes->ec_pblk is not equal zero)
 * return start of next delayed extent or EXT_MAX_BLOCKS if no delayed
 * extent found. Leave newes unmodified.
 */
static int ext4_find_delayed_extent(struct inode *inode,
				    struct extent_status *newes)
{
	struct extent_status es;
	ext4_lblk_t block, next_del;

	if (newes->es_pblk == 0) {
		ext4_es_find_delayed_extent_range(inode, newes->es_lblk,
				newes->es_lblk + newes->es_len - 1, &es);

		/*
		 * No extent in extent-tree contains block @newes->es_pblk,
		 * then the block may stay in 1)a hole or 2)delayed-extent.
		 */
		if (es.es_len == 0)
			/* A hole found. */
			return 0;

		if (es.es_lblk > newes->es_lblk) {
			/* A hole found. */
			newes->es_len = min(es.es_lblk - newes->es_lblk,
					    newes->es_len);
			return 0;
		}

		newes->es_len = es.es_lblk + es.es_len - newes->es_lblk;
	}

	block = newes->es_lblk + newes->es_len;
	ext4_es_find_delayed_extent_range(inode, block, EXT_MAX_BLOCKS, &es);
	if (es.es_len == 0)
		next_del = EXT_MAX_BLOCKS;
	else
		next_del = es.es_lblk;

	return next_del;
}
/* fiemap flags we can handle specified here */
#define EXT4_FIEMAP_FLAGS	(FIEMAP_FLAG_SYNC|FIEMAP_FLAG_XATTR)

static int ext4_xattr_fiemap(struct inode *inode,
				struct fiemap_extent_info *fieinfo)
{
	__u64 physical = 0;
	__u64 length;
	__u32 flags = FIEMAP_EXTENT_LAST;
	int blockbits = inode->i_sb->s_blocksize_bits;
	int error = 0;

	/* in-inode? */
	if (ext4_test_inode_state(inode, EXT4_STATE_XATTR)) {
		struct ext4_iloc iloc;
		int offset;	/* offset of xattr in inode */

		error = ext4_get_inode_loc(inode, &iloc);
		if (error)
			return error;
		physical = (__u64)iloc.bh->b_blocknr << blockbits;
		offset = EXT4_GOOD_OLD_INODE_SIZE +
				EXT4_I(inode)->i_extra_isize;
		physical += offset;
		length = EXT4_SB(inode->i_sb)->s_inode_size - offset;
		flags |= FIEMAP_EXTENT_DATA_INLINE;
		brelse(iloc.bh);
	} else { /* external block */
		physical = (__u64)EXT4_I(inode)->i_file_acl << blockbits;
		length = inode->i_sb->s_blocksize;
	}

	if (physical)
		error = fiemap_fill_next_extent(fieinfo, 0, physical,
						length, flags);
	return (error < 0 ? error : 0);
}

int ext4_fiemap(struct inode *inode, struct fiemap_extent_info *fieinfo,
		__u64 start, __u64 len)
{
	ext4_lblk_t start_blk;
	int error = 0;

	if (ext4_has_inline_data(inode)) {
		int has_inline = 1;

		error = ext4_inline_data_fiemap(inode, fieinfo, &has_inline);

		if (has_inline)
			return error;
	}

	/* fallback to generic here if not in extents fmt */
	if (!(ext4_test_inode_flag(inode, EXT4_INODE_EXTENTS)))
		return generic_block_fiemap(inode, fieinfo, start, len,
			ext4_get_block);

	if (fiemap_check_flags(fieinfo, EXT4_FIEMAP_FLAGS))
		return -EBADR;

	if (fieinfo->fi_flags & FIEMAP_FLAG_XATTR) {
		error = ext4_xattr_fiemap(inode, fieinfo);
	} else {
		ext4_lblk_t len_blks;
		__u64 last_blk;

		start_blk = start >> inode->i_sb->s_blocksize_bits;
		last_blk = (start + len - 1) >> inode->i_sb->s_blocksize_bits;
		if (last_blk >= EXT_MAX_BLOCKS)
			last_blk = EXT_MAX_BLOCKS-1;
		len_blks = ((ext4_lblk_t) last_blk) - start_blk + 1;

		/*
		 * Walk the extent tree gathering extent information
		 * and pushing extents back to the user.
		 */
		error = ext4_fill_fiemap_extents(inode, start_blk,
						 len_blks, fieinfo);
	}

	return error;
}<|MERGE_RESOLUTION|>--- conflicted
+++ resolved
@@ -4412,11 +4412,7 @@
 retry:
 	err = ext4_es_remove_extent(inode, last_block,
 				    EXT_MAX_BLOCKS - last_block);
-<<<<<<< HEAD
-	if (err == ENOMEM) {
-=======
 	if (err == -ENOMEM) {
->>>>>>> 0f7dd1aa
 		cond_resched();
 		congestion_wait(BLK_RW_ASYNC, HZ/50);
 		goto retry;
