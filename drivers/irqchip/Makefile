obj-$(CONFIG_IRQCHIP)			+= irqchip.o

obj-$(CONFIG_ARCH_BCM2835)		+= irq-bcm2835.o
obj-$(CONFIG_ARCH_EXYNOS)		+= exynos-combiner.o
obj-$(CONFIG_ARCH_HIP04)		+= irq-hip04.o
obj-$(CONFIG_ARCH_MMP)			+= irq-mmp.o
obj-$(CONFIG_ARCH_MVEBU)		+= irq-armada-370-xp.o
obj-$(CONFIG_ARCH_MXS)			+= irq-mxs.o
obj-$(CONFIG_ARCH_S3C24XX)		+= irq-s3c24xx.o
obj-$(CONFIG_DW_APB_ICTL)		+= irq-dw-apb-ictl.o
obj-$(CONFIG_METAG)			+= irq-metag-ext.o
obj-$(CONFIG_METAG_PERFCOUNTER_IRQS)	+= irq-metag.o
obj-$(CONFIG_ARCH_MOXART)		+= irq-moxart.o
obj-$(CONFIG_CLPS711X_IRQCHIP)		+= irq-clps711x.o
obj-$(CONFIG_OR1K_PIC)			+= irq-or1k-pic.o
obj-$(CONFIG_ORION_IRQCHIP)		+= irq-orion.o
obj-$(CONFIG_OMAP_IRQCHIP)		+= irq-omap-intc.o
obj-$(CONFIG_ARCH_SUNXI)		+= irq-sun4i.o
obj-$(CONFIG_ARCH_SUNXI)		+= irq-sunxi-nmi.o
obj-$(CONFIG_ARCH_SPEAR3XX)		+= spear-shirq.o
obj-$(CONFIG_ARM_GIC)			+= irq-gic.o irq-gic-common.o
obj-$(CONFIG_ARM_GIC_V2M)		+= irq-gic-v2m.o
obj-$(CONFIG_ARM_GIC_V3)		+= irq-gic-v3.o irq-gic-common.o
<<<<<<< HEAD
obj-$(CONFIG_ARM_GIC_V3_ITS)		+= irq-gic-v3-its.o
=======
obj-$(CONFIG_ARM_GIC_V3_ITS)		+= irq-gic-v3-its.o irq-gic-v3-its-pci-msi.o
>>>>>>> 3169cab0
obj-$(CONFIG_ARM_NVIC)			+= irq-nvic.o
obj-$(CONFIG_ARM_VIC)			+= irq-vic.o
obj-$(CONFIG_ATMEL_AIC_IRQ)		+= irq-atmel-aic-common.o irq-atmel-aic.o
obj-$(CONFIG_ATMEL_AIC5_IRQ)	+= irq-atmel-aic-common.o irq-atmel-aic5.o
obj-$(CONFIG_IMGPDC_IRQ)		+= irq-imgpdc.o
obj-$(CONFIG_SIRF_IRQ)			+= irq-sirfsoc.o
obj-$(CONFIG_RENESAS_INTC_IRQPIN)	+= irq-renesas-intc-irqpin.o
obj-$(CONFIG_RENESAS_IRQC)		+= irq-renesas-irqc.o
obj-$(CONFIG_VERSATILE_FPGA_IRQ)	+= irq-versatile-fpga.o
obj-$(CONFIG_ARCH_NSPIRE)		+= irq-zevio.o
obj-$(CONFIG_ARCH_VT8500)		+= irq-vt8500.o
obj-$(CONFIG_TB10X_IRQC)		+= irq-tb10x.o
obj-$(CONFIG_XTENSA)			+= irq-xtensa-pic.o
obj-$(CONFIG_XTENSA_MX)			+= irq-xtensa-mx.o
obj-$(CONFIG_IRQ_CROSSBAR)		+= irq-crossbar.o
obj-$(CONFIG_BRCMSTB_L2_IRQ)		+= irq-brcmstb-l2.o \
					   irq-bcm7120-l2.o
obj-$(CONFIG_KEYSTONE_IRQ)		+= irq-keystone.o
<<<<<<< HEAD
obj-$(CONFIG_MSM_IRQ)                   += irq-msm.o
obj-$(CONFIG_MSM_SHOW_RESUME_IRQ)       += msm_show_resume_irq.o
=======
obj-$(CONFIG_ARCH_MEDIATEK)		+= irq-mtk-sysirq.o
>>>>>>> 3169cab0
<|MERGE_RESOLUTION|>--- conflicted
+++ resolved
@@ -21,11 +21,7 @@
 obj-$(CONFIG_ARM_GIC)			+= irq-gic.o irq-gic-common.o
 obj-$(CONFIG_ARM_GIC_V2M)		+= irq-gic-v2m.o
 obj-$(CONFIG_ARM_GIC_V3)		+= irq-gic-v3.o irq-gic-common.o
-<<<<<<< HEAD
-obj-$(CONFIG_ARM_GIC_V3_ITS)		+= irq-gic-v3-its.o
-=======
 obj-$(CONFIG_ARM_GIC_V3_ITS)		+= irq-gic-v3-its.o irq-gic-v3-its-pci-msi.o
->>>>>>> 3169cab0
 obj-$(CONFIG_ARM_NVIC)			+= irq-nvic.o
 obj-$(CONFIG_ARM_VIC)			+= irq-vic.o
 obj-$(CONFIG_ATMEL_AIC_IRQ)		+= irq-atmel-aic-common.o irq-atmel-aic.o
@@ -44,9 +40,6 @@
 obj-$(CONFIG_BRCMSTB_L2_IRQ)		+= irq-brcmstb-l2.o \
 					   irq-bcm7120-l2.o
 obj-$(CONFIG_KEYSTONE_IRQ)		+= irq-keystone.o
-<<<<<<< HEAD
 obj-$(CONFIG_MSM_IRQ)                   += irq-msm.o
 obj-$(CONFIG_MSM_SHOW_RESUME_IRQ)       += msm_show_resume_irq.o
-=======
-obj-$(CONFIG_ARCH_MEDIATEK)		+= irq-mtk-sysirq.o
->>>>>>> 3169cab0
+obj-$(CONFIG_ARCH_MEDIATEK)		+= irq-mtk-sysirq.o