--- conflicted
+++ resolved
@@ -577,7 +577,6 @@
 extern void spi_finalize_current_transfer(struct spi_master *master);
 
 /* the spi driver core manages memory for the spi_master classdev */
-<<<<<<< HEAD
 extern struct spi_master *__spi_alloc_controller(struct device *host,
 						 unsigned int size, bool slave);
 
@@ -595,12 +594,9 @@
 
 	return __spi_alloc_controller(host, size, true);
 }
-=======
-extern struct spi_master *
-spi_alloc_master(struct device *host, unsigned size);
-extern struct spi_master *
-devm_spi_alloc_master(struct device *dev, unsigned int size);
->>>>>>> 300d539b
+
+extern struct spi_master *devm_spi_alloc_master(struct device *dev,
+						unsigned int size);
 
 extern int spi_register_master(struct spi_master *master);
 extern int devm_spi_register_master(struct device *dev,
