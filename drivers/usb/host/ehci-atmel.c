/*
 * Driver for EHCI UHP on Atmel chips
 *
 *  Copyright (C) 2009 Atmel Corporation,
 *                     Nicolas Ferre <nicolas.ferre@atmel.com>
 *
 *  Based on various ehci-*.c drivers
 *
 * This file is subject to the terms and conditions of the GNU General Public
 * License.  See the file COPYING in the main directory of this archive for
 * more details.
 */

#include <linux/clk.h>
#include <linux/dma-mapping.h>
#include <linux/io.h>
#include <linux/kernel.h>
#include <linux/module.h>
#include <linux/of.h>
#include <linux/of_platform.h>
#include <linux/platform_device.h>
#include <linux/usb.h>
#include <linux/usb/hcd.h>

#include "ehci.h"

#define DRIVER_DESC "EHCI Atmel driver"

static const char hcd_name[] = "ehci-atmel";

/* interface and function clocks */
#define hcd_to_atmel_ehci_priv(h) \
	((struct atmel_ehci_priv *)hcd_to_ehci(h)->priv)

struct atmel_ehci_priv {
	struct clk *iclk;
<<<<<<< HEAD
	struct clk *fclk;
=======
>>>>>>> d525211f
	struct clk *uclk;
	bool clocked;
};

static struct hc_driver __read_mostly ehci_atmel_hc_driver;

static const struct ehci_driver_overrides ehci_atmel_drv_overrides __initconst = {
	.extra_priv_size = sizeof(struct atmel_ehci_priv),
};

/*-------------------------------------------------------------------------*/

static void atmel_start_clock(struct atmel_ehci_priv *atmel_ehci)
{
	if (atmel_ehci->clocked)
		return;
<<<<<<< HEAD
	if (IS_ENABLED(CONFIG_COMMON_CLK)) {
		clk_set_rate(atmel_ehci->uclk, 48000000);
		clk_prepare_enable(atmel_ehci->uclk);
	}
	clk_prepare_enable(atmel_ehci->iclk);
	clk_prepare_enable(atmel_ehci->fclk);
=======

	clk_prepare_enable(atmel_ehci->uclk);
	clk_prepare_enable(atmel_ehci->iclk);
>>>>>>> d525211f
	atmel_ehci->clocked = true;
}

static void atmel_stop_clock(struct atmel_ehci_priv *atmel_ehci)
{
	if (!atmel_ehci->clocked)
		return;
<<<<<<< HEAD
	clk_disable_unprepare(atmel_ehci->fclk);
	clk_disable_unprepare(atmel_ehci->iclk);
	if (IS_ENABLED(CONFIG_COMMON_CLK))
		clk_disable_unprepare(atmel_ehci->uclk);
=======

	clk_disable_unprepare(atmel_ehci->iclk);
	clk_disable_unprepare(atmel_ehci->uclk);
>>>>>>> d525211f
	atmel_ehci->clocked = false;
}

static void atmel_start_ehci(struct platform_device *pdev)
{
	struct usb_hcd *hcd = platform_get_drvdata(pdev);
	struct atmel_ehci_priv *atmel_ehci = hcd_to_atmel_ehci_priv(hcd);

	dev_dbg(&pdev->dev, "start\n");
	atmel_start_clock(atmel_ehci);
}

static void atmel_stop_ehci(struct platform_device *pdev)
{
	struct usb_hcd *hcd = platform_get_drvdata(pdev);
	struct atmel_ehci_priv *atmel_ehci = hcd_to_atmel_ehci_priv(hcd);

	dev_dbg(&pdev->dev, "stop\n");
	atmel_stop_clock(atmel_ehci);
}

/*-------------------------------------------------------------------------*/

static int ehci_atmel_drv_probe(struct platform_device *pdev)
{
	struct usb_hcd *hcd;
	const struct hc_driver *driver = &ehci_atmel_hc_driver;
	struct resource *res;
	struct ehci_hcd *ehci;
	struct atmel_ehci_priv *atmel_ehci;
	int irq;
	int retval;

	if (usb_disabled())
		return -ENODEV;

	pr_debug("Initializing Atmel-SoC USB Host Controller\n");

	irq = platform_get_irq(pdev, 0);
	if (irq <= 0) {
		dev_err(&pdev->dev,
			"Found HC with no IRQ. Check %s setup!\n",
			dev_name(&pdev->dev));
		retval = -ENODEV;
		goto fail_create_hcd;
	}

	/* Right now device-tree probed devices don't get dma_mask set.
	 * Since shared usb code relies on it, set it here for now.
	 * Once we have dma capability bindings this can go away.
	 */
	retval = dma_coerce_mask_and_coherent(&pdev->dev, DMA_BIT_MASK(32));
	if (retval)
		goto fail_create_hcd;

	hcd = usb_create_hcd(driver, &pdev->dev, dev_name(&pdev->dev));
	if (!hcd) {
		retval = -ENOMEM;
		goto fail_create_hcd;
	}
	atmel_ehci = hcd_to_atmel_ehci_priv(hcd);

	res = platform_get_resource(pdev, IORESOURCE_MEM, 0);
	hcd->regs = devm_ioremap_resource(&pdev->dev, res);
	if (IS_ERR(hcd->regs)) {
		retval = PTR_ERR(hcd->regs);
		goto fail_request_resource;
	}

	hcd->rsrc_start = res->start;
	hcd->rsrc_len = resource_size(res);

	atmel_ehci->iclk = devm_clk_get(&pdev->dev, "ehci_clk");
	if (IS_ERR(atmel_ehci->iclk)) {
		dev_err(&pdev->dev, "Error getting interface clock\n");
		retval = -ENOENT;
		goto fail_request_resource;
	}
<<<<<<< HEAD
	atmel_ehci->fclk = devm_clk_get(&pdev->dev, "uhpck");
	if (IS_ERR(atmel_ehci->fclk)) {
		dev_err(&pdev->dev, "Error getting function clock\n");
		retval = -ENOENT;
		goto fail_request_resource;
	}
	if (IS_ENABLED(CONFIG_COMMON_CLK)) {
		atmel_ehci->uclk = devm_clk_get(&pdev->dev, "usb_clk");
		if (IS_ERR(atmel_ehci->uclk)) {
			dev_err(&pdev->dev, "failed to get uclk\n");
			retval = PTR_ERR(atmel_ehci->uclk);
			goto fail_request_resource;
		}
	}
=======

	atmel_ehci->uclk = devm_clk_get(&pdev->dev, "usb_clk");
	if (IS_ERR(atmel_ehci->uclk)) {
		dev_err(&pdev->dev, "failed to get uclk\n");
		retval = PTR_ERR(atmel_ehci->uclk);
		goto fail_request_resource;
	}
>>>>>>> d525211f

	ehci = hcd_to_ehci(hcd);
	/* registers start at offset 0x0 */
	ehci->caps = hcd->regs;

	atmel_start_ehci(pdev);

	retval = usb_add_hcd(hcd, irq, IRQF_SHARED);
	if (retval)
		goto fail_add_hcd;
	device_wakeup_enable(hcd->self.controller);

	return retval;

fail_add_hcd:
	atmel_stop_ehci(pdev);
fail_request_resource:
	usb_put_hcd(hcd);
fail_create_hcd:
	dev_err(&pdev->dev, "init %s fail, %d\n",
		dev_name(&pdev->dev), retval);

	return retval;
}

static int ehci_atmel_drv_remove(struct platform_device *pdev)
{
	struct usb_hcd *hcd = platform_get_drvdata(pdev);

	usb_remove_hcd(hcd);
	usb_put_hcd(hcd);

	atmel_stop_ehci(pdev);

	return 0;
}

#ifdef CONFIG_PM
static int ehci_atmel_drv_suspend(struct device *dev)
{
	struct usb_hcd *hcd = dev_get_drvdata(dev);
	struct atmel_ehci_priv *atmel_ehci = hcd_to_atmel_ehci_priv(hcd);
	int ret;

	ret = ehci_suspend(hcd, false);
	if (ret)
		return ret;

	atmel_stop_clock(atmel_ehci);
	return 0;
}

static int ehci_atmel_drv_resume(struct device *dev)
{
	struct usb_hcd *hcd = dev_get_drvdata(dev);
	struct atmel_ehci_priv *atmel_ehci = hcd_to_atmel_ehci_priv(hcd);

	atmel_start_clock(atmel_ehci);
	return ehci_resume(hcd, false);
}
#endif

#ifdef CONFIG_OF
static const struct of_device_id atmel_ehci_dt_ids[] = {
	{ .compatible = "atmel,at91sam9g45-ehci" },
	{ /* sentinel */ }
};

MODULE_DEVICE_TABLE(of, atmel_ehci_dt_ids);
#endif

static SIMPLE_DEV_PM_OPS(ehci_atmel_pm_ops, ehci_atmel_drv_suspend,
					ehci_atmel_drv_resume);

static struct platform_driver ehci_atmel_driver = {
	.probe		= ehci_atmel_drv_probe,
	.remove		= ehci_atmel_drv_remove,
	.shutdown	= usb_hcd_platform_shutdown,
	.driver		= {
		.name	= "atmel-ehci",
		.pm	= &ehci_atmel_pm_ops,
		.of_match_table	= of_match_ptr(atmel_ehci_dt_ids),
	},
};

static int __init ehci_atmel_init(void)
{
	if (usb_disabled())
		return -ENODEV;

	pr_info("%s: " DRIVER_DESC "\n", hcd_name);
	ehci_init_driver(&ehci_atmel_hc_driver, &ehci_atmel_drv_overrides);
	return platform_driver_register(&ehci_atmel_driver);
}
module_init(ehci_atmel_init);

static void __exit ehci_atmel_cleanup(void)
{
	platform_driver_unregister(&ehci_atmel_driver);
}
module_exit(ehci_atmel_cleanup);

MODULE_DESCRIPTION(DRIVER_DESC);
MODULE_ALIAS("platform:atmel-ehci");
MODULE_AUTHOR("Nicolas Ferre");
MODULE_LICENSE("GPL");<|MERGE_RESOLUTION|>--- conflicted
+++ resolved
@@ -34,10 +34,6 @@
 
 struct atmel_ehci_priv {
 	struct clk *iclk;
-<<<<<<< HEAD
-	struct clk *fclk;
-=======
->>>>>>> d525211f
 	struct clk *uclk;
 	bool clocked;
 };
@@ -54,18 +50,9 @@
 {
 	if (atmel_ehci->clocked)
 		return;
-<<<<<<< HEAD
-	if (IS_ENABLED(CONFIG_COMMON_CLK)) {
-		clk_set_rate(atmel_ehci->uclk, 48000000);
-		clk_prepare_enable(atmel_ehci->uclk);
-	}
-	clk_prepare_enable(atmel_ehci->iclk);
-	clk_prepare_enable(atmel_ehci->fclk);
-=======
 
 	clk_prepare_enable(atmel_ehci->uclk);
 	clk_prepare_enable(atmel_ehci->iclk);
->>>>>>> d525211f
 	atmel_ehci->clocked = true;
 }
 
@@ -73,16 +60,9 @@
 {
 	if (!atmel_ehci->clocked)
 		return;
-<<<<<<< HEAD
-	clk_disable_unprepare(atmel_ehci->fclk);
-	clk_disable_unprepare(atmel_ehci->iclk);
-	if (IS_ENABLED(CONFIG_COMMON_CLK))
-		clk_disable_unprepare(atmel_ehci->uclk);
-=======
 
 	clk_disable_unprepare(atmel_ehci->iclk);
 	clk_disable_unprepare(atmel_ehci->uclk);
->>>>>>> d525211f
 	atmel_ehci->clocked = false;
 }
 
@@ -161,22 +141,6 @@
 		retval = -ENOENT;
 		goto fail_request_resource;
 	}
-<<<<<<< HEAD
-	atmel_ehci->fclk = devm_clk_get(&pdev->dev, "uhpck");
-	if (IS_ERR(atmel_ehci->fclk)) {
-		dev_err(&pdev->dev, "Error getting function clock\n");
-		retval = -ENOENT;
-		goto fail_request_resource;
-	}
-	if (IS_ENABLED(CONFIG_COMMON_CLK)) {
-		atmel_ehci->uclk = devm_clk_get(&pdev->dev, "usb_clk");
-		if (IS_ERR(atmel_ehci->uclk)) {
-			dev_err(&pdev->dev, "failed to get uclk\n");
-			retval = PTR_ERR(atmel_ehci->uclk);
-			goto fail_request_resource;
-		}
-	}
-=======
 
 	atmel_ehci->uclk = devm_clk_get(&pdev->dev, "usb_clk");
 	if (IS_ERR(atmel_ehci->uclk)) {
@@ -184,7 +148,6 @@
 		retval = PTR_ERR(atmel_ehci->uclk);
 		goto fail_request_resource;
 	}
->>>>>>> d525211f
 
 	ehci = hcd_to_ehci(hcd);
 	/* registers start at offset 0x0 */
