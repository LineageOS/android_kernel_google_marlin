# Backward compatibility
asflags-y  += $(EXTRA_AFLAGS)
ccflags-y  += $(EXTRA_CFLAGS)
cppflags-y += $(EXTRA_CPPFLAGS)
ldflags-y  += $(EXTRA_LDFLAGS)

#
# flags that take effect in sub directories
export KBUILD_SUBDIR_ASFLAGS := $(KBUILD_SUBDIR_ASFLAGS) $(subdir-asflags-y)
export KBUILD_SUBDIR_CCFLAGS := $(KBUILD_SUBDIR_CCFLAGS) $(subdir-ccflags-y)

# Figure out what we need to build from the various variables
# ===========================================================================

# When an object is listed to be built compiled-in and modular,
# only build the compiled-in version

obj-m := $(filter-out $(obj-y),$(obj-m))

# Libraries are always collected in one lib file.
# Filter out objects already built-in

lib-y := $(filter-out $(obj-y), $(sort $(lib-y) $(lib-m)))


# Handle objects in subdirs
# ---------------------------------------------------------------------------
# o if we encounter foo/ in $(obj-y), replace it by foo/built-in.o
#   and add the directory to the list of dirs to descend into: $(subdir-y)
# o if we encounter foo/ in $(obj-m), remove it from $(obj-m)
#   and add the directory to the list of dirs to descend into: $(subdir-m)

# Determine modorder.
# Unfortunately, we don't have information about ordering between -y
# and -m subdirs.  Just put -y's first.
modorder	:= $(patsubst %/,%/modules.order, $(filter %/, $(obj-y)) $(obj-m:.o=.ko))

__subdir-y	:= $(patsubst %/,%,$(filter %/, $(obj-y)))
subdir-y	+= $(__subdir-y)
__subdir-m	:= $(patsubst %/,%,$(filter %/, $(obj-m)))
subdir-m	+= $(__subdir-m)
obj-y		:= $(patsubst %/, %/built-in.o, $(obj-y))
obj-m		:= $(filter-out %/, $(obj-m))

# Subdirectories we need to descend into

subdir-ym	:= $(sort $(subdir-y) $(subdir-m))

# if $(foo-objs) exists, foo.o is a composite object
multi-used-y := $(sort $(foreach m,$(obj-y), $(if $(strip $($(m:.o=-objs)) $($(m:.o=-y))), $(m))))
multi-used-m := $(sort $(foreach m,$(obj-m), $(if $(strip $($(m:.o=-objs)) $($(m:.o=-y))), $(m))))
multi-used   := $(multi-used-y) $(multi-used-m)
single-used-m := $(sort $(filter-out $(multi-used-m),$(obj-m)))

# Build list of the parts of our composite objects, our composite
# objects depend on those (obviously)
multi-objs-y := $(foreach m, $(multi-used-y), $($(m:.o=-objs)) $($(m:.o=-y)))
multi-objs-m := $(foreach m, $(multi-used-m), $($(m:.o=-objs)) $($(m:.o=-y)))
multi-objs   := $(multi-objs-y) $(multi-objs-m)

# $(subdir-obj-y) is the list of objects in $(obj-y) which uses dir/ to
# tell kbuild to descend
subdir-obj-y := $(filter %/built-in.o, $(obj-y))

# $(obj-dirs) is a list of directories that contain object files
obj-dirs := $(dir $(multi-objs) $(obj-y))

# Replace multi-part objects by their individual parts, look at local dir only
real-objs-y := $(foreach m, $(filter-out $(subdir-obj-y), $(obj-y)), $(if $(strip $($(m:.o=-objs)) $($(m:.o=-y))),$($(m:.o=-objs)) $($(m:.o=-y)),$(m))) $(extra-y)
real-objs-m := $(foreach m, $(obj-m), $(if $(strip $($(m:.o=-objs)) $($(m:.o=-y))),$($(m:.o=-objs)) $($(m:.o=-y)),$(m)))

# Add subdir path

extra-y		:= $(addprefix $(obj)/,$(extra-y))
always		:= $(addprefix $(obj)/,$(always))
targets		:= $(addprefix $(obj)/,$(targets))
modorder	:= $(addprefix $(obj)/,$(modorder))
obj-y		:= $(addprefix $(obj)/,$(obj-y))
obj-m		:= $(addprefix $(obj)/,$(obj-m))
lib-y		:= $(addprefix $(obj)/,$(lib-y))
subdir-obj-y	:= $(addprefix $(obj)/,$(subdir-obj-y))
real-objs-y	:= $(addprefix $(obj)/,$(real-objs-y))
real-objs-m	:= $(addprefix $(obj)/,$(real-objs-m))
single-used-m	:= $(addprefix $(obj)/,$(single-used-m))
multi-used-y	:= $(addprefix $(obj)/,$(multi-used-y))
multi-used-m	:= $(addprefix $(obj)/,$(multi-used-m))
multi-objs-y	:= $(addprefix $(obj)/,$(multi-objs-y))
multi-objs-m	:= $(addprefix $(obj)/,$(multi-objs-m))
subdir-ym	:= $(addprefix $(obj)/,$(subdir-ym))
obj-dirs	:= $(addprefix $(obj)/,$(obj-dirs))

# These flags are needed for modversions and compiling, so we define them here
# already
# $(modname_flags) #defines KBUILD_MODNAME as the name of the module it will
# end up in (or would, if it gets compiled in)
# Note: Files that end up in two or more modules are compiled without the
#       KBUILD_MODNAME definition. The reason is that any made-up name would
#       differ in different configs.
name-fix = $(subst $(comma),_,$(subst -,_,$1))
basename_flags = -D"KBUILD_BASENAME=KBUILD_STR($(call name-fix,$(basetarget)))"
modname_flags  = $(if $(filter 1,$(words $(modname))),\
                 -D"KBUILD_MODNAME=KBUILD_STR($(call name-fix,$(modname)))")

orig_c_flags   = $(KBUILD_CPPFLAGS) $(KBUILD_CFLAGS) $(KBUILD_SUBDIR_CCFLAGS) \
                 $(ccflags-y) $(CFLAGS_$(basetarget).o)
_c_flags       = $(filter-out $(CFLAGS_REMOVE_$(basetarget).o), $(orig_c_flags))
_a_flags       = $(KBUILD_CPPFLAGS) $(KBUILD_AFLAGS) $(KBUILD_SUBDIR_ASFLAGS) \
                 $(asflags-y) $(AFLAGS_$(basetarget).o)
_cpp_flags     = $(KBUILD_CPPFLAGS) $(cppflags-y) $(CPPFLAGS_$(@F))

#
# Enable gcov profiling flags for a file, directory or for all files depending
# on variables GCOV_PROFILE_obj.o, GCOV_PROFILE and CONFIG_GCOV_PROFILE_ALL
# (in this order)
#
ifeq ($(CONFIG_GCOV_KERNEL),y)
_c_flags += $(if $(patsubst n%,, \
		$(GCOV_PROFILE_$(basetarget).o)$(GCOV_PROFILE)$(CONFIG_GCOV_PROFILE_ALL)), \
		$(CFLAGS_GCOV))
endif

#
# Enable address sanitizer flags for kernel except some files or directories
# we don't want to check (depends on variables KASAN_SANITIZE_obj.o, KASAN_SANITIZE)
#
ifeq ($(CONFIG_KASAN),y)
_c_flags += $(if $(patsubst n%,, \
		$(KASAN_SANITIZE_$(basetarget).o)$(KASAN_SANITIZE)y), \
		$(CFLAGS_KASAN))
endif

<<<<<<< HEAD
ifeq ($(CONFIG_UBSAN),y)
_c_flags += $(if $(patsubst n%,, \
		$(UBSAN_SANITIZE_$(basetarget).o)$(UBSAN_SANITIZE)$(CONFIG_UBSAN_SANITIZE_ALL)), \
		$(CFLAGS_UBSAN))
endif

ifeq ($(CONFIG_KCOV),y)
_c_flags += $(if $(patsubst n%,, \
	$(KCOV_INSTRUMENT_$(basetarget).o)$(KCOV_INSTRUMENT)y), \
	$(CFLAGS_KCOV))
endif

=======
>>>>>>> 719694ad
# If building the kernel in a separate objtree expand all occurrences
# of -Idir to -I$(srctree)/dir except for absolute paths (starting with '/').

ifeq ($(KBUILD_SRC),)
__c_flags	= $(_c_flags)
__a_flags	= $(_a_flags)
__cpp_flags     = $(_cpp_flags)
else

# -I$(obj) locates generated .h files
# $(call addtree,-I$(obj)) locates .h files in srctree, from generated .c files
#   and locates generated .h files
# FIXME: Replace both with specific CFLAGS* statements in the makefiles
__c_flags	= $(call addtree,-I$(obj)) $(call flags,_c_flags)
__a_flags	=                          $(call flags,_a_flags)
__cpp_flags     =                          $(call flags,_cpp_flags)
endif

c_flags        = -Wp,-MD,$(depfile) $(NOSTDINC_FLAGS) $(LINUXINCLUDE)     \
		 $(__c_flags) $(modkern_cflags)                           \
		 -D"KBUILD_STR(s)=\#s" $(basename_flags) $(modname_flags)

a_flags        = -Wp,-MD,$(depfile) $(NOSTDINC_FLAGS) $(LINUXINCLUDE)     \
		 $(__a_flags) $(modkern_aflags)

cpp_flags      = -Wp,-MD,$(depfile) $(NOSTDINC_FLAGS) $(LINUXINCLUDE)     \
		 $(__cpp_flags)

ld_flags       = $(LDFLAGS) $(ldflags-y)

dtc_cpp_flags  = -Wp,-MD,$(depfile).pre.tmp -nostdinc                    \
		 -I$(srctree)/arch/$(SRCARCH)/boot/dts                   \
		 -I$(srctree)/arch/$(SRCARCH)/boot/dts/include           \
		 -I$(srctree)/drivers/of/testcase-data                   \
		 -undef -D__DTS__

# Finds the multi-part object the current object will be linked into
modname-multi = $(sort $(foreach m,$(multi-used),\
		$(if $(filter $(subst $(obj)/,,$*.o), $($(m:.o=-objs)) $($(m:.o=-y))),$(m:.o=))))

# Useful for describing the dependency of composite objects
# Usage:
#   $(call multi_depend, multi_used_targets, suffix_to_remove, suffix_to_add)
define multi_depend
$(foreach m, $(notdir $1), \
	$(eval $(obj)/$m: \
	$(addprefix $(obj)/, $(foreach s, $3, $($(m:%$(strip $2)=%$(s)))))))
endef

ifdef REGENERATE_PARSERS

# GPERF
# ---------------------------------------------------------------------------
quiet_cmd_gperf = GPERF $@
      cmd_gperf = gperf -t --output-file $@ -a -C -E -g -k 1,3,$$ -p -t $<

.PRECIOUS: $(src)/%.hash.c_shipped
$(src)/%.hash.c_shipped: $(src)/%.gperf
	$(call cmd,gperf)

# LEX
# ---------------------------------------------------------------------------
LEX_PREFIX = $(if $(LEX_PREFIX_${baseprereq}),$(LEX_PREFIX_${baseprereq}),yy)

quiet_cmd_flex = LEX     $@
      cmd_flex = flex -o$@ -L -P $(LEX_PREFIX) $<

.PRECIOUS: $(src)/%.lex.c_shipped
$(src)/%.lex.c_shipped: $(src)/%.l
	$(call cmd,flex)

# YACC
# ---------------------------------------------------------------------------
YACC_PREFIX = $(if $(YACC_PREFIX_${baseprereq}),$(YACC_PREFIX_${baseprereq}),yy)

quiet_cmd_bison = YACC    $@
      cmd_bison = bison -o$@ -t -l -p $(YACC_PREFIX) $<

.PRECIOUS: $(src)/%.tab.c_shipped
$(src)/%.tab.c_shipped: $(src)/%.y
	$(call cmd,bison)

quiet_cmd_bison_h = YACC    $@
      cmd_bison_h = bison -o/dev/null --defines=$@ -t -l -p $(YACC_PREFIX) $<

.PRECIOUS: $(src)/%.tab.h_shipped
$(src)/%.tab.h_shipped: $(src)/%.y
	$(call cmd,bison_h)

endif

# Shipped files
# ===========================================================================

quiet_cmd_shipped = SHIPPED $@
cmd_shipped = cat $< > $@

$(obj)/%: $(src)/%_shipped
	$(call cmd,shipped)

# Commands useful for building a boot image
# ===========================================================================
#
#	Use as following:
#
#	target: source(s) FORCE
#		$(if_changed,ld/objcopy/gzip)
#
#	and add target to extra-y so that we know we have to
#	read in the saved command line

# Linking
# ---------------------------------------------------------------------------

quiet_cmd_ld = LD      $@
cmd_ld = $(LD) $(LDFLAGS) $(ldflags-y) $(LDFLAGS_$(@F)) \
	       $(filter-out FORCE,$^) -o $@

# Objcopy
# ---------------------------------------------------------------------------

quiet_cmd_objcopy = OBJCOPY $@
cmd_objcopy = $(OBJCOPY) $(OBJCOPYFLAGS) $(OBJCOPYFLAGS_$(@F)) $< $@

# Gzip
# ---------------------------------------------------------------------------

quiet_cmd_gzip = GZIP    $@
cmd_gzip = (cat $(filter-out FORCE,$^) | gzip -n -f -9 > $@) || \
	(rm -f $@ ; false)

# DTC
# ---------------------------------------------------------------------------

# Generate an assembly file to wrap the output of the device tree compiler
quiet_cmd_dt_S_dtb= DTB     $@
cmd_dt_S_dtb=						\
(							\
	echo '\#include <asm-generic/vmlinux.lds.h>'; 	\
	echo '.section .dtb.init.rodata,"a"';		\
	echo '.balign STRUCT_ALIGNMENT';		\
	echo '.global __dtb_$(*F)_begin';		\
	echo '__dtb_$(*F)_begin:';			\
	echo '.incbin "$<" ';				\
	echo '__dtb_$(*F)_end:';			\
	echo '.global __dtb_$(*F)_end';			\
	echo '.balign STRUCT_ALIGNMENT'; 		\
) > $@

$(obj)/%.dtb.S: $(obj)/%.dtb
	$(call cmd,dt_S_dtb)

quiet_cmd_dtc = DTC     $@
cmd_dtc = $(CPP) $(dtc_cpp_flags) -x assembler-with-cpp -o $(dtc-tmp) $< ; \
	$(objtree)/scripts/dtc/dtc -O dtb -o $@ -b 0 \
		-i $(dir $<) $(DTC_FLAGS) \
		-d $(depfile).dtc.tmp $(dtc-tmp) ; \
	cat $(depfile).pre.tmp $(depfile).dtc.tmp > $(depfile)

$(obj)/%.dtb: $(src)/%.dts FORCE
	$(call if_changed_dep,dtc)

dtc-tmp = $(subst $(comma),_,$(dot-target).dts.tmp)

# cat
# ---------------------------------------------------------------------------
# Concatentate multiple files together
quiet_cmd_cat = CAT     $@
cmd_cat = (cat $(filter-out FORCE,$^) > $@) || (rm -f $@; false)

# Bzip2
# ---------------------------------------------------------------------------

# Bzip2 and LZMA do not include size in file... so we have to fake that;
# append the size as a 32-bit littleendian number as gzip does.
size_append = printf $(shell						\
dec_size=0;								\
for F in $1; do								\
	fsize=$$(stat -c "%s" $$F);					\
	dec_size=$$(expr $$dec_size + $$fsize);				\
done;									\
printf "%08x\n" $$dec_size |						\
	sed 's/\(..\)/\1 /g' | {					\
		read ch0 ch1 ch2 ch3;					\
		for ch in $$ch3 $$ch2 $$ch1 $$ch0; do			\
			printf '%s%03o' '\\' $$((0x$$ch)); 		\
		done;							\
	}								\
)

quiet_cmd_bzip2 = BZIP2   $@
cmd_bzip2 = (cat $(filter-out FORCE,$^) | \
	bzip2 -9 && $(call size_append, $(filter-out FORCE,$^))) > $@ || \
	(rm -f $@ ; false)

# Lzma
# ---------------------------------------------------------------------------

quiet_cmd_lzma = LZMA    $@
cmd_lzma = (cat $(filter-out FORCE,$^) | \
	lzma -9 && $(call size_append, $(filter-out FORCE,$^))) > $@ || \
	(rm -f $@ ; false)

quiet_cmd_lzo = LZO     $@
cmd_lzo = (cat $(filter-out FORCE,$^) | \
	lzop -9 && $(call size_append, $(filter-out FORCE,$^))) > $@ || \
	(rm -f $@ ; false)

quiet_cmd_lz4 = LZ4     $@
cmd_lz4 = (cat $(filter-out FORCE,$^) | \
	lz4c -l -c1 stdin stdout && $(call size_append, $(filter-out FORCE,$^))) > $@ || \
	(rm -f $@ ; false)

# U-Boot mkimage
# ---------------------------------------------------------------------------

MKIMAGE := $(srctree)/scripts/mkuboot.sh

# SRCARCH just happens to match slightly more than ARCH (on sparc), so reduces
# the number of overrides in arch makefiles
UIMAGE_ARCH ?= $(SRCARCH)
UIMAGE_COMPRESSION ?= $(if $(2),$(2),none)
UIMAGE_OPTS-y ?=
UIMAGE_TYPE ?= kernel
UIMAGE_LOADADDR ?= arch_must_set_this
UIMAGE_ENTRYADDR ?= $(UIMAGE_LOADADDR)
UIMAGE_NAME ?= 'Linux-$(KERNELRELEASE)'
UIMAGE_IN ?= $<
UIMAGE_OUT ?= $@

quiet_cmd_uimage = UIMAGE  $(UIMAGE_OUT)
      cmd_uimage = $(CONFIG_SHELL) $(MKIMAGE) -A $(UIMAGE_ARCH) -O linux \
			-C $(UIMAGE_COMPRESSION) $(UIMAGE_OPTS-y) \
			-T $(UIMAGE_TYPE) \
			-a $(UIMAGE_LOADADDR) -e $(UIMAGE_ENTRYADDR) \
			-n $(UIMAGE_NAME) -d $(UIMAGE_IN) $(UIMAGE_OUT)

# XZ
# ---------------------------------------------------------------------------
# Use xzkern to compress the kernel image and xzmisc to compress other things.
#
# xzkern uses a big LZMA2 dictionary since it doesn't increase memory usage
# of the kernel decompressor. A BCJ filter is used if it is available for
# the target architecture. xzkern also appends uncompressed size of the data
# using size_append. The .xz format has the size information available at
# the end of the file too, but it's in more complex format and it's good to
# avoid changing the part of the boot code that reads the uncompressed size.
# Note that the bytes added by size_append will make the xz tool think that
# the file is corrupt. This is expected.
#
# xzmisc doesn't use size_append, so it can be used to create normal .xz
# files. xzmisc uses smaller LZMA2 dictionary than xzkern, because a very
# big dictionary would increase the memory usage too much in the multi-call
# decompression mode. A BCJ filter isn't used either.
quiet_cmd_xzkern = XZKERN  $@
cmd_xzkern = (cat $(filter-out FORCE,$^) | \
	sh $(srctree)/scripts/xz_wrap.sh && \
	$(call size_append, $(filter-out FORCE,$^))) > $@ || \
	(rm -f $@ ; false)

quiet_cmd_xzmisc = XZMISC  $@
cmd_xzmisc = (cat $(filter-out FORCE,$^) | \
	xz --check=crc32 --lzma2=dict=1MiB) > $@ || \
	(rm -f $@ ; false)<|MERGE_RESOLUTION|>--- conflicted
+++ resolved
@@ -129,7 +129,6 @@
 		$(CFLAGS_KASAN))
 endif
 
-<<<<<<< HEAD
 ifeq ($(CONFIG_UBSAN),y)
 _c_flags += $(if $(patsubst n%,, \
 		$(UBSAN_SANITIZE_$(basetarget).o)$(UBSAN_SANITIZE)$(CONFIG_UBSAN_SANITIZE_ALL)), \
@@ -142,8 +141,6 @@
 	$(CFLAGS_KCOV))
 endif
 
-=======
->>>>>>> 719694ad
 # If building the kernel in a separate objtree expand all occurrences
 # of -Idir to -I$(srctree)/dir except for absolute paths (starting with '/').
 
