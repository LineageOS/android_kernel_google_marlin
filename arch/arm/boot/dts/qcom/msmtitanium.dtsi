--- conflicted
+++ resolved
@@ -194,11 +194,6 @@
 		reg = <0x1905000 0x8000>;
 		qcom,num-locks = <8>;
 	};
-<<<<<<< HEAD
-};
-
-#include "msmtitanium-regulator.dtsi"
-=======
 
 	qcom,smem@86300000 {
 		compatible = "qcom,smem";
@@ -400,4 +395,5 @@
 		qcom,fragmented-data;
 	};
 };
->>>>>>> df104488
+
+#include "msmtitanium-regulator.dtsi"