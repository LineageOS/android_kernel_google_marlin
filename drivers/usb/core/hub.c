--- conflicted
+++ resolved
@@ -3404,12 +3404,6 @@
 		 * sequence.
 		 */
 		status = hub_port_status(hub, port1, &portstatus, &portchange);
-<<<<<<< HEAD
-
-		/* TRSMRCY = 10 msec */
-		usleep_range(10000, 10500);
-=======
->>>>>>> 3628cdd3
 	}
 
  SuspendCleared:
@@ -3426,7 +3420,7 @@
 		}
 
 		/* TRSMRCY = 10 msec */
-		msleep(10);
+		usleep_range(10000, 10500);
 	}
 
 	if (udev->persist_enabled && hub_is_superspeed(hub->hdev))
