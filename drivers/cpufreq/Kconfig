--- conflicted
+++ resolved
@@ -224,7 +224,6 @@
 
 	  If in doubt, say N.
 
-<<<<<<< HEAD
 config CPU_BOOST
 	tristate "Event base short term CPU freq boost"
 	depends on CPU_FREQ
@@ -236,21 +235,6 @@
 
 	  If in doubt, say N.
 
-config CPU_FREQ_GOV_SCHED
-	bool "'sched' cpufreq governor"
-	depends on CPU_FREQ
-	depends on SMP
-	select CPU_FREQ_GOV_COMMON
-	help
-	  'sched' - this governor scales cpu frequency from the
-	  scheduler as a function of cpu capacity utilization. It does
-	  not evaluate utilization on a periodic basis (as ondemand
-	  does) but instead is event-driven by the scheduler.
-
-	  If in doubt, say N.
-
-=======
->>>>>>> 46d256da
 config CPU_FREQ_GOV_SCHEDUTIL
 	bool "'schedutil' cpufreq policy governor"
 	depends on CPU_FREQ && SMP
