--- conflicted
+++ resolved
@@ -2619,14 +2619,10 @@
 
 	ENTER();
 
-<<<<<<< HEAD
 	ffs_log("enter: len %zu", len);
 
-	if (unlikely(get_unaligned_le32(data) != FUNCTIONFS_STRINGS_MAGIC ||
-=======
 	if (unlikely(len < 16 ||
 		     get_unaligned_le32(data) != FUNCTIONFS_STRINGS_MAGIC ||
->>>>>>> 26c81565
 		     get_unaligned_le32(data + 4) != len))
 		goto error;
 	str_count  = get_unaligned_le32(data + 8);
