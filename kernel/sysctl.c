/*
 * sysctl.c: General linux system control interface
 *
 * Begun 24 March 1995, Stephen Tweedie
 * Added /proc support, Dec 1995
 * Added bdflush entry and intvec min/max checking, 2/23/96, Tom Dyas.
 * Added hooks for /proc/sys/net (minor, minor patch), 96/4/1, Mike Shaver.
 * Added kernel/java-{interpreter,appletviewer}, 96/5/10, Mike Shaver.
 * Dynamic registration fixes, Stephen Tweedie.
 * Added kswapd-interval, ctrl-alt-del, printk stuff, 1/8/97, Chris Horn.
 * Made sysctl support optional via CONFIG_SYSCTL, 1/10/97, Chris
 *  Horn.
 * Added proc_doulongvec_ms_jiffies_minmax, 09/08/99, Carlos H. Bauer.
 * Added proc_doulongvec_minmax, 09/08/99, Carlos H. Bauer.
 * Changed linked lists to use list.h instead of lists.h, 02/24/00, Bill
 *  Wendling.
 * The list_for_each() macro wasn't appropriate for the sysctl loop.
 *  Removed it and replaced it with older style, 03/23/00, Bill Wendling
 */

#include <linux/module.h>
#include <linux/aio.h>
#include <linux/mm.h>
#include <linux/swap.h>
#include <linux/slab.h>
#include <linux/sysctl.h>
#include <linux/bitmap.h>
#include <linux/signal.h>
#include <linux/printk.h>
#include <linux/proc_fs.h>
#include <linux/security.h>
#include <linux/ctype.h>
#include <linux/kmemcheck.h>
#include <linux/kmemleak.h>
#include <linux/fs.h>
#include <linux/init.h>
#include <linux/kernel.h>
#include <linux/kobject.h>
#include <linux/net.h>
#include <linux/sysrq.h>
#include <linux/highuid.h>
#include <linux/writeback.h>
#include <linux/ratelimit.h>
#include <linux/compaction.h>
#include <linux/hugetlb.h>
#include <linux/initrd.h>
#include <linux/key.h>
#include <linux/times.h>
#include <linux/limits.h>
#include <linux/dcache.h>
#include <linux/dnotify.h>
#include <linux/syscalls.h>
#include <linux/vmstat.h>
#include <linux/nfs_fs.h>
#include <linux/acpi.h>
#include <linux/reboot.h>
#include <linux/ftrace.h>
#include <linux/perf_event.h>
#include <linux/kprobes.h>
#include <linux/pipe_fs_i.h>
#include <linux/oom.h>
#include <linux/kmod.h>
#include <linux/capability.h>
#include <linux/binfmts.h>
#include <linux/sched/sysctl.h>
#include <linux/kexec.h>
#include <linux/bpf.h>
#include <linux/mount.h>

#include <asm/uaccess.h>
#include <asm/processor.h>

#ifdef CONFIG_X86
#include <asm/nmi.h>
#include <asm/stacktrace.h>
#include <asm/io.h>
#endif
#ifdef CONFIG_SPARC
#include <asm/setup.h>
#endif
#ifdef CONFIG_BSD_PROCESS_ACCT
#include <linux/acct.h>
#endif
#ifdef CONFIG_RT_MUTEXES
#include <linux/rtmutex.h>
#endif
#if defined(CONFIG_PROVE_LOCKING) || defined(CONFIG_LOCK_STAT)
#include <linux/lockdep.h>
#endif
#ifdef CONFIG_CHR_DEV_SG
#include <scsi/sg.h>
#endif

#ifdef CONFIG_LOCKUP_DETECTOR
#include <linux/nmi.h>
#endif

#if defined(CONFIG_SYSCTL)

/* External variables not in a header file. */
extern int suid_dumpable;
#ifdef CONFIG_COREDUMP
extern int core_uses_pid;
extern char core_pattern[];
extern unsigned int core_pipe_limit;
#endif
extern int pid_max;
extern int extra_free_kbytes;
extern int pid_max_min, pid_max_max;
extern int percpu_pagelist_fraction;
extern int compat_log;
extern int latencytop_enabled;
extern int sysctl_nr_open_min, sysctl_nr_open_max;
#ifndef CONFIG_MMU
extern int sysctl_nr_trim_pages;
#endif

/* Constants used for minimum and  maximum */
#ifdef CONFIG_LOCKUP_DETECTOR
static int sixty = 60;
#endif

static int __maybe_unused neg_one = -1;

static int zero;
static int __maybe_unused one = 1;
static int __maybe_unused two = 2;
static int __maybe_unused three = 3;
static int __maybe_unused four = 4;
static unsigned long one_ul = 1;
static int one_hundred = 100;
#ifdef CONFIG_PRINTK
static int ten_thousand = 10000;
#endif
#ifdef CONFIG_SCHED_HMP
static int one_thousand = 1000;
static int max_freq_reporting_policy = FREQ_REPORT_INVALID_POLICY - 1;
#endif

/* this is needed for the proc_doulongvec_minmax of vm_dirty_bytes */
static unsigned long dirty_bytes_min = 2 * PAGE_SIZE;

/* this is needed for the proc_dointvec_minmax for [fs_]overflow UID and GID */
static int maxolduid = 65535;
static int minolduid;

static int ngroups_max = NGROUPS_MAX;
static const int cap_last_cap = CAP_LAST_CAP;

/*this is needed for proc_doulongvec_minmax of sysctl_hung_task_timeout_secs */
#ifdef CONFIG_DETECT_HUNG_TASK
static unsigned long hung_task_timeout_max = (LONG_MAX/HZ);
#endif

#ifdef CONFIG_INOTIFY_USER
#include <linux/inotify.h>
#endif
#ifdef CONFIG_SPARC
#endif

#ifdef __hppa__
extern int pwrsw_enabled;
#endif

#ifdef CONFIG_SYSCTL_ARCH_UNALIGN_ALLOW
extern int unaligned_enabled;
#endif

#ifdef CONFIG_IA64
extern int unaligned_dump_stack;
#endif

#ifdef CONFIG_SYSCTL_ARCH_UNALIGN_NO_WARN
extern int no_unaligned_warning;
#endif

#ifdef CONFIG_PROC_SYSCTL

#define SYSCTL_WRITES_LEGACY	-1
#define SYSCTL_WRITES_WARN	 0
#define SYSCTL_WRITES_STRICT	 1

static int sysctl_writes_strict = SYSCTL_WRITES_STRICT;

static int proc_do_cad_pid(struct ctl_table *table, int write,
		  void __user *buffer, size_t *lenp, loff_t *ppos);
static int proc_taint(struct ctl_table *table, int write,
			       void __user *buffer, size_t *lenp, loff_t *ppos);
#endif

#ifdef CONFIG_PRINTK
static int proc_dointvec_minmax_sysadmin(struct ctl_table *table, int write,
				void __user *buffer, size_t *lenp, loff_t *ppos);
#endif

static int proc_dointvec_minmax_coredump(struct ctl_table *table, int write,
		void __user *buffer, size_t *lenp, loff_t *ppos);
#ifdef CONFIG_COREDUMP
static int proc_dostring_coredump(struct ctl_table *table, int write,
		void __user *buffer, size_t *lenp, loff_t *ppos);
#endif

#ifdef CONFIG_MAGIC_SYSRQ
/* Note: sysrq code uses it's own private copy */
static int __sysrq_enabled = CONFIG_MAGIC_SYSRQ_DEFAULT_ENABLE;

static int sysrq_sysctl_handler(struct ctl_table *table, int write,
				void __user *buffer, size_t *lenp,
				loff_t *ppos)
{
	int error;

	error = proc_dointvec(table, write, buffer, lenp, ppos);
	if (error)
		return error;

	if (write)
		sysrq_toggle_support(__sysrq_enabled);

	return 0;
}

#endif

static struct ctl_table kern_table[];
static struct ctl_table vm_table[];
static struct ctl_table fs_table[];
static struct ctl_table debug_table[];
static struct ctl_table dev_table[];
extern struct ctl_table random_table[];
#ifdef CONFIG_EPOLL
extern struct ctl_table epoll_table[];
#endif

#ifdef HAVE_ARCH_PICK_MMAP_LAYOUT
int sysctl_legacy_va_layout;
#endif

/* The default sysctl tables: */

static struct ctl_table sysctl_base_table[] = {
	{
		.procname	= "kernel",
		.mode		= 0555,
		.child		= kern_table,
	},
	{
		.procname	= "vm",
		.mode		= 0555,
		.child		= vm_table,
	},
	{
		.procname	= "fs",
		.mode		= 0555,
		.child		= fs_table,
	},
	{
		.procname	= "debug",
		.mode		= 0555,
		.child		= debug_table,
	},
	{
		.procname	= "dev",
		.mode		= 0555,
		.child		= dev_table,
	},
	{ }
};

#ifdef CONFIG_SCHED_DEBUG
static int min_sched_granularity_ns = 100000;		/* 100 usecs */
static int max_sched_granularity_ns = NSEC_PER_SEC;	/* 1 second */
static int min_wakeup_granularity_ns;			/* 0 usecs */
static int max_wakeup_granularity_ns = NSEC_PER_SEC;	/* 1 second */
#ifdef CONFIG_SMP
static int min_sched_tunable_scaling = SCHED_TUNABLESCALING_NONE;
static int max_sched_tunable_scaling = SCHED_TUNABLESCALING_END-1;
#endif /* CONFIG_SMP */
#endif /* CONFIG_SCHED_DEBUG */

#ifdef CONFIG_COMPACTION
static int min_extfrag_threshold;
static int max_extfrag_threshold = 1000;
#endif

static struct ctl_table kern_table[] = {
	{
		.procname	= "sched_child_runs_first",
		.data		= &sysctl_sched_child_runs_first,
		.maxlen		= sizeof(unsigned int),
		.mode		= 0644,
		.proc_handler	= proc_dointvec,
	},
#ifdef CONFIG_SCHED_HMP
	{
		.procname	= "sched_freq_reporting_policy",
		.data		= &sysctl_sched_freq_reporting_policy,
		.maxlen		= sizeof(unsigned int),
		.mode		= 0644,
		.proc_handler	= proc_dointvec_minmax,
		.extra1		= &zero,
		.extra2		= &max_freq_reporting_policy,
	},
	{
		.procname	= "sched_freq_inc_notify",
		.data		= &sysctl_sched_freq_inc_notify,
		.maxlen		= sizeof(unsigned int),
		.mode		= 0644,
		.proc_handler	= proc_dointvec_minmax,
		.extra1		= &zero,
	},
	{
<<<<<<< HEAD
		.procname	= "sched_freq_dec_notify",
		.data		= &sysctl_sched_freq_dec_notify,
=======
		.procname	= "sched_sync_hint_enable",
		.data		= &sysctl_sched_sync_hint_enable,
>>>>>>> 6fc0573f
		.maxlen		= sizeof(unsigned int),
		.mode		= 0644,
		.proc_handler	= proc_dointvec_minmax,
		.extra1		= &zero,
	},
	{
		.procname       = "sched_cpu_high_irqload",
		.data           = &sysctl_sched_cpu_high_irqload,
		.maxlen         = sizeof(unsigned int),
		.mode           = 0644,
		.proc_handler   = proc_dointvec,
	},
	{
		.procname       = "sched_ravg_hist_size",
		.data           = &sysctl_sched_ravg_hist_size,
		.maxlen         = sizeof(unsigned int),
		.mode           = 0644,
		.proc_handler   = sched_window_update_handler,
	},
	{
		.procname       = "sched_window_stats_policy",
		.data           = &sysctl_sched_window_stats_policy,
		.maxlen         = sizeof(unsigned int),
		.mode           = 0644,
		.proc_handler   = sched_window_update_handler,
	},
	{
		.procname	= "sched_spill_load",
		.data		= &sysctl_sched_spill_load_pct,
		.maxlen		= sizeof(unsigned int),
		.mode		= 0644,
		.proc_handler	= sched_hmp_proc_update_handler,
		.extra1		= &zero,
		.extra2		= &one_hundred,
	},
	{
		.procname	= "sched_spill_nr_run",
		.data		= &sysctl_sched_spill_nr_run,
		.maxlen		= sizeof(unsigned int),
		.mode		= 0644,
		.proc_handler	= proc_dointvec_minmax,
		.extra1		= &zero,
	},
	{
		.procname	= "sched_upmigrate",
		.data		= &sysctl_sched_upmigrate_pct,
		.maxlen		= sizeof(unsigned int),
		.mode		= 0644,
		.proc_handler	= sched_hmp_proc_update_handler,
		.extra1		= &zero,
		.extra2		= &one_hundred,
	},
	{
		.procname	= "sched_downmigrate",
		.data		= &sysctl_sched_downmigrate_pct,
		.maxlen		= sizeof(unsigned int),
		.mode		= 0644,
		.proc_handler	= sched_hmp_proc_update_handler,
		.extra1		= &zero,
		.extra2		= &one_hundred,
	},
	{
		.procname	= "sched_group_upmigrate",
		.data		= &sysctl_sched_group_upmigrate_pct,
		.maxlen		= sizeof(unsigned int),
		.mode		= 0644,
		.proc_handler	= sched_hmp_proc_update_handler,
		.extra1		= &zero,
	},
	{
		.procname	= "sched_group_downmigrate",
		.data		= &sysctl_sched_group_downmigrate_pct,
		.maxlen		= sizeof(unsigned int),
		.mode		= 0644,
		.proc_handler	= sched_hmp_proc_update_handler,
		.extra1		= &zero,
	},
	{
		.procname	= "sched_init_task_load",
		.data		= &sysctl_sched_init_task_load_pct,
		.maxlen		= sizeof(unsigned int),
		.mode		= 0644,
		.proc_handler	= sched_hmp_proc_update_handler,
		.extra1		= &zero,
		.extra2		= &one_hundred,
	},
	{
		.procname	= "sched_select_prev_cpu_us",
		.data		= &sysctl_sched_select_prev_cpu_us,
		.maxlen		= sizeof(unsigned int),
		.mode		= 0644,
		.proc_handler   = sched_hmp_proc_update_handler,
		.extra1		= &zero,
	},
	{
		.procname	= "sched_restrict_cluster_spill",
		.data		= &sysctl_sched_restrict_cluster_spill,
		.maxlen		= sizeof(unsigned int),
		.mode		= 0644,
		.proc_handler	= proc_dointvec_minmax,
		.extra1		= &zero,
		.extra2		= &one,
	},
	{
		.procname	= "sched_small_wakee_task_load",
		.data		= &sysctl_sched_small_wakee_task_load_pct,
		.maxlen		= sizeof(unsigned int),
		.mode		= 0644,
		.proc_handler   = sched_hmp_proc_update_handler,
		.extra1		= &zero,
		.extra2		= &one_hundred,
	},
	{
		.procname	= "sched_big_waker_task_load",
		.data		= &sysctl_sched_big_waker_task_load_pct,
		.maxlen		= sizeof(unsigned int),
		.mode		= 0644,
		.proc_handler   = sched_hmp_proc_update_handler,
		.extra1		= &zero,
		.extra2		= &one_hundred,
	},
	{
		.procname	= "sched_prefer_sync_wakee_to_waker",
		.data		= &sysctl_sched_prefer_sync_wakee_to_waker,
		.maxlen		= sizeof(unsigned int),
		.mode		= 0644,
		.proc_handler	= proc_dointvec_minmax,
		.extra1		= &zero,
		.extra2		= &one,
	},
	{
		.procname       = "sched_enable_thread_grouping",
		.data           = &sysctl_sched_enable_thread_grouping,
		.maxlen         = sizeof(unsigned int),
		.mode           = 0644,
		.proc_handler   = proc_dointvec,
	},
	{
		.procname	= "sched_pred_alert_freq",
		.data		= &sysctl_sched_pred_alert_freq,
		.maxlen		= sizeof(unsigned int),
		.mode		= 0644,
		.proc_handler	= proc_dointvec_minmax,
		.extra1		= &zero,
	},
	{
		.procname       = "sched_freq_aggregate",
		.data           = &sysctl_sched_freq_aggregate,
		.maxlen         = sizeof(unsigned int),
		.mode           = 0644,
		.proc_handler   = sched_window_update_handler,
	},
	{
		.procname	= "sched_freq_aggregate_threshold",
		.data		= &sysctl_sched_freq_aggregate_threshold_pct,
		.maxlen		= sizeof(unsigned int),
		.mode		= 0644,
		.proc_handler	= sched_hmp_proc_update_handler,
		.extra1		= &zero,
		/*
		 * Special handling for sched_freq_aggregate_threshold_pct
		 * which can be greater than 100. Use 1000 as an upper bound
		 * value which works for all practical use cases.
		 */
		.extra2		= &one_thousand,
	},
	{
		.procname	= "sched_boost",
		.data		= &sysctl_sched_boost,
		.maxlen		= sizeof(unsigned int),
		.mode		= 0644,
		.proc_handler	= sched_boost_handler,
		.extra1         = &zero,
		.extra2		= &three,
	},
	{
		.procname	= "sched_short_burst_ns",
		.data		= &sysctl_sched_short_burst,
		.maxlen		= sizeof(unsigned int),
		.mode		= 0644,
		.proc_handler	= proc_dointvec,
	},
	{
		.procname       = "sched_short_sleep_ns",
		.data           = &sysctl_sched_short_sleep,
		.maxlen         = sizeof(unsigned int),
		.mode           = 0644,
		.proc_handler   = proc_dointvec,
	},
#endif	/* CONFIG_SCHED_HMP */
#ifdef CONFIG_SCHED_DEBUG
	{
		.procname	= "sched_min_granularity_ns",
		.data		= &sysctl_sched_min_granularity,
		.maxlen		= sizeof(unsigned int),
		.mode		= 0644,
		.proc_handler	= sched_proc_update_handler,
		.extra1		= &min_sched_granularity_ns,
		.extra2		= &max_sched_granularity_ns,
	},
	{
		.procname	= "sched_latency_ns",
		.data		= &sysctl_sched_latency,
		.maxlen		= sizeof(unsigned int),
		.mode		= 0644,
		.proc_handler	= sched_proc_update_handler,
		.extra1		= &min_sched_granularity_ns,
		.extra2		= &max_sched_granularity_ns,
	},
	{
		.procname	= "sched_is_big_little",
		.data		= &sysctl_sched_is_big_little,
		.maxlen		= sizeof(unsigned int),
		.mode		= 0644,
		.proc_handler	= proc_dointvec,
	},
	{
		.procname	= "sched_initial_task_util",
		.data		= &sysctl_sched_initial_task_util,
		.maxlen		= sizeof(unsigned int),
		.mode		= 0644,
		.proc_handler	= proc_dointvec,
	},
	{
		.procname	= "sched_cstate_aware",
		.data		= &sysctl_sched_cstate_aware,
		.maxlen		= sizeof(unsigned int),
		.mode		= 0644,
		.proc_handler	= proc_dointvec,
	},
	{
		.procname	= "sched_wakeup_granularity_ns",
		.data		= &sysctl_sched_wakeup_granularity,
		.maxlen		= sizeof(unsigned int),
		.mode		= 0644,
		.proc_handler	= sched_proc_update_handler,
		.extra1		= &min_wakeup_granularity_ns,
		.extra2		= &max_wakeup_granularity_ns,
	},
#ifdef CONFIG_SMP
	{
		.procname	= "sched_tunable_scaling",
		.data		= &sysctl_sched_tunable_scaling,
		.maxlen		= sizeof(enum sched_tunable_scaling),
		.mode		= 0644,
		.proc_handler	= sched_proc_update_handler,
		.extra1		= &min_sched_tunable_scaling,
		.extra2		= &max_sched_tunable_scaling,
	},
	{
		.procname	= "sched_migration_cost_ns",
		.data		= &sysctl_sched_migration_cost,
		.maxlen		= sizeof(unsigned int),
		.mode		= 0644,
		.proc_handler	= proc_dointvec,
	},
	{
		.procname	= "sched_nr_migrate",
		.data		= &sysctl_sched_nr_migrate,
		.maxlen		= sizeof(unsigned int),
		.mode		= 0644,
		.proc_handler	= proc_dointvec,
	},
	{
		.procname	= "sched_time_avg_ms",
		.data		= &sysctl_sched_time_avg,
		.maxlen		= sizeof(unsigned int),
		.mode		= 0644,
		.proc_handler	= proc_dointvec_minmax,
		.extra1		= &one,
	},
	{
		.procname	= "sched_shares_window_ns",
		.data		= &sysctl_sched_shares_window,
		.maxlen		= sizeof(unsigned int),
		.mode		= 0644,
		.proc_handler	= proc_dointvec,
	},
#endif /* CONFIG_SMP */
#ifdef CONFIG_NUMA_BALANCING
	{
		.procname	= "numa_balancing_scan_delay_ms",
		.data		= &sysctl_numa_balancing_scan_delay,
		.maxlen		= sizeof(unsigned int),
		.mode		= 0644,
		.proc_handler	= proc_dointvec,
	},
	{
		.procname	= "numa_balancing_scan_period_min_ms",
		.data		= &sysctl_numa_balancing_scan_period_min,
		.maxlen		= sizeof(unsigned int),
		.mode		= 0644,
		.proc_handler	= proc_dointvec,
	},
	{
		.procname	= "numa_balancing_scan_period_max_ms",
		.data		= &sysctl_numa_balancing_scan_period_max,
		.maxlen		= sizeof(unsigned int),
		.mode		= 0644,
		.proc_handler	= proc_dointvec,
	},
	{
		.procname	= "numa_balancing_scan_size_mb",
		.data		= &sysctl_numa_balancing_scan_size,
		.maxlen		= sizeof(unsigned int),
		.mode		= 0644,
		.proc_handler	= proc_dointvec_minmax,
		.extra1		= &one,
	},
	{
		.procname	= "numa_balancing",
		.data		= NULL, /* filled in by handler */
		.maxlen		= sizeof(unsigned int),
		.mode		= 0644,
		.proc_handler	= sysctl_numa_balancing,
		.extra1		= &zero,
		.extra2		= &one,
	},
#endif /* CONFIG_NUMA_BALANCING */
#endif /* CONFIG_SCHED_DEBUG */
	{
		.procname	= "sched_rt_period_us",
		.data		= &sysctl_sched_rt_period,
		.maxlen		= sizeof(unsigned int),
		.mode		= 0644,
		.proc_handler	= sched_rt_handler,
	},
	{
		.procname	= "sched_rt_runtime_us",
		.data		= &sysctl_sched_rt_runtime,
		.maxlen		= sizeof(int),
		.mode		= 0644,
		.proc_handler	= sched_rt_handler,
	},
	{
		.procname	= "sched_rr_timeslice_ms",
		.data		= &sched_rr_timeslice,
		.maxlen		= sizeof(int),
		.mode		= 0644,
		.proc_handler	= sched_rr_handler,
	},
#ifdef CONFIG_SCHED_AUTOGROUP
	{
		.procname	= "sched_autogroup_enabled",
		.data		= &sysctl_sched_autogroup_enabled,
		.maxlen		= sizeof(unsigned int),
		.mode		= 0644,
		.proc_handler	= proc_dointvec_minmax,
		.extra1		= &zero,
		.extra2		= &one,
	},
#endif
#ifdef CONFIG_CFS_BANDWIDTH
	{
		.procname	= "sched_cfs_bandwidth_slice_us",
		.data		= &sysctl_sched_cfs_bandwidth_slice,
		.maxlen		= sizeof(unsigned int),
		.mode		= 0644,
		.proc_handler	= proc_dointvec_minmax,
		.extra1		= &one,
	},
#endif
#ifdef CONFIG_SCHED_TUNE
	{
		.procname	= "sched_cfs_boost",
		.data		= &sysctl_sched_cfs_boost,
		.maxlen		= sizeof(sysctl_sched_cfs_boost),
#ifdef CONFIG_CGROUP_SCHEDTUNE
		.mode		= 0444,
#else
		.mode		= 0644,
#endif
		.proc_handler	= &sysctl_sched_cfs_boost_handler,
		.extra1		= &zero,
		.extra2		= &one_hundred,
	},
#endif
#ifdef CONFIG_PROVE_LOCKING
	{
		.procname	= "prove_locking",
		.data		= &prove_locking,
		.maxlen		= sizeof(int),
		.mode		= 0644,
		.proc_handler	= proc_dointvec,
	},
#endif
#ifdef CONFIG_LOCK_STAT
	{
		.procname	= "lock_stat",
		.data		= &lock_stat,
		.maxlen		= sizeof(int),
		.mode		= 0644,
		.proc_handler	= proc_dointvec,
	},
#endif
	{
		.procname	= "panic",
		.data		= &panic_timeout,
		.maxlen		= sizeof(int),
		.mode		= 0644,
		.proc_handler	= proc_dointvec,
	},
#ifdef CONFIG_COREDUMP
	{
		.procname	= "core_uses_pid",
		.data		= &core_uses_pid,
		.maxlen		= sizeof(int),
		.mode		= 0644,
		.proc_handler	= proc_dointvec,
	},
	{
		.procname	= "core_pattern",
		.data		= core_pattern,
		.maxlen		= CORENAME_MAX_SIZE,
		.mode		= 0644,
		.proc_handler	= proc_dostring_coredump,
	},
	{
		.procname	= "core_pipe_limit",
		.data		= &core_pipe_limit,
		.maxlen		= sizeof(unsigned int),
		.mode		= 0644,
		.proc_handler	= proc_dointvec,
	},
#endif
#ifdef CONFIG_PROC_SYSCTL
	{
		.procname	= "tainted",
		.maxlen 	= sizeof(long),
		.mode		= 0644,
		.proc_handler	= proc_taint,
	},
	{
		.procname	= "sysctl_writes_strict",
		.data		= &sysctl_writes_strict,
		.maxlen		= sizeof(int),
		.mode		= 0644,
		.proc_handler	= proc_dointvec_minmax,
		.extra1		= &neg_one,
		.extra2		= &one,
	},
#endif
#ifdef CONFIG_LATENCYTOP
	{
		.procname	= "latencytop",
		.data		= &latencytop_enabled,
		.maxlen		= sizeof(int),
		.mode		= 0644,
		.proc_handler	= proc_dointvec,
	},
#endif
#ifdef CONFIG_BLK_DEV_INITRD
	{
		.procname	= "real-root-dev",
		.data		= &real_root_dev,
		.maxlen		= sizeof(int),
		.mode		= 0644,
		.proc_handler	= proc_dointvec,
	},
#endif
	{
		.procname	= "print-fatal-signals",
		.data		= &print_fatal_signals,
		.maxlen		= sizeof(int),
		.mode		= 0644,
		.proc_handler	= proc_dointvec,
	},
#ifdef CONFIG_SPARC
	{
		.procname	= "reboot-cmd",
		.data		= reboot_command,
		.maxlen		= 256,
		.mode		= 0644,
		.proc_handler	= proc_dostring,
	},
	{
		.procname	= "stop-a",
		.data		= &stop_a_enabled,
		.maxlen		= sizeof (int),
		.mode		= 0644,
		.proc_handler	= proc_dointvec,
	},
	{
		.procname	= "scons-poweroff",
		.data		= &scons_pwroff,
		.maxlen		= sizeof (int),
		.mode		= 0644,
		.proc_handler	= proc_dointvec,
	},
#endif
#ifdef CONFIG_SPARC64
	{
		.procname	= "tsb-ratio",
		.data		= &sysctl_tsb_ratio,
		.maxlen		= sizeof (int),
		.mode		= 0644,
		.proc_handler	= proc_dointvec,
	},
#endif
#ifdef __hppa__
	{
		.procname	= "soft-power",
		.data		= &pwrsw_enabled,
		.maxlen		= sizeof (int),
	 	.mode		= 0644,
		.proc_handler	= proc_dointvec,
	},
#endif
#ifdef CONFIG_SYSCTL_ARCH_UNALIGN_ALLOW
	{
		.procname	= "unaligned-trap",
		.data		= &unaligned_enabled,
		.maxlen		= sizeof (int),
		.mode		= 0644,
		.proc_handler	= proc_dointvec,
	},
#endif
	{
		.procname	= "ctrl-alt-del",
		.data		= &C_A_D,
		.maxlen		= sizeof(int),
		.mode		= 0644,
		.proc_handler	= proc_dointvec,
	},
#ifdef CONFIG_FUNCTION_TRACER
	{
		.procname	= "ftrace_enabled",
		.data		= &ftrace_enabled,
		.maxlen		= sizeof(int),
		.mode		= 0644,
		.proc_handler	= ftrace_enable_sysctl,
	},
#endif
#ifdef CONFIG_STACK_TRACER
	{
		.procname	= "stack_tracer_enabled",
		.data		= &stack_tracer_enabled,
		.maxlen		= sizeof(int),
		.mode		= 0644,
		.proc_handler	= stack_trace_sysctl,
	},
#endif
#ifdef CONFIG_TRACING
	{
		.procname	= "ftrace_dump_on_oops",
		.data		= &ftrace_dump_on_oops,
		.maxlen		= sizeof(int),
		.mode		= 0644,
		.proc_handler	= proc_dointvec,
	},
	{
		.procname	= "traceoff_on_warning",
		.data		= &__disable_trace_on_warning,
		.maxlen		= sizeof(__disable_trace_on_warning),
		.mode		= 0644,
		.proc_handler	= proc_dointvec,
	},
	{
		.procname	= "tracepoint_printk",
		.data		= &tracepoint_printk,
		.maxlen		= sizeof(tracepoint_printk),
		.mode		= 0644,
		.proc_handler	= proc_dointvec,
	},
#endif
#ifdef CONFIG_KEXEC_CORE
	{
		.procname	= "kexec_load_disabled",
		.data		= &kexec_load_disabled,
		.maxlen		= sizeof(int),
		.mode		= 0644,
		/* only handle a transition from default "0" to "1" */
		.proc_handler	= proc_dointvec_minmax,
		.extra1		= &one,
		.extra2		= &one,
	},
#endif
#ifdef CONFIG_MODULES
	{
		.procname	= "modprobe",
		.data		= &modprobe_path,
		.maxlen		= KMOD_PATH_LEN,
		.mode		= 0644,
		.proc_handler	= proc_dostring,
	},
	{
		.procname	= "modules_disabled",
		.data		= &modules_disabled,
		.maxlen		= sizeof(int),
		.mode		= 0644,
		/* only handle a transition from default "0" to "1" */
		.proc_handler	= proc_dointvec_minmax,
		.extra1		= &one,
		.extra2		= &one,
	},
#endif
#ifdef CONFIG_UEVENT_HELPER
	{
		.procname	= "hotplug",
		.data		= &uevent_helper,
		.maxlen		= UEVENT_HELPER_PATH_LEN,
		.mode		= 0644,
		.proc_handler	= proc_dostring,
	},
#endif
#ifdef CONFIG_CHR_DEV_SG
	{
		.procname	= "sg-big-buff",
		.data		= &sg_big_buff,
		.maxlen		= sizeof (int),
		.mode		= 0444,
		.proc_handler	= proc_dointvec,
	},
#endif
#ifdef CONFIG_BSD_PROCESS_ACCT
	{
		.procname	= "acct",
		.data		= &acct_parm,
		.maxlen		= 3*sizeof(int),
		.mode		= 0644,
		.proc_handler	= proc_dointvec,
	},
#endif
#ifdef CONFIG_MAGIC_SYSRQ
	{
		.procname	= "sysrq",
		.data		= &__sysrq_enabled,
		.maxlen		= sizeof (int),
		.mode		= 0644,
		.proc_handler	= sysrq_sysctl_handler,
	},
#endif
#ifdef CONFIG_PROC_SYSCTL
	{
		.procname	= "cad_pid",
		.data		= NULL,
		.maxlen		= sizeof (int),
		.mode		= 0600,
		.proc_handler	= proc_do_cad_pid,
	},
#endif
	{
		.procname	= "threads-max",
		.data		= NULL,
		.maxlen		= sizeof(int),
		.mode		= 0644,
		.proc_handler	= sysctl_max_threads,
	},
	{
		.procname	= "random",
		.mode		= 0555,
		.child		= random_table,
	},
	{
		.procname	= "usermodehelper",
		.mode		= 0555,
		.child		= usermodehelper_table,
	},
	{
		.procname	= "overflowuid",
		.data		= &overflowuid,
		.maxlen		= sizeof(int),
		.mode		= 0644,
		.proc_handler	= proc_dointvec_minmax,
		.extra1		= &minolduid,
		.extra2		= &maxolduid,
	},
	{
		.procname	= "overflowgid",
		.data		= &overflowgid,
		.maxlen		= sizeof(int),
		.mode		= 0644,
		.proc_handler	= proc_dointvec_minmax,
		.extra1		= &minolduid,
		.extra2		= &maxolduid,
	},
#ifdef CONFIG_S390
#ifdef CONFIG_MATHEMU
	{
		.procname	= "ieee_emulation_warnings",
		.data		= &sysctl_ieee_emulation_warnings,
		.maxlen		= sizeof(int),
		.mode		= 0644,
		.proc_handler	= proc_dointvec,
	},
#endif
	{
		.procname	= "userprocess_debug",
		.data		= &show_unhandled_signals,
		.maxlen		= sizeof(int),
		.mode		= 0644,
		.proc_handler	= proc_dointvec,
	},
#endif
	{
		.procname	= "pid_max",
		.data		= &pid_max,
		.maxlen		= sizeof (int),
		.mode		= 0644,
		.proc_handler	= proc_dointvec_minmax,
		.extra1		= &pid_max_min,
		.extra2		= &pid_max_max,
	},
	{
		.procname	= "panic_on_oops",
		.data		= &panic_on_oops,
		.maxlen		= sizeof(int),
		.mode		= 0644,
		.proc_handler	= proc_dointvec,
	},
#if defined CONFIG_PRINTK
	{
		.procname	= "printk",
		.data		= &console_loglevel,
		.maxlen		= 4*sizeof(int),
		.mode		= 0644,
		.proc_handler	= proc_dointvec,
	},
	{
		.procname	= "printk_ratelimit",
		.data		= &printk_ratelimit_state.interval,
		.maxlen		= sizeof(int),
		.mode		= 0644,
		.proc_handler	= proc_dointvec_jiffies,
	},
	{
		.procname	= "printk_ratelimit_burst",
		.data		= &printk_ratelimit_state.burst,
		.maxlen		= sizeof(int),
		.mode		= 0644,
		.proc_handler	= proc_dointvec,
	},
	{
		.procname	= "printk_delay",
		.data		= &printk_delay_msec,
		.maxlen		= sizeof(int),
		.mode		= 0644,
		.proc_handler	= proc_dointvec_minmax,
		.extra1		= &zero,
		.extra2		= &ten_thousand,
	},
	{
		.procname	= "dmesg_restrict",
		.data		= &dmesg_restrict,
		.maxlen		= sizeof(int),
		.mode		= 0644,
		.proc_handler	= proc_dointvec_minmax_sysadmin,
		.extra1		= &zero,
		.extra2		= &one,
	},
	{
		.procname	= "kptr_restrict",
		.data		= &kptr_restrict,
		.maxlen		= sizeof(int),
		.mode		= 0644,
		.proc_handler	= proc_dointvec_minmax_sysadmin,
		.extra1		= &zero,
		.extra2		= &two,
	},
#endif
	{
		.procname	= "ngroups_max",
		.data		= &ngroups_max,
		.maxlen		= sizeof (int),
		.mode		= 0444,
		.proc_handler	= proc_dointvec,
	},
	{
		.procname	= "cap_last_cap",
		.data		= (void *)&cap_last_cap,
		.maxlen		= sizeof(int),
		.mode		= 0444,
		.proc_handler	= proc_dointvec,
	},
#if defined(CONFIG_LOCKUP_DETECTOR)
	{
		.procname       = "watchdog",
		.data           = &watchdog_user_enabled,
		.maxlen         = sizeof (int),
		.mode           = 0644,
		.proc_handler   = proc_watchdog,
		.extra1		= &zero,
		.extra2		= &one,
	},
	{
		.procname	= "watchdog_thresh",
		.data		= &watchdog_thresh,
		.maxlen		= sizeof(int),
		.mode		= 0644,
		.proc_handler	= proc_watchdog_thresh,
		.extra1		= &zero,
		.extra2		= &sixty,
	},
	{
		.procname       = "nmi_watchdog",
		.data           = &nmi_watchdog_enabled,
		.maxlen         = sizeof (int),
		.mode           = 0644,
		.proc_handler   = proc_nmi_watchdog,
		.extra1		= &zero,
#if defined(CONFIG_HAVE_NMI_WATCHDOG) || defined(CONFIG_HARDLOCKUP_DETECTOR)
		.extra2		= &one,
#else
		.extra2		= &zero,
#endif
	},
	{
		.procname       = "soft_watchdog",
		.data           = &soft_watchdog_enabled,
		.maxlen         = sizeof (int),
		.mode           = 0644,
		.proc_handler   = proc_soft_watchdog,
		.extra1		= &zero,
		.extra2		= &one,
	},
	{
		.procname	= "watchdog_cpumask",
		.data		= &watchdog_cpumask_bits,
		.maxlen		= NR_CPUS,
		.mode		= 0644,
		.proc_handler	= proc_watchdog_cpumask,
	},
	{
		.procname	= "softlockup_panic",
		.data		= &softlockup_panic,
		.maxlen		= sizeof(int),
		.mode		= 0644,
		.proc_handler	= proc_dointvec_minmax,
		.extra1		= &zero,
		.extra2		= &one,
	},
#ifdef CONFIG_HARDLOCKUP_DETECTOR
	{
		.procname	= "hardlockup_panic",
		.data		= &hardlockup_panic,
		.maxlen		= sizeof(int),
		.mode		= 0644,
		.proc_handler	= proc_dointvec_minmax,
		.extra1		= &zero,
		.extra2		= &one,
	},
#endif
#ifdef CONFIG_SMP
	{
		.procname	= "softlockup_all_cpu_backtrace",
		.data		= &sysctl_softlockup_all_cpu_backtrace,
		.maxlen		= sizeof(int),
		.mode		= 0644,
		.proc_handler	= proc_dointvec_minmax,
		.extra1		= &zero,
		.extra2		= &one,
	},
	{
		.procname	= "hardlockup_all_cpu_backtrace",
		.data		= &sysctl_hardlockup_all_cpu_backtrace,
		.maxlen		= sizeof(int),
		.mode		= 0644,
		.proc_handler	= proc_dointvec_minmax,
		.extra1		= &zero,
		.extra2		= &one,
	},
#endif /* CONFIG_SMP */
#endif
#if defined(CONFIG_X86_LOCAL_APIC) && defined(CONFIG_X86)
	{
		.procname       = "unknown_nmi_panic",
		.data           = &unknown_nmi_panic,
		.maxlen         = sizeof (int),
		.mode           = 0644,
		.proc_handler   = proc_dointvec,
	},
#endif
#if defined(CONFIG_X86)
	{
		.procname	= "panic_on_unrecovered_nmi",
		.data		= &panic_on_unrecovered_nmi,
		.maxlen		= sizeof(int),
		.mode		= 0644,
		.proc_handler	= proc_dointvec,
	},
	{
		.procname	= "panic_on_io_nmi",
		.data		= &panic_on_io_nmi,
		.maxlen		= sizeof(int),
		.mode		= 0644,
		.proc_handler	= proc_dointvec,
	},
#ifdef CONFIG_DEBUG_STACKOVERFLOW
	{
		.procname	= "panic_on_stackoverflow",
		.data		= &sysctl_panic_on_stackoverflow,
		.maxlen		= sizeof(int),
		.mode		= 0644,
		.proc_handler	= proc_dointvec,
	},
#endif
	{
		.procname	= "bootloader_type",
		.data		= &bootloader_type,
		.maxlen		= sizeof (int),
		.mode		= 0444,
		.proc_handler	= proc_dointvec,
	},
	{
		.procname	= "bootloader_version",
		.data		= &bootloader_version,
		.maxlen		= sizeof (int),
		.mode		= 0444,
		.proc_handler	= proc_dointvec,
	},
	{
		.procname	= "kstack_depth_to_print",
		.data		= &kstack_depth_to_print,
		.maxlen		= sizeof(int),
		.mode		= 0644,
		.proc_handler	= proc_dointvec,
	},
	{
		.procname	= "io_delay_type",
		.data		= &io_delay_type,
		.maxlen		= sizeof(int),
		.mode		= 0644,
		.proc_handler	= proc_dointvec,
	},
#endif
#if defined(CONFIG_MMU)
	{
		.procname	= "randomize_va_space",
		.data		= &randomize_va_space,
		.maxlen		= sizeof(int),
		.mode		= 0644,
		.proc_handler	= proc_dointvec,
	},
#endif
#if defined(CONFIG_S390) && defined(CONFIG_SMP)
	{
		.procname	= "spin_retry",
		.data		= &spin_retry,
		.maxlen		= sizeof (int),
		.mode		= 0644,
		.proc_handler	= proc_dointvec,
	},
#endif
#if	defined(CONFIG_ACPI_SLEEP) && defined(CONFIG_X86)
	{
		.procname	= "acpi_video_flags",
		.data		= &acpi_realmode_flags,
		.maxlen		= sizeof (unsigned long),
		.mode		= 0644,
		.proc_handler	= proc_doulongvec_minmax,
	},
#endif
#ifdef CONFIG_SYSCTL_ARCH_UNALIGN_NO_WARN
	{
		.procname	= "ignore-unaligned-usertrap",
		.data		= &no_unaligned_warning,
		.maxlen		= sizeof (int),
	 	.mode		= 0644,
		.proc_handler	= proc_dointvec,
	},
#endif
#ifdef CONFIG_IA64
	{
		.procname	= "unaligned-dump-stack",
		.data		= &unaligned_dump_stack,
		.maxlen		= sizeof (int),
		.mode		= 0644,
		.proc_handler	= proc_dointvec,
	},
#endif
#ifdef CONFIG_DETECT_HUNG_TASK
	{
		.procname	= "hung_task_panic",
		.data		= &sysctl_hung_task_panic,
		.maxlen		= sizeof(int),
		.mode		= 0644,
		.proc_handler	= proc_dointvec_minmax,
		.extra1		= &zero,
		.extra2		= &one,
	},
	{
		.procname	= "hung_task_check_count",
		.data		= &sysctl_hung_task_check_count,
		.maxlen		= sizeof(int),
		.mode		= 0644,
		.proc_handler	= proc_dointvec_minmax,
		.extra1		= &zero,
	},
	{
		.procname	= "hung_task_timeout_secs",
		.data		= &sysctl_hung_task_timeout_secs,
		.maxlen		= sizeof(unsigned long),
		.mode		= 0644,
		.proc_handler	= proc_dohung_task_timeout_secs,
		.extra2		= &hung_task_timeout_max,
	},
	{
		.procname	= "hung_task_warnings",
		.data		= &sysctl_hung_task_warnings,
		.maxlen		= sizeof(int),
		.mode		= 0644,
		.proc_handler	= proc_dointvec_minmax,
		.extra1		= &neg_one,
	},
#endif
#ifdef CONFIG_COMPAT
	{
		.procname	= "compat-log",
		.data		= &compat_log,
		.maxlen		= sizeof (int),
	 	.mode		= 0644,
		.proc_handler	= proc_dointvec,
	},
#endif
#ifdef CONFIG_RT_MUTEXES
	{
		.procname	= "max_lock_depth",
		.data		= &max_lock_depth,
		.maxlen		= sizeof(int),
		.mode		= 0644,
		.proc_handler	= proc_dointvec,
	},
#endif
	{
		.procname	= "poweroff_cmd",
		.data		= &poweroff_cmd,
		.maxlen		= POWEROFF_CMD_PATH_LEN,
		.mode		= 0644,
		.proc_handler	= proc_dostring,
	},
#ifdef CONFIG_KEYS
	{
		.procname	= "keys",
		.mode		= 0555,
		.child		= key_sysctls,
	},
#endif
#ifdef CONFIG_PERF_EVENTS
	/*
	 * User-space scripts rely on the existence of this file
	 * as a feature check for perf_events being enabled.
	 *
	 * So it's an ABI, do not remove!
	 */
	{
		.procname	= "perf_event_paranoid",
		.data		= &sysctl_perf_event_paranoid,
		.maxlen		= sizeof(sysctl_perf_event_paranoid),
		.mode		= 0644,
		.proc_handler	= proc_dointvec,
	},
	{
		.procname	= "perf_event_mlock_kb",
		.data		= &sysctl_perf_event_mlock,
		.maxlen		= sizeof(sysctl_perf_event_mlock),
		.mode		= 0644,
		.proc_handler	= proc_dointvec,
	},
	{
		.procname	= "perf_event_max_sample_rate",
		.data		= &sysctl_perf_event_sample_rate,
		.maxlen		= sizeof(sysctl_perf_event_sample_rate),
		.mode		= 0644,
		.proc_handler	= perf_proc_update_handler,
		.extra1		= &one,
	},
	{
		.procname	= "perf_cpu_time_max_percent",
		.data		= &sysctl_perf_cpu_time_max_percent,
		.maxlen		= sizeof(sysctl_perf_cpu_time_max_percent),
		.mode		= 0644,
		.proc_handler	= perf_cpu_time_max_percent_handler,
		.extra1		= &zero,
		.extra2		= &one_hundred,
	},
#endif
#ifdef CONFIG_KMEMCHECK
	{
		.procname	= "kmemcheck",
		.data		= &kmemcheck_enabled,
		.maxlen		= sizeof(int),
		.mode		= 0644,
		.proc_handler	= proc_dointvec,
	},
#endif
	{
		.procname	= "panic_on_warn",
		.data		= &panic_on_warn,
		.maxlen		= sizeof(int),
		.mode		= 0644,
		.proc_handler	= proc_dointvec_minmax,
		.extra1		= &zero,
		.extra2		= &one,
	},
#if defined(CONFIG_SMP) && defined(CONFIG_NO_HZ_COMMON)
	{
		.procname	= "timer_migration",
		.data		= &sysctl_timer_migration,
		.maxlen		= sizeof(unsigned int),
		.mode		= 0644,
		.proc_handler	= timer_migration_handler,
	},
#endif
#ifdef CONFIG_BPF_SYSCALL
	{
		.procname	= "unprivileged_bpf_disabled",
		.data		= &sysctl_unprivileged_bpf_disabled,
		.maxlen		= sizeof(sysctl_unprivileged_bpf_disabled),
		.mode		= 0644,
		/* only handle a transition from default "0" to "1" */
		.proc_handler	= proc_dointvec_minmax,
		.extra1		= &one,
		.extra2		= &one,
	},
#endif
#if defined(CONFIG_ARM) || defined(CONFIG_ARM64)
	{
		.procname	= "boot_reason",
		.data		= &boot_reason,
		.maxlen		= sizeof(int),
		.mode		= 0444,
		.proc_handler	= proc_dointvec,
	},

	{
		.procname	= "cold_boot",
		.data		= &cold_boot,
		.maxlen		= sizeof(int),
		.mode		= 0444,
		.proc_handler	= proc_dointvec,
	},
#endif
/*
 * NOTE: do not add new entries to this table unless you have read
 * Documentation/sysctl/ctl_unnumbered.txt
 */
	{ }
};

static struct ctl_table vm_table[] = {
	{
		.procname	= "overcommit_memory",
		.data		= &sysctl_overcommit_memory,
		.maxlen		= sizeof(sysctl_overcommit_memory),
		.mode		= 0644,
		.proc_handler	= proc_dointvec_minmax,
		.extra1		= &zero,
		.extra2		= &two,
	},
	{
		.procname	= "panic_on_oom",
		.data		= &sysctl_panic_on_oom,
		.maxlen		= sizeof(sysctl_panic_on_oom),
		.mode		= 0644,
		.proc_handler	= proc_dointvec_minmax,
		.extra1		= &zero,
		.extra2		= &two,
	},
	{
		.procname	= "oom_kill_allocating_task",
		.data		= &sysctl_oom_kill_allocating_task,
		.maxlen		= sizeof(sysctl_oom_kill_allocating_task),
		.mode		= 0644,
		.proc_handler	= proc_dointvec,
	},
	{
		.procname	= "oom_dump_tasks",
		.data		= &sysctl_oom_dump_tasks,
		.maxlen		= sizeof(sysctl_oom_dump_tasks),
		.mode		= 0644,
		.proc_handler	= proc_dointvec,
	},
	{
		.procname	= "overcommit_ratio",
		.data		= &sysctl_overcommit_ratio,
		.maxlen		= sizeof(sysctl_overcommit_ratio),
		.mode		= 0644,
		.proc_handler	= overcommit_ratio_handler,
	},
	{
		.procname	= "overcommit_kbytes",
		.data		= &sysctl_overcommit_kbytes,
		.maxlen		= sizeof(sysctl_overcommit_kbytes),
		.mode		= 0644,
		.proc_handler	= overcommit_kbytes_handler,
	},
	{
		.procname	= "page-cluster", 
		.data		= &page_cluster,
		.maxlen		= sizeof(int),
		.mode		= 0644,
		.proc_handler	= proc_dointvec_minmax,
		.extra1		= &zero,
	},
	{
		.procname	= "dirty_background_ratio",
		.data		= &dirty_background_ratio,
		.maxlen		= sizeof(dirty_background_ratio),
		.mode		= 0644,
		.proc_handler	= dirty_background_ratio_handler,
		.extra1		= &zero,
		.extra2		= &one_hundred,
	},
	{
		.procname	= "dirty_background_bytes",
		.data		= &dirty_background_bytes,
		.maxlen		= sizeof(dirty_background_bytes),
		.mode		= 0644,
		.proc_handler	= dirty_background_bytes_handler,
		.extra1		= &one_ul,
	},
	{
		.procname	= "dirty_ratio",
		.data		= &vm_dirty_ratio,
		.maxlen		= sizeof(vm_dirty_ratio),
		.mode		= 0644,
		.proc_handler	= dirty_ratio_handler,
		.extra1		= &zero,
		.extra2		= &one_hundred,
	},
	{
		.procname	= "dirty_bytes",
		.data		= &vm_dirty_bytes,
		.maxlen		= sizeof(vm_dirty_bytes),
		.mode		= 0644,
		.proc_handler	= dirty_bytes_handler,
		.extra1		= &dirty_bytes_min,
	},
	{
		.procname	= "dirty_writeback_centisecs",
		.data		= &dirty_writeback_interval,
		.maxlen		= sizeof(dirty_writeback_interval),
		.mode		= 0644,
		.proc_handler	= dirty_writeback_centisecs_handler,
	},
	{
		.procname	= "dirty_expire_centisecs",
		.data		= &dirty_expire_interval,
		.maxlen		= sizeof(dirty_expire_interval),
		.mode		= 0644,
		.proc_handler	= proc_dointvec_minmax,
		.extra1		= &zero,
	},
	{
		.procname	= "dirtytime_expire_seconds",
		.data		= &dirtytime_expire_interval,
		.maxlen		= sizeof(dirty_expire_interval),
		.mode		= 0644,
		.proc_handler	= dirtytime_interval_handler,
		.extra1		= &zero,
	},
	{
		.procname       = "nr_pdflush_threads",
		.mode           = 0444 /* read-only */,
		.proc_handler   = pdflush_proc_obsolete,
	},
	{
		.procname	= "swappiness",
		.data		= &vm_swappiness,
		.maxlen		= sizeof(vm_swappiness),
		.mode		= 0644,
		.proc_handler	= proc_dointvec_minmax,
		.extra1		= &zero,
		.extra2		= &one_hundred,
	},
#ifdef CONFIG_HUGETLB_PAGE
	{
		.procname	= "nr_hugepages",
		.data		= NULL,
		.maxlen		= sizeof(unsigned long),
		.mode		= 0644,
		.proc_handler	= hugetlb_sysctl_handler,
	},
#ifdef CONFIG_NUMA
	{
		.procname       = "nr_hugepages_mempolicy",
		.data           = NULL,
		.maxlen         = sizeof(unsigned long),
		.mode           = 0644,
		.proc_handler   = &hugetlb_mempolicy_sysctl_handler,
	},
#endif
	 {
		.procname	= "hugetlb_shm_group",
		.data		= &sysctl_hugetlb_shm_group,
		.maxlen		= sizeof(gid_t),
		.mode		= 0644,
		.proc_handler	= proc_dointvec,
	 },
	 {
		.procname	= "hugepages_treat_as_movable",
		.data		= &hugepages_treat_as_movable,
		.maxlen		= sizeof(int),
		.mode		= 0644,
		.proc_handler	= proc_dointvec,
	},
	{
		.procname	= "nr_overcommit_hugepages",
		.data		= NULL,
		.maxlen		= sizeof(unsigned long),
		.mode		= 0644,
		.proc_handler	= hugetlb_overcommit_handler,
	},
#endif
	{
		.procname	= "lowmem_reserve_ratio",
		.data		= &sysctl_lowmem_reserve_ratio,
		.maxlen		= sizeof(sysctl_lowmem_reserve_ratio),
		.mode		= 0644,
		.proc_handler	= lowmem_reserve_ratio_sysctl_handler,
	},
	{
		.procname	= "drop_caches",
		.data		= &sysctl_drop_caches,
		.maxlen		= sizeof(int),
		.mode		= 0644,
		.proc_handler	= drop_caches_sysctl_handler,
		.extra1		= &one,
		.extra2		= &four,
	},
#ifdef CONFIG_COMPACTION
	{
		.procname	= "compact_memory",
		.data		= &sysctl_compact_memory,
		.maxlen		= sizeof(int),
		.mode		= 0200,
		.proc_handler	= sysctl_compaction_handler,
	},
	{
		.procname	= "extfrag_threshold",
		.data		= &sysctl_extfrag_threshold,
		.maxlen		= sizeof(int),
		.mode		= 0644,
		.proc_handler	= sysctl_extfrag_handler,
		.extra1		= &min_extfrag_threshold,
		.extra2		= &max_extfrag_threshold,
	},
	{
		.procname	= "compact_unevictable_allowed",
		.data		= &sysctl_compact_unevictable_allowed,
		.maxlen		= sizeof(int),
		.mode		= 0644,
		.proc_handler	= proc_dointvec,
		.extra1		= &zero,
		.extra2		= &one,
	},

#endif /* CONFIG_COMPACTION */
	{
		.procname	= "min_free_kbytes",
		.data		= &min_free_kbytes,
		.maxlen		= sizeof(min_free_kbytes),
		.mode		= 0644,
		.proc_handler	= min_free_kbytes_sysctl_handler,
		.extra1		= &zero,
	},
	{
		.procname	= "extra_free_kbytes",
		.data		= &extra_free_kbytes,
		.maxlen		= sizeof(extra_free_kbytes),
		.mode		= 0644,
		.proc_handler	= min_free_kbytes_sysctl_handler,
		.extra1		= &zero,
	},
	{
		.procname	= "percpu_pagelist_fraction",
		.data		= &percpu_pagelist_fraction,
		.maxlen		= sizeof(percpu_pagelist_fraction),
		.mode		= 0644,
		.proc_handler	= percpu_pagelist_fraction_sysctl_handler,
		.extra1		= &zero,
	},
#ifdef CONFIG_MMU
	{
		.procname	= "max_map_count",
		.data		= &sysctl_max_map_count,
		.maxlen		= sizeof(sysctl_max_map_count),
		.mode		= 0644,
		.proc_handler	= proc_dointvec_minmax,
		.extra1		= &zero,
	},
#else
	{
		.procname	= "nr_trim_pages",
		.data		= &sysctl_nr_trim_pages,
		.maxlen		= sizeof(sysctl_nr_trim_pages),
		.mode		= 0644,
		.proc_handler	= proc_dointvec_minmax,
		.extra1		= &zero,
	},
#endif
	{
		.procname	= "laptop_mode",
		.data		= &laptop_mode,
		.maxlen		= sizeof(laptop_mode),
		.mode		= 0644,
		.proc_handler	= proc_dointvec_jiffies,
	},
	{
		.procname	= "block_dump",
		.data		= &block_dump,
		.maxlen		= sizeof(block_dump),
		.mode		= 0644,
		.proc_handler	= proc_dointvec,
		.extra1		= &zero,
	},
	{
		.procname	= "vfs_cache_pressure",
		.data		= &sysctl_vfs_cache_pressure,
		.maxlen		= sizeof(sysctl_vfs_cache_pressure),
		.mode		= 0644,
		.proc_handler	= proc_dointvec,
		.extra1		= &zero,
	},
#ifdef HAVE_ARCH_PICK_MMAP_LAYOUT
	{
		.procname	= "legacy_va_layout",
		.data		= &sysctl_legacy_va_layout,
		.maxlen		= sizeof(sysctl_legacy_va_layout),
		.mode		= 0644,
		.proc_handler	= proc_dointvec,
		.extra1		= &zero,
	},
#endif
#ifdef CONFIG_NUMA
	{
		.procname	= "zone_reclaim_mode",
		.data		= &zone_reclaim_mode,
		.maxlen		= sizeof(zone_reclaim_mode),
		.mode		= 0644,
		.proc_handler	= proc_dointvec,
		.extra1		= &zero,
	},
	{
		.procname	= "min_unmapped_ratio",
		.data		= &sysctl_min_unmapped_ratio,
		.maxlen		= sizeof(sysctl_min_unmapped_ratio),
		.mode		= 0644,
		.proc_handler	= sysctl_min_unmapped_ratio_sysctl_handler,
		.extra1		= &zero,
		.extra2		= &one_hundred,
	},
	{
		.procname	= "min_slab_ratio",
		.data		= &sysctl_min_slab_ratio,
		.maxlen		= sizeof(sysctl_min_slab_ratio),
		.mode		= 0644,
		.proc_handler	= sysctl_min_slab_ratio_sysctl_handler,
		.extra1		= &zero,
		.extra2		= &one_hundred,
	},
#endif
#ifdef CONFIG_SMP
	{
		.procname	= "stat_interval",
		.data		= &sysctl_stat_interval,
		.maxlen		= sizeof(sysctl_stat_interval),
		.mode		= 0644,
		.proc_handler	= proc_dointvec_jiffies,
	},
#endif
#ifdef CONFIG_MMU
	{
		.procname	= "mmap_min_addr",
		.data		= &dac_mmap_min_addr,
		.maxlen		= sizeof(unsigned long),
		.mode		= 0644,
		.proc_handler	= mmap_min_addr_handler,
	},
#endif
#ifdef CONFIG_NUMA
	{
		.procname	= "numa_zonelist_order",
		.data		= &numa_zonelist_order,
		.maxlen		= NUMA_ZONELIST_ORDER_LEN,
		.mode		= 0644,
		.proc_handler	= numa_zonelist_order_handler,
	},
#endif
#if (defined(CONFIG_X86_32) && !defined(CONFIG_UML))|| \
   (defined(CONFIG_SUPERH) && defined(CONFIG_VSYSCALL))
	{
		.procname	= "vdso_enabled",
#ifdef CONFIG_X86_32
		.data		= &vdso32_enabled,
		.maxlen		= sizeof(vdso32_enabled),
#else
		.data		= &vdso_enabled,
		.maxlen		= sizeof(vdso_enabled),
#endif
		.mode		= 0644,
		.proc_handler	= proc_dointvec,
		.extra1		= &zero,
	},
#endif
#ifdef CONFIG_HIGHMEM
	{
		.procname	= "highmem_is_dirtyable",
		.data		= &vm_highmem_is_dirtyable,
		.maxlen		= sizeof(vm_highmem_is_dirtyable),
		.mode		= 0644,
		.proc_handler	= proc_dointvec_minmax,
		.extra1		= &zero,
		.extra2		= &one,
	},
#endif
#ifdef CONFIG_MEMORY_FAILURE
	{
		.procname	= "memory_failure_early_kill",
		.data		= &sysctl_memory_failure_early_kill,
		.maxlen		= sizeof(sysctl_memory_failure_early_kill),
		.mode		= 0644,
		.proc_handler	= proc_dointvec_minmax,
		.extra1		= &zero,
		.extra2		= &one,
	},
	{
		.procname	= "memory_failure_recovery",
		.data		= &sysctl_memory_failure_recovery,
		.maxlen		= sizeof(sysctl_memory_failure_recovery),
		.mode		= 0644,
		.proc_handler	= proc_dointvec_minmax,
		.extra1		= &zero,
		.extra2		= &one,
	},
#endif
	{
		.procname	= "user_reserve_kbytes",
		.data		= &sysctl_user_reserve_kbytes,
		.maxlen		= sizeof(sysctl_user_reserve_kbytes),
		.mode		= 0644,
		.proc_handler	= proc_doulongvec_minmax,
	},
	{
		.procname	= "admin_reserve_kbytes",
		.data		= &sysctl_admin_reserve_kbytes,
		.maxlen		= sizeof(sysctl_admin_reserve_kbytes),
		.mode		= 0644,
		.proc_handler	= proc_doulongvec_minmax,
	},
#ifdef CONFIG_HAVE_ARCH_MMAP_RND_BITS
	{
		.procname	= "mmap_rnd_bits",
		.data		= &mmap_rnd_bits,
		.maxlen		= sizeof(mmap_rnd_bits),
		.mode		= 0600,
		.proc_handler	= proc_dointvec_minmax,
		.extra1		= (void *)&mmap_rnd_bits_min,
		.extra2		= (void *)&mmap_rnd_bits_max,
	},
#endif
#ifdef CONFIG_HAVE_ARCH_MMAP_RND_COMPAT_BITS
	{
		.procname	= "mmap_rnd_compat_bits",
		.data		= &mmap_rnd_compat_bits,
		.maxlen		= sizeof(mmap_rnd_compat_bits),
		.mode		= 0600,
		.proc_handler	= proc_dointvec_minmax,
		.extra1		= (void *)&mmap_rnd_compat_bits_min,
		.extra2		= (void *)&mmap_rnd_compat_bits_max,
	},
#endif
#ifdef CONFIG_SWAP
	{
		.procname	= "swap_ratio",
		.data		= &sysctl_swap_ratio,
		.maxlen		= sizeof(sysctl_swap_ratio),
		.mode		= 0644,
		.proc_handler	= proc_dointvec_minmax,
	},
	{
		.procname	= "swap_ratio_enable",
		.data		= &sysctl_swap_ratio_enable,
		.maxlen		= sizeof(sysctl_swap_ratio_enable),
		.mode		= 0644,
		.proc_handler	= proc_dointvec_minmax,
	},
#endif
	{ }
};

static struct ctl_table fs_table[] = {
	{
		.procname	= "inode-nr",
		.data		= &inodes_stat,
		.maxlen		= 2*sizeof(long),
		.mode		= 0444,
		.proc_handler	= proc_nr_inodes,
	},
	{
		.procname	= "inode-state",
		.data		= &inodes_stat,
		.maxlen		= 7*sizeof(long),
		.mode		= 0444,
		.proc_handler	= proc_nr_inodes,
	},
	{
		.procname	= "file-nr",
		.data		= &files_stat,
		.maxlen		= sizeof(files_stat),
		.mode		= 0444,
		.proc_handler	= proc_nr_files,
	},
	{
		.procname	= "file-max",
		.data		= &files_stat.max_files,
		.maxlen		= sizeof(files_stat.max_files),
		.mode		= 0644,
		.proc_handler	= proc_doulongvec_minmax,
	},
	{
		.procname	= "nr_open",
		.data		= &sysctl_nr_open,
		.maxlen		= sizeof(int),
		.mode		= 0644,
		.proc_handler	= proc_dointvec_minmax,
		.extra1		= &sysctl_nr_open_min,
		.extra2		= &sysctl_nr_open_max,
	},
	{
		.procname	= "dentry-state",
		.data		= &dentry_stat,
		.maxlen		= 6*sizeof(long),
		.mode		= 0444,
		.proc_handler	= proc_nr_dentry,
	},
	{
		.procname	= "overflowuid",
		.data		= &fs_overflowuid,
		.maxlen		= sizeof(int),
		.mode		= 0644,
		.proc_handler	= proc_dointvec_minmax,
		.extra1		= &minolduid,
		.extra2		= &maxolduid,
	},
	{
		.procname	= "overflowgid",
		.data		= &fs_overflowgid,
		.maxlen		= sizeof(int),
		.mode		= 0644,
		.proc_handler	= proc_dointvec_minmax,
		.extra1		= &minolduid,
		.extra2		= &maxolduid,
	},
#ifdef CONFIG_FILE_LOCKING
	{
		.procname	= "leases-enable",
		.data		= &leases_enable,
		.maxlen		= sizeof(int),
		.mode		= 0644,
		.proc_handler	= proc_dointvec,
	},
#endif
#ifdef CONFIG_DNOTIFY
	{
		.procname	= "dir-notify-enable",
		.data		= &dir_notify_enable,
		.maxlen		= sizeof(int),
		.mode		= 0644,
		.proc_handler	= proc_dointvec,
	},
#endif
#ifdef CONFIG_MMU
#ifdef CONFIG_FILE_LOCKING
	{
		.procname	= "lease-break-time",
		.data		= &lease_break_time,
		.maxlen		= sizeof(int),
		.mode		= 0644,
		.proc_handler	= proc_dointvec,
	},
#endif
#ifdef CONFIG_AIO
	{
		.procname	= "aio-nr",
		.data		= &aio_nr,
		.maxlen		= sizeof(aio_nr),
		.mode		= 0444,
		.proc_handler	= proc_doulongvec_minmax,
	},
	{
		.procname	= "aio-max-nr",
		.data		= &aio_max_nr,
		.maxlen		= sizeof(aio_max_nr),
		.mode		= 0644,
		.proc_handler	= proc_doulongvec_minmax,
	},
#endif /* CONFIG_AIO */
#ifdef CONFIG_INOTIFY_USER
	{
		.procname	= "inotify",
		.mode		= 0555,
		.child		= inotify_table,
	},
#endif	
#ifdef CONFIG_EPOLL
	{
		.procname	= "epoll",
		.mode		= 0555,
		.child		= epoll_table,
	},
#endif
#endif
	{
		.procname	= "protected_symlinks",
		.data		= &sysctl_protected_symlinks,
		.maxlen		= sizeof(int),
		.mode		= 0600,
		.proc_handler	= proc_dointvec_minmax,
		.extra1		= &zero,
		.extra2		= &one,
	},
	{
		.procname	= "protected_hardlinks",
		.data		= &sysctl_protected_hardlinks,
		.maxlen		= sizeof(int),
		.mode		= 0600,
		.proc_handler	= proc_dointvec_minmax,
		.extra1		= &zero,
		.extra2		= &one,
	},
	{
		.procname	= "suid_dumpable",
		.data		= &suid_dumpable,
		.maxlen		= sizeof(int),
		.mode		= 0644,
		.proc_handler	= proc_dointvec_minmax_coredump,
		.extra1		= &zero,
		.extra2		= &two,
	},
#if defined(CONFIG_BINFMT_MISC) || defined(CONFIG_BINFMT_MISC_MODULE)
	{
		.procname	= "binfmt_misc",
		.mode		= 0555,
		.child		= sysctl_mount_point,
	},
#endif
	{
		.procname	= "pipe-max-size",
		.data		= &pipe_max_size,
		.maxlen		= sizeof(int),
		.mode		= 0644,
		.proc_handler	= &pipe_proc_fn,
		.extra1		= &pipe_min_size,
	},
	{
		.procname	= "pipe-user-pages-hard",
		.data		= &pipe_user_pages_hard,
		.maxlen		= sizeof(pipe_user_pages_hard),
		.mode		= 0644,
		.proc_handler	= proc_doulongvec_minmax,
	},
	{
		.procname	= "pipe-user-pages-soft",
		.data		= &pipe_user_pages_soft,
		.maxlen		= sizeof(pipe_user_pages_soft),
		.mode		= 0644,
		.proc_handler	= proc_doulongvec_minmax,
	},
	{
		.procname	= "mount-max",
		.data		= &sysctl_mount_max,
		.maxlen		= sizeof(unsigned int),
		.mode		= 0644,
		.proc_handler	= proc_dointvec_minmax,
		.extra1		= &one,
	},
	{ }
};

static struct ctl_table debug_table[] = {
#ifdef CONFIG_SYSCTL_EXCEPTION_TRACE
	{
		.procname	= "exception-trace",
		.data		= &show_unhandled_signals,
		.maxlen		= sizeof(int),
		.mode		= 0644,
		.proc_handler	= proc_dointvec
	},
#endif
#if defined(CONFIG_OPTPROBES)
	{
		.procname	= "kprobes-optimization",
		.data		= &sysctl_kprobes_optimization,
		.maxlen		= sizeof(int),
		.mode		= 0644,
		.proc_handler	= proc_kprobes_optimization_handler,
		.extra1		= &zero,
		.extra2		= &one,
	},
#endif
	{ }
};

static struct ctl_table dev_table[] = {
	{ }
};

int __init sysctl_init(void)
{
	struct ctl_table_header *hdr;

	hdr = register_sysctl_table(sysctl_base_table);
	kmemleak_not_leak(hdr);
	return 0;
}

#endif /* CONFIG_SYSCTL */

/*
 * /proc/sys support
 */

#ifdef CONFIG_PROC_SYSCTL

static int _proc_do_string(char *data, int maxlen, int write,
			   char __user *buffer,
			   size_t *lenp, loff_t *ppos)
{
	size_t len;
	char __user *p;
	char c;

	if (!data || !maxlen || !*lenp) {
		*lenp = 0;
		return 0;
	}

	if (write) {
		if (sysctl_writes_strict == SYSCTL_WRITES_STRICT) {
			/* Only continue writes not past the end of buffer. */
			len = strlen(data);
			if (len > maxlen - 1)
				len = maxlen - 1;

			if (*ppos > len)
				return 0;
			len = *ppos;
		} else {
			/* Start writing from beginning of buffer. */
			len = 0;
		}

		*ppos += *lenp;
		p = buffer;
		while ((p - buffer) < *lenp && len < maxlen - 1) {
			if (get_user(c, p++))
				return -EFAULT;
			if (c == 0 || c == '\n')
				break;
			data[len++] = c;
		}
		data[len] = 0;
	} else {
		len = strlen(data);
		if (len > maxlen)
			len = maxlen;

		if (*ppos > len) {
			*lenp = 0;
			return 0;
		}

		data += *ppos;
		len  -= *ppos;

		if (len > *lenp)
			len = *lenp;
		if (len)
			if (copy_to_user(buffer, data, len))
				return -EFAULT;
		if (len < *lenp) {
			if (put_user('\n', buffer + len))
				return -EFAULT;
			len++;
		}
		*lenp = len;
		*ppos += len;
	}
	return 0;
}

static void warn_sysctl_write(struct ctl_table *table)
{
	pr_warn_once("%s wrote to %s when file position was not 0!\n"
		"This will not be supported in the future. To silence this\n"
		"warning, set kernel.sysctl_writes_strict = -1\n",
		current->comm, table->procname);
}

/**
 * proc_dostring - read a string sysctl
 * @table: the sysctl table
 * @write: %TRUE if this is a write to the sysctl file
 * @buffer: the user buffer
 * @lenp: the size of the user buffer
 * @ppos: file position
 *
 * Reads/writes a string from/to the user buffer. If the kernel
 * buffer provided is not large enough to hold the string, the
 * string is truncated. The copied string is %NULL-terminated.
 * If the string is being read by the user process, it is copied
 * and a newline '\n' is added. It is truncated if the buffer is
 * not large enough.
 *
 * Returns 0 on success.
 */
int proc_dostring(struct ctl_table *table, int write,
		  void __user *buffer, size_t *lenp, loff_t *ppos)
{
	if (write && *ppos && sysctl_writes_strict == SYSCTL_WRITES_WARN)
		warn_sysctl_write(table);

	return _proc_do_string((char *)(table->data), table->maxlen, write,
			       (char __user *)buffer, lenp, ppos);
}

static size_t proc_skip_spaces(char **buf)
{
	size_t ret;
	char *tmp = skip_spaces(*buf);
	ret = tmp - *buf;
	*buf = tmp;
	return ret;
}

static void proc_skip_char(char **buf, size_t *size, const char v)
{
	while (*size) {
		if (**buf != v)
			break;
		(*size)--;
		(*buf)++;
	}
}

#define TMPBUFLEN 22
/**
 * proc_get_long - reads an ASCII formatted integer from a user buffer
 *
 * @buf: a kernel buffer
 * @size: size of the kernel buffer
 * @val: this is where the number will be stored
 * @neg: set to %TRUE if number is negative
 * @perm_tr: a vector which contains the allowed trailers
 * @perm_tr_len: size of the perm_tr vector
 * @tr: pointer to store the trailer character
 *
 * In case of success %0 is returned and @buf and @size are updated with
 * the amount of bytes read. If @tr is non-NULL and a trailing
 * character exists (size is non-zero after returning from this
 * function), @tr is updated with the trailing character.
 */
static int proc_get_long(char **buf, size_t *size,
			  unsigned long *val, bool *neg,
			  const char *perm_tr, unsigned perm_tr_len, char *tr)
{
	int len;
	char *p, tmp[TMPBUFLEN];

	if (!*size)
		return -EINVAL;

	len = *size;
	if (len > TMPBUFLEN - 1)
		len = TMPBUFLEN - 1;

	memcpy(tmp, *buf, len);

	tmp[len] = 0;
	p = tmp;
	if (*p == '-' && *size > 1) {
		*neg = true;
		p++;
	} else
		*neg = false;
	if (!isdigit(*p))
		return -EINVAL;

	*val = simple_strtoul(p, &p, 0);

	len = p - tmp;

	/* We don't know if the next char is whitespace thus we may accept
	 * invalid integers (e.g. 1234...a) or two integers instead of one
	 * (e.g. 123...1). So lets not allow such large numbers. */
	if (len == TMPBUFLEN - 1)
		return -EINVAL;

	if (len < *size && perm_tr_len && !memchr(perm_tr, *p, perm_tr_len))
		return -EINVAL;

	if (tr && (len < *size))
		*tr = *p;

	*buf += len;
	*size -= len;

	return 0;
}

/**
 * proc_put_long - converts an integer to a decimal ASCII formatted string
 *
 * @buf: the user buffer
 * @size: the size of the user buffer
 * @val: the integer to be converted
 * @neg: sign of the number, %TRUE for negative
 *
 * In case of success %0 is returned and @buf and @size are updated with
 * the amount of bytes written.
 */
static int proc_put_long(void __user **buf, size_t *size, unsigned long val,
			  bool neg)
{
	int len;
	char tmp[TMPBUFLEN], *p = tmp;

	sprintf(p, "%s%lu", neg ? "-" : "", val);
	len = strlen(tmp);
	if (len > *size)
		len = *size;
	if (copy_to_user(*buf, tmp, len))
		return -EFAULT;
	*size -= len;
	*buf += len;
	return 0;
}
#undef TMPBUFLEN

static int proc_put_char(void __user **buf, size_t *size, char c)
{
	if (*size) {
		char __user **buffer = (char __user **)buf;
		if (put_user(c, *buffer))
			return -EFAULT;
		(*size)--, (*buffer)++;
		*buf = *buffer;
	}
	return 0;
}

static int do_proc_dointvec_conv(bool *negp, unsigned long *lvalp,
				 int *valp,
				 int write, void *data)
{
	if (write) {
		*valp = *negp ? -*lvalp : *lvalp;
	} else {
		int val = *valp;
		if (val < 0) {
			*negp = true;
			*lvalp = -(unsigned long)val;
		} else {
			*negp = false;
			*lvalp = (unsigned long)val;
		}
	}
	return 0;
}

static int do_proc_douintvec_conv(bool *negp, unsigned long *lvalp,
				 int *valp,
				 int write, void *data)
{
	if (write) {
		if (*negp)
			return -EINVAL;
		*valp = *lvalp;
	} else {
		unsigned int val = *valp;
		*lvalp = (unsigned long)val;
	}
	return 0;
}

static const char proc_wspace_sep[] = { ' ', '\t', '\n' };

static int __do_proc_dointvec(void *tbl_data, struct ctl_table *table,
		  int write, void __user *buffer,
		  size_t *lenp, loff_t *ppos,
		  int (*conv)(bool *negp, unsigned long *lvalp, int *valp,
			      int write, void *data),
		  void *data)
{
	int *i, vleft, first = 1, err = 0;
	unsigned long page = 0;
	size_t left;
	char *kbuf;
	
	if (!tbl_data || !table->maxlen || !*lenp || (*ppos && !write)) {
		*lenp = 0;
		return 0;
	}
	
	i = (int *) tbl_data;
	vleft = table->maxlen / sizeof(*i);
	left = *lenp;

	if (!conv)
		conv = do_proc_dointvec_conv;

	if (write) {
		if (*ppos) {
			switch (sysctl_writes_strict) {
			case SYSCTL_WRITES_STRICT:
				goto out;
			case SYSCTL_WRITES_WARN:
				warn_sysctl_write(table);
				break;
			default:
				break;
			}
		}

		if (left > PAGE_SIZE - 1)
			left = PAGE_SIZE - 1;
		page = __get_free_page(GFP_TEMPORARY);
		kbuf = (char *) page;
		if (!kbuf)
			return -ENOMEM;
		if (copy_from_user(kbuf, buffer, left)) {
			err = -EFAULT;
			goto free;
		}
		kbuf[left] = 0;
	}

	for (; left && vleft--; i++, first=0) {
		unsigned long lval;
		bool neg;

		if (write) {
			left -= proc_skip_spaces(&kbuf);

			if (!left)
				break;
			err = proc_get_long(&kbuf, &left, &lval, &neg,
					     proc_wspace_sep,
					     sizeof(proc_wspace_sep), NULL);
			if (err)
				break;
			if (conv(&neg, &lval, i, 1, data)) {
				err = -EINVAL;
				break;
			}
		} else {
			if (conv(&neg, &lval, i, 0, data)) {
				err = -EINVAL;
				break;
			}
			if (!first)
				err = proc_put_char(&buffer, &left, '\t');
			if (err)
				break;
			err = proc_put_long(&buffer, &left, lval, neg);
			if (err)
				break;
		}
	}

	if (!write && !first && left && !err)
		err = proc_put_char(&buffer, &left, '\n');
	if (write && !err && left)
		left -= proc_skip_spaces(&kbuf);
free:
	if (write) {
		free_page(page);
		if (first)
			return err ? : -EINVAL;
	}
	*lenp -= left;
out:
	*ppos += *lenp;
	return err;
}

static int do_proc_dointvec(struct ctl_table *table, int write,
		  void __user *buffer, size_t *lenp, loff_t *ppos,
		  int (*conv)(bool *negp, unsigned long *lvalp, int *valp,
			      int write, void *data),
		  void *data)
{
	return __do_proc_dointvec(table->data, table, write,
			buffer, lenp, ppos, conv, data);
}

/**
 * proc_dointvec - read a vector of integers
 * @table: the sysctl table
 * @write: %TRUE if this is a write to the sysctl file
 * @buffer: the user buffer
 * @lenp: the size of the user buffer
 * @ppos: file position
 *
 * Reads/writes up to table->maxlen/sizeof(unsigned int) integer
 * values from/to the user buffer, treated as an ASCII string. 
 *
 * Returns 0 on success.
 */
int proc_dointvec(struct ctl_table *table, int write,
		     void __user *buffer, size_t *lenp, loff_t *ppos)
{
	return do_proc_dointvec(table, write, buffer, lenp, ppos, NULL, NULL);
}

/**
 * proc_douintvec - read a vector of unsigned integers
 * @table: the sysctl table
 * @write: %TRUE if this is a write to the sysctl file
 * @buffer: the user buffer
 * @lenp: the size of the user buffer
 * @ppos: file position
 *
 * Reads/writes up to table->maxlen/sizeof(unsigned int) unsigned integer
 * values from/to the user buffer, treated as an ASCII string.
 *
 * Returns 0 on success.
 */
int proc_douintvec(struct ctl_table *table, int write,
		     void __user *buffer, size_t *lenp, loff_t *ppos)
{
	return do_proc_dointvec(table, write, buffer, lenp, ppos,
				do_proc_douintvec_conv, NULL);
}

/*
 * Taint values can only be increased
 * This means we can safely use a temporary.
 */
static int proc_taint(struct ctl_table *table, int write,
			       void __user *buffer, size_t *lenp, loff_t *ppos)
{
	struct ctl_table t;
	unsigned long tmptaint = get_taint();
	int err;

	if (write && !capable(CAP_SYS_ADMIN))
		return -EPERM;

	t = *table;
	t.data = &tmptaint;
	err = proc_doulongvec_minmax(&t, write, buffer, lenp, ppos);
	if (err < 0)
		return err;

	if (write) {
		/*
		 * Poor man's atomic or. Not worth adding a primitive
		 * to everyone's atomic.h for this
		 */
		int i;
		for (i = 0; i < BITS_PER_LONG && tmptaint >> i; i++) {
			if ((tmptaint >> i) & 1)
				add_taint(i, LOCKDEP_STILL_OK);
		}
	}

	return err;
}

#ifdef CONFIG_PRINTK
static int proc_dointvec_minmax_sysadmin(struct ctl_table *table, int write,
				void __user *buffer, size_t *lenp, loff_t *ppos)
{
	if (write && !capable(CAP_SYS_ADMIN))
		return -EPERM;

	return proc_dointvec_minmax(table, write, buffer, lenp, ppos);
}
#endif

struct do_proc_dointvec_minmax_conv_param {
	int *min;
	int *max;
};

static int do_proc_dointvec_minmax_conv(bool *negp, unsigned long *lvalp,
					int *valp,
					int write, void *data)
{
	struct do_proc_dointvec_minmax_conv_param *param = data;
	if (write) {
		int val = *negp ? -*lvalp : *lvalp;
		if ((param->min && *param->min > val) ||
		    (param->max && *param->max < val))
			return -EINVAL;
		*valp = val;
	} else {
		int val = *valp;
		if (val < 0) {
			*negp = true;
			*lvalp = -(unsigned long)val;
		} else {
			*negp = false;
			*lvalp = (unsigned long)val;
		}
	}
	return 0;
}

/**
 * proc_dointvec_minmax - read a vector of integers with min/max values
 * @table: the sysctl table
 * @write: %TRUE if this is a write to the sysctl file
 * @buffer: the user buffer
 * @lenp: the size of the user buffer
 * @ppos: file position
 *
 * Reads/writes up to table->maxlen/sizeof(unsigned int) integer
 * values from/to the user buffer, treated as an ASCII string.
 *
 * This routine will ensure the values are within the range specified by
 * table->extra1 (min) and table->extra2 (max).
 *
 * Returns 0 on success.
 */
int proc_dointvec_minmax(struct ctl_table *table, int write,
		  void __user *buffer, size_t *lenp, loff_t *ppos)
{
	struct do_proc_dointvec_minmax_conv_param param = {
		.min = (int *) table->extra1,
		.max = (int *) table->extra2,
	};
	return do_proc_dointvec(table, write, buffer, lenp, ppos,
				do_proc_dointvec_minmax_conv, &param);
}

static void validate_coredump_safety(void)
{
#ifdef CONFIG_COREDUMP
	if (suid_dumpable == SUID_DUMP_ROOT &&
	    core_pattern[0] != '/' && core_pattern[0] != '|') {
		printk(KERN_WARNING "Unsafe core_pattern used with "\
			"suid_dumpable=2. Pipe handler or fully qualified "\
			"core dump path required.\n");
	}
#endif
}

static int proc_dointvec_minmax_coredump(struct ctl_table *table, int write,
		void __user *buffer, size_t *lenp, loff_t *ppos)
{
	int error = proc_dointvec_minmax(table, write, buffer, lenp, ppos);
	if (!error)
		validate_coredump_safety();
	return error;
}

#ifdef CONFIG_COREDUMP
static int proc_dostring_coredump(struct ctl_table *table, int write,
		  void __user *buffer, size_t *lenp, loff_t *ppos)
{
	int error = proc_dostring(table, write, buffer, lenp, ppos);
	if (!error)
		validate_coredump_safety();
	return error;
}
#endif

static int __do_proc_doulongvec_minmax(void *data, struct ctl_table *table, int write,
				     void __user *buffer,
				     size_t *lenp, loff_t *ppos,
				     unsigned long convmul,
				     unsigned long convdiv)
{
	unsigned long *i, *min, *max;
	int vleft, first = 1, err = 0;
	unsigned long page = 0;
	size_t left;
	char *kbuf;

	if (!data || !table->maxlen || !*lenp || (*ppos && !write)) {
		*lenp = 0;
		return 0;
	}

	i = (unsigned long *) data;
	min = (unsigned long *) table->extra1;
	max = (unsigned long *) table->extra2;
	vleft = table->maxlen / sizeof(unsigned long);
	left = *lenp;

	if (write) {
		if (*ppos) {
			switch (sysctl_writes_strict) {
			case SYSCTL_WRITES_STRICT:
				goto out;
			case SYSCTL_WRITES_WARN:
				warn_sysctl_write(table);
				break;
			default:
				break;
			}
		}

		if (left > PAGE_SIZE - 1)
			left = PAGE_SIZE - 1;
		page = __get_free_page(GFP_TEMPORARY);
		kbuf = (char *) page;
		if (!kbuf)
			return -ENOMEM;
		if (copy_from_user(kbuf, buffer, left)) {
			err = -EFAULT;
			goto free;
		}
		kbuf[left] = 0;
	}

	for (; left && vleft--; i++, first = 0) {
		unsigned long val;

		if (write) {
			bool neg;

			left -= proc_skip_spaces(&kbuf);

			err = proc_get_long(&kbuf, &left, &val, &neg,
					     proc_wspace_sep,
					     sizeof(proc_wspace_sep), NULL);
			if (err)
				break;
			if (neg)
				continue;
			val = convmul * val / convdiv;
			if ((min && val < *min) || (max && val > *max))
				continue;
			*i = val;
		} else {
			val = convdiv * (*i) / convmul;
			if (!first) {
				err = proc_put_char(&buffer, &left, '\t');
				if (err)
					break;
			}
			err = proc_put_long(&buffer, &left, val, false);
			if (err)
				break;
		}
	}

	if (!write && !first && left && !err)
		err = proc_put_char(&buffer, &left, '\n');
	if (write && !err)
		left -= proc_skip_spaces(&kbuf);
free:
	if (write) {
		free_page(page);
		if (first)
			return err ? : -EINVAL;
	}
	*lenp -= left;
out:
	*ppos += *lenp;
	return err;
}

static int do_proc_doulongvec_minmax(struct ctl_table *table, int write,
				     void __user *buffer,
				     size_t *lenp, loff_t *ppos,
				     unsigned long convmul,
				     unsigned long convdiv)
{
	return __do_proc_doulongvec_minmax(table->data, table, write,
			buffer, lenp, ppos, convmul, convdiv);
}

/**
 * proc_doulongvec_minmax - read a vector of long integers with min/max values
 * @table: the sysctl table
 * @write: %TRUE if this is a write to the sysctl file
 * @buffer: the user buffer
 * @lenp: the size of the user buffer
 * @ppos: file position
 *
 * Reads/writes up to table->maxlen/sizeof(unsigned long) unsigned long
 * values from/to the user buffer, treated as an ASCII string.
 *
 * This routine will ensure the values are within the range specified by
 * table->extra1 (min) and table->extra2 (max).
 *
 * Returns 0 on success.
 */
int proc_doulongvec_minmax(struct ctl_table *table, int write,
			   void __user *buffer, size_t *lenp, loff_t *ppos)
{
    return do_proc_doulongvec_minmax(table, write, buffer, lenp, ppos, 1l, 1l);
}

/**
 * proc_doulongvec_ms_jiffies_minmax - read a vector of millisecond values with min/max values
 * @table: the sysctl table
 * @write: %TRUE if this is a write to the sysctl file
 * @buffer: the user buffer
 * @lenp: the size of the user buffer
 * @ppos: file position
 *
 * Reads/writes up to table->maxlen/sizeof(unsigned long) unsigned long
 * values from/to the user buffer, treated as an ASCII string. The values
 * are treated as milliseconds, and converted to jiffies when they are stored.
 *
 * This routine will ensure the values are within the range specified by
 * table->extra1 (min) and table->extra2 (max).
 *
 * Returns 0 on success.
 */
int proc_doulongvec_ms_jiffies_minmax(struct ctl_table *table, int write,
				      void __user *buffer,
				      size_t *lenp, loff_t *ppos)
{
    return do_proc_doulongvec_minmax(table, write, buffer,
				     lenp, ppos, HZ, 1000l);
}


static int do_proc_dointvec_jiffies_conv(bool *negp, unsigned long *lvalp,
					 int *valp,
					 int write, void *data)
{
	if (write) {
		if (*lvalp > LONG_MAX / HZ)
			return 1;
		*valp = *negp ? -(*lvalp*HZ) : (*lvalp*HZ);
	} else {
		int val = *valp;
		unsigned long lval;
		if (val < 0) {
			*negp = true;
			lval = -(unsigned long)val;
		} else {
			*negp = false;
			lval = (unsigned long)val;
		}
		*lvalp = lval / HZ;
	}
	return 0;
}

static int do_proc_dointvec_userhz_jiffies_conv(bool *negp, unsigned long *lvalp,
						int *valp,
						int write, void *data)
{
	if (write) {
		if (USER_HZ < HZ && *lvalp > (LONG_MAX / HZ) * USER_HZ)
			return 1;
		*valp = clock_t_to_jiffies(*negp ? -*lvalp : *lvalp);
	} else {
		int val = *valp;
		unsigned long lval;
		if (val < 0) {
			*negp = true;
			lval = -(unsigned long)val;
		} else {
			*negp = false;
			lval = (unsigned long)val;
		}
		*lvalp = jiffies_to_clock_t(lval);
	}
	return 0;
}

static int do_proc_dointvec_ms_jiffies_conv(bool *negp, unsigned long *lvalp,
					    int *valp,
					    int write, void *data)
{
	if (write) {
		unsigned long jif = msecs_to_jiffies(*negp ? -*lvalp : *lvalp);

		if (jif > INT_MAX)
			return 1;
		*valp = (int)jif;
	} else {
		int val = *valp;
		unsigned long lval;
		if (val < 0) {
			*negp = true;
			lval = -(unsigned long)val;
		} else {
			*negp = false;
			lval = (unsigned long)val;
		}
		*lvalp = jiffies_to_msecs(lval);
	}
	return 0;
}

/**
 * proc_dointvec_jiffies - read a vector of integers as seconds
 * @table: the sysctl table
 * @write: %TRUE if this is a write to the sysctl file
 * @buffer: the user buffer
 * @lenp: the size of the user buffer
 * @ppos: file position
 *
 * Reads/writes up to table->maxlen/sizeof(unsigned int) integer
 * values from/to the user buffer, treated as an ASCII string. 
 * The values read are assumed to be in seconds, and are converted into
 * jiffies.
 *
 * Returns 0 on success.
 */
int proc_dointvec_jiffies(struct ctl_table *table, int write,
			  void __user *buffer, size_t *lenp, loff_t *ppos)
{
    return do_proc_dointvec(table,write,buffer,lenp,ppos,
		    	    do_proc_dointvec_jiffies_conv,NULL);
}

/**
 * proc_dointvec_userhz_jiffies - read a vector of integers as 1/USER_HZ seconds
 * @table: the sysctl table
 * @write: %TRUE if this is a write to the sysctl file
 * @buffer: the user buffer
 * @lenp: the size of the user buffer
 * @ppos: pointer to the file position
 *
 * Reads/writes up to table->maxlen/sizeof(unsigned int) integer
 * values from/to the user buffer, treated as an ASCII string. 
 * The values read are assumed to be in 1/USER_HZ seconds, and 
 * are converted into jiffies.
 *
 * Returns 0 on success.
 */
int proc_dointvec_userhz_jiffies(struct ctl_table *table, int write,
				 void __user *buffer, size_t *lenp, loff_t *ppos)
{
    return do_proc_dointvec(table,write,buffer,lenp,ppos,
		    	    do_proc_dointvec_userhz_jiffies_conv,NULL);
}

/**
 * proc_dointvec_ms_jiffies - read a vector of integers as 1 milliseconds
 * @table: the sysctl table
 * @write: %TRUE if this is a write to the sysctl file
 * @buffer: the user buffer
 * @lenp: the size of the user buffer
 * @ppos: file position
 * @ppos: the current position in the file
 *
 * Reads/writes up to table->maxlen/sizeof(unsigned int) integer
 * values from/to the user buffer, treated as an ASCII string. 
 * The values read are assumed to be in 1/1000 seconds, and 
 * are converted into jiffies.
 *
 * Returns 0 on success.
 */
int proc_dointvec_ms_jiffies(struct ctl_table *table, int write,
			     void __user *buffer, size_t *lenp, loff_t *ppos)
{
	return do_proc_dointvec(table, write, buffer, lenp, ppos,
				do_proc_dointvec_ms_jiffies_conv, NULL);
}

static int proc_do_cad_pid(struct ctl_table *table, int write,
			   void __user *buffer, size_t *lenp, loff_t *ppos)
{
	struct pid *new_pid;
	pid_t tmp;
	int r;

	tmp = pid_vnr(cad_pid);

	r = __do_proc_dointvec(&tmp, table, write, buffer,
			       lenp, ppos, NULL, NULL);
	if (r || !write)
		return r;

	new_pid = find_get_pid(tmp);
	if (!new_pid)
		return -ESRCH;

	put_pid(xchg(&cad_pid, new_pid));
	return 0;
}

/**
 * proc_do_large_bitmap - read/write from/to a large bitmap
 * @table: the sysctl table
 * @write: %TRUE if this is a write to the sysctl file
 * @buffer: the user buffer
 * @lenp: the size of the user buffer
 * @ppos: file position
 *
 * The bitmap is stored at table->data and the bitmap length (in bits)
 * in table->maxlen.
 *
 * We use a range comma separated format (e.g. 1,3-4,10-10) so that
 * large bitmaps may be represented in a compact manner. Writing into
 * the file will clear the bitmap then update it with the given input.
 *
 * Returns 0 on success.
 */
int proc_do_large_bitmap(struct ctl_table *table, int write,
			 void __user *buffer, size_t *lenp, loff_t *ppos)
{
	int err = 0;
	bool first = 1;
	size_t left = *lenp;
	unsigned long bitmap_len = table->maxlen;
	unsigned long *bitmap = *(unsigned long **) table->data;
	unsigned long *tmp_bitmap = NULL;
	char tr_a[] = { '-', ',', '\n' }, tr_b[] = { ',', '\n', 0 }, c;

	if (!bitmap || !bitmap_len || !left || (*ppos && !write)) {
		*lenp = 0;
		return 0;
	}

	if (write) {
		unsigned long page = 0;
		char *kbuf;

		if (left > PAGE_SIZE - 1)
			left = PAGE_SIZE - 1;

		page = __get_free_page(GFP_TEMPORARY);
		kbuf = (char *) page;
		if (!kbuf)
			return -ENOMEM;
		if (copy_from_user(kbuf, buffer, left)) {
			free_page(page);
			return -EFAULT;
                }
		kbuf[left] = 0;

		tmp_bitmap = kzalloc(BITS_TO_LONGS(bitmap_len) * sizeof(unsigned long),
				     GFP_KERNEL);
		if (!tmp_bitmap) {
			free_page(page);
			return -ENOMEM;
		}
		proc_skip_char(&kbuf, &left, '\n');
		while (!err && left) {
			unsigned long val_a, val_b;
			bool neg;

			err = proc_get_long(&kbuf, &left, &val_a, &neg, tr_a,
					     sizeof(tr_a), &c);
			if (err)
				break;
			if (val_a >= bitmap_len || neg) {
				err = -EINVAL;
				break;
			}

			val_b = val_a;
			if (left) {
				kbuf++;
				left--;
			}

			if (c == '-') {
				err = proc_get_long(&kbuf, &left, &val_b,
						     &neg, tr_b, sizeof(tr_b),
						     &c);
				if (err)
					break;
				if (val_b >= bitmap_len || neg ||
				    val_a > val_b) {
					err = -EINVAL;
					break;
				}
				if (left) {
					kbuf++;
					left--;
				}
			}

			bitmap_set(tmp_bitmap, val_a, val_b - val_a + 1);
			first = 0;
			proc_skip_char(&kbuf, &left, '\n');
		}
		free_page(page);
	} else {
		unsigned long bit_a, bit_b = 0;

		while (left) {
			bit_a = find_next_bit(bitmap, bitmap_len, bit_b);
			if (bit_a >= bitmap_len)
				break;
			bit_b = find_next_zero_bit(bitmap, bitmap_len,
						   bit_a + 1) - 1;

			if (!first) {
				err = proc_put_char(&buffer, &left, ',');
				if (err)
					break;
			}
			err = proc_put_long(&buffer, &left, bit_a, false);
			if (err)
				break;
			if (bit_a != bit_b) {
				err = proc_put_char(&buffer, &left, '-');
				if (err)
					break;
				err = proc_put_long(&buffer, &left, bit_b, false);
				if (err)
					break;
			}

			first = 0; bit_b++;
		}
		if (!err)
			err = proc_put_char(&buffer, &left, '\n');
	}

	if (!err) {
		if (write) {
			if (*ppos)
				bitmap_or(bitmap, bitmap, tmp_bitmap, bitmap_len);
			else
				bitmap_copy(bitmap, tmp_bitmap, bitmap_len);
		}
		kfree(tmp_bitmap);
		*lenp -= left;
		*ppos += *lenp;
		return 0;
	} else {
		kfree(tmp_bitmap);
		return err;
	}
}

#else /* CONFIG_PROC_SYSCTL */

int proc_dostring(struct ctl_table *table, int write,
		  void __user *buffer, size_t *lenp, loff_t *ppos)
{
	return -ENOSYS;
}

int proc_dointvec(struct ctl_table *table, int write,
		  void __user *buffer, size_t *lenp, loff_t *ppos)
{
	return -ENOSYS;
}

int proc_douintvec(struct ctl_table *table, int write,
		  void __user *buffer, size_t *lenp, loff_t *ppos)
{
	return -ENOSYS;
}

int proc_dointvec_minmax(struct ctl_table *table, int write,
		    void __user *buffer, size_t *lenp, loff_t *ppos)
{
	return -ENOSYS;
}

int proc_dointvec_jiffies(struct ctl_table *table, int write,
		    void __user *buffer, size_t *lenp, loff_t *ppos)
{
	return -ENOSYS;
}

int proc_dointvec_userhz_jiffies(struct ctl_table *table, int write,
		    void __user *buffer, size_t *lenp, loff_t *ppos)
{
	return -ENOSYS;
}

int proc_dointvec_ms_jiffies(struct ctl_table *table, int write,
			     void __user *buffer, size_t *lenp, loff_t *ppos)
{
	return -ENOSYS;
}

int proc_doulongvec_minmax(struct ctl_table *table, int write,
		    void __user *buffer, size_t *lenp, loff_t *ppos)
{
	return -ENOSYS;
}

int proc_doulongvec_ms_jiffies_minmax(struct ctl_table *table, int write,
				      void __user *buffer,
				      size_t *lenp, loff_t *ppos)
{
    return -ENOSYS;
}


#endif /* CONFIG_PROC_SYSCTL */

/*
 * No sense putting this after each symbol definition, twice,
 * exception granted :-)
 */
EXPORT_SYMBOL(proc_dointvec);
EXPORT_SYMBOL(proc_douintvec);
EXPORT_SYMBOL(proc_dointvec_jiffies);
EXPORT_SYMBOL(proc_dointvec_minmax);
EXPORT_SYMBOL(proc_dointvec_userhz_jiffies);
EXPORT_SYMBOL(proc_dointvec_ms_jiffies);
EXPORT_SYMBOL(proc_dostring);
EXPORT_SYMBOL(proc_doulongvec_minmax);
EXPORT_SYMBOL(proc_doulongvec_ms_jiffies_minmax);<|MERGE_RESOLUTION|>--- conflicted
+++ resolved
@@ -310,13 +310,8 @@
 		.extra1		= &zero,
 	},
 	{
-<<<<<<< HEAD
 		.procname	= "sched_freq_dec_notify",
 		.data		= &sysctl_sched_freq_dec_notify,
-=======
-		.procname	= "sched_sync_hint_enable",
-		.data		= &sysctl_sched_sync_hint_enable,
->>>>>>> 6fc0573f
 		.maxlen		= sizeof(unsigned int),
 		.mode		= 0644,
 		.proc_handler	= proc_dointvec_minmax,
@@ -527,8 +522,8 @@
 		.extra2		= &max_sched_granularity_ns,
 	},
 	{
-		.procname	= "sched_is_big_little",
-		.data		= &sysctl_sched_is_big_little,
+		.procname	= "sched_sync_hint_enable",
+		.data		= &sysctl_sched_sync_hint_enable,
 		.maxlen		= sizeof(unsigned int),
 		.mode		= 0644,
 		.proc_handler	= proc_dointvec,
