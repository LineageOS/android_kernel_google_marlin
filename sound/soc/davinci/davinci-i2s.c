--- conflicted
+++ resolved
@@ -461,7 +461,6 @@
 	return ret;
 }
 
-<<<<<<< HEAD
 static void davinci_i2s_shutdown(struct snd_pcm_substream *substream,
 		struct snd_soc_dai *dai)
 {
@@ -471,13 +470,12 @@
 	davinci_mcbsp_stop(dev, playback);
 }
 
-static int davinci_i2s_probe(struct platform_device *pdev,
-			     struct snd_soc_dai *dai)
-=======
 #define DAVINCI_I2S_RATES	SNDRV_PCM_RATE_8000_96000
 
 static struct snd_soc_dai_ops davinci_i2s_dai_ops = {
 	.startup 	= davinci_i2s_startup,
+	.shutdown	= davinci_i2s_shutdown,
+	.prepare	= davinci_i2s_prepare,
 	.trigger	= davinci_i2s_trigger,
 	.hw_params	= davinci_i2s_hw_params,
 	.set_fmt	= davinci_i2s_set_dai_fmt,
@@ -503,7 +501,6 @@
 EXPORT_SYMBOL_GPL(davinci_i2s_dai);
 
 static int davinci_i2s_probe(struct platform_device *pdev)
->>>>>>> efd13be0
 {
 	struct snd_platform_data *pdata = pdev->dev.platform_data;
 	struct davinci_mcbsp_dev *dev;
@@ -594,15 +591,6 @@
 	return 0;
 }
 
-<<<<<<< HEAD
-static struct snd_soc_dai_ops davinci_i2s_dai_ops = {
-	.startup	= davinci_i2s_startup,
-	.shutdown	= davinci_i2s_shutdown,
-	.prepare	= davinci_i2s_prepare,
-	.trigger	= davinci_i2s_trigger,
-	.hw_params	= davinci_i2s_hw_params,
-	.set_fmt	= davinci_i2s_set_dai_fmt,
-=======
 static struct platform_driver davinci_mcbsp_driver = {
 	.probe		= davinci_i2s_probe,
 	.remove		= davinci_i2s_remove,
@@ -610,7 +598,6 @@
 		.name	= "davinci-asp",
 		.owner	= THIS_MODULE,
 	},
->>>>>>> efd13be0
 };
 
 static int __init davinci_i2s_init(void)
