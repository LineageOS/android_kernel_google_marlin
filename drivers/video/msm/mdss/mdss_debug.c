--- conflicted
+++ resolved
@@ -243,15 +243,10 @@
 	if (mdata->debug_inf.debug_enable_clock)
 		mdata->debug_inf.debug_enable_clock(0);
 
-<<<<<<< HEAD
 	if (len < 0 || len >= reg_buf_len || count < reg_buf_len)
 		goto read_reg_fail;
 
 	if (copy_to_user(user_buf, panel_reg_buf, len))
-=======
-	if ((count < reg_buf_len)
-			|| (copy_to_user(user_buf, panel_reg_buf, len)))
->>>>>>> 719694ad
 		goto read_reg_fail;
 
 	kfree(rx_buf);
