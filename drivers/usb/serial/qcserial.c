--- conflicted
+++ resolved
@@ -153,15 +153,12 @@
 	{DEVICE_SWI(0x1199, 0x9056)},	/* Sierra Wireless Modem */
 	{DEVICE_SWI(0x1199, 0x9060)},	/* Sierra Wireless Modem */
 	{DEVICE_SWI(0x1199, 0x9061)},	/* Sierra Wireless Modem */
-<<<<<<< HEAD
-=======
 	{DEVICE_SWI(0x1199, 0x9070)},	/* Sierra Wireless MC74xx */
 	{DEVICE_SWI(0x1199, 0x9071)},	/* Sierra Wireless MC74xx */
 	{DEVICE_SWI(0x1199, 0x9078)},	/* Sierra Wireless EM74xx */
 	{DEVICE_SWI(0x1199, 0x9079)},	/* Sierra Wireless EM74xx */
 	{DEVICE_SWI(0x1199, 0x907a)},	/* Sierra Wireless EM74xx QDL */
 	{DEVICE_SWI(0x1199, 0x907b)},	/* Sierra Wireless EM74xx */
->>>>>>> 6b65a8f6
 	{DEVICE_SWI(0x413c, 0x81a2)},	/* Dell Wireless 5806 Gobi(TM) 4G LTE Mobile Broadband Card */
 	{DEVICE_SWI(0x413c, 0x81a3)},	/* Dell Wireless 5570 HSPA+ (42Mbps) Mobile Broadband Card */
 	{DEVICE_SWI(0x413c, 0x81a4)},	/* Dell Wireless 5570e HSPA+ (42Mbps) Mobile Broadband Card */
