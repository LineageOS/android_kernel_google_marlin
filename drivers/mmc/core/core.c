/*
 *  linux/drivers/mmc/core/core.c
 *
 *  Copyright (C) 2003-2004 Russell King, All Rights Reserved.
 *  SD support Copyright (C) 2004 Ian Molton, All Rights Reserved.
 *  Copyright (C) 2005-2008 Pierre Ossman, All Rights Reserved.
 *  MMCv4 support Copyright (C) 2006 Philip Langdale, All Rights Reserved.
 *
 * This program is free software; you can redistribute it and/or modify
 * it under the terms of the GNU General Public License version 2 as
 * published by the Free Software Foundation.
 */
#include <linux/module.h>
#include <linux/init.h>
#include <linux/interrupt.h>
#include <linux/completion.h>
#include <linux/devfreq.h>
#include <linux/device.h>
#include <linux/delay.h>
#include <linux/pagemap.h>
#include <linux/err.h>
#include <linux/leds.h>
#include <linux/scatterlist.h>
#include <linux/log2.h>
#include <linux/regulator/consumer.h>
#include <linux/pm_runtime.h>
#include <linux/pm_wakeup.h>
#include <linux/suspend.h>
#include <linux/fault-inject.h>
#include <linux/random.h>
#include <linux/slab.h>
#include <linux/of.h>
#include <linux/pm.h>
#include <linux/jiffies.h>

#define CREATE_TRACE_POINTS
#include <trace/events/mmc.h>

#define CREATE_TRACE_POINTS
#include <trace/events/mmc.h>

#include <linux/mmc/card.h>
#include <linux/mmc/host.h>
#include <linux/mmc/mmc.h>
#include <linux/mmc/sd.h>
#include <linux/mmc/slot-gpio.h>

#include "core.h"
#include "bus.h"
#include "host.h"
#include "sdio_bus.h"
#include "pwrseq.h"

#include "mmc_ops.h"
#include "sd_ops.h"
#include "sdio_ops.h"

EXPORT_TRACEPOINT_SYMBOL_GPL(mmc_blk_erase_start);
EXPORT_TRACEPOINT_SYMBOL_GPL(mmc_blk_erase_end);
EXPORT_TRACEPOINT_SYMBOL_GPL(mmc_blk_rw_start);
EXPORT_TRACEPOINT_SYMBOL_GPL(mmc_blk_rw_end);

/* If the device is not responding */
#define MMC_CORE_TIMEOUT_MS	(10 * 60 * 1000) /* 10 minute timeout */

/*
 * Background operations can take a long time, depending on the housekeeping
 * operations the card has to perform.
 */
#define MMC_BKOPS_MAX_TIMEOUT	(4 * 60 * 1000) /* max time to wait in ms */

static struct workqueue_struct *workqueue;
static const unsigned freqs[] = { 400000, 300000, 200000, 100000 };

/*
 * Enabling software CRCs on the data blocks can be a significant (30%)
 * performance cost, and for other reasons may not always be desired.
 * So we allow it it to be disabled.
 */
bool use_spi_crc = 1;
module_param(use_spi_crc, bool, 0);

/*
 * Internal function. Schedule delayed work in the MMC work queue.
 */
static int mmc_schedule_delayed_work(struct delayed_work *work,
				     unsigned long delay)
{
	return queue_delayed_work(workqueue, work, delay);
}

/*
 * Internal function. Flush all scheduled work from the MMC work queue.
 */
static void mmc_flush_scheduled_work(void)
{
	flush_workqueue(workqueue);
}

#ifdef CONFIG_FAIL_MMC_REQUEST

/*
 * Internal function. Inject random data errors.
 * If mmc_data is NULL no errors are injected.
 */
static void mmc_should_fail_request(struct mmc_host *host,
				    struct mmc_request *mrq)
{
	struct mmc_command *cmd = mrq->cmd;
	struct mmc_data *data = mrq->data;
	static const int data_errors[] = {
		-ETIMEDOUT,
		-EILSEQ,
		-EIO,
	};

	if (!data)
		return;

	if (cmd->error || data->error ||
	    !should_fail(&host->fail_mmc_request, data->blksz * data->blocks))
		return;

	data->error = data_errors[prandom_u32() % ARRAY_SIZE(data_errors)];
	data->bytes_xfered = (prandom_u32() % (data->bytes_xfered >> 9)) << 9;
	data->fault_injected = true;
}

#else /* CONFIG_FAIL_MMC_REQUEST */

static inline void mmc_should_fail_request(struct mmc_host *host,
					   struct mmc_request *mrq)
{
}

#endif /* CONFIG_FAIL_MMC_REQUEST */

static bool mmc_is_data_request(struct mmc_request *mmc_request)
{
	switch (mmc_request->cmd->opcode) {
	case MMC_READ_SINGLE_BLOCK:
	case MMC_READ_MULTIPLE_BLOCK:
	case MMC_WRITE_BLOCK:
	case MMC_WRITE_MULTIPLE_BLOCK:
		return true;
	default:
		return false;
	}
}

static void mmc_clk_scaling_start_busy(struct mmc_host *host, bool lock_needed)
{
	struct mmc_devfeq_clk_scaling *clk_scaling = &host->clk_scaling;

	if (!clk_scaling->enable)
		return;

	if (lock_needed)
		spin_lock_bh(&clk_scaling->lock);

	clk_scaling->start_busy = ktime_get();
	clk_scaling->is_busy_started = true;

	if (lock_needed)
		spin_unlock_bh(&clk_scaling->lock);
}

static void mmc_clk_scaling_stop_busy(struct mmc_host *host, bool lock_needed)
{
	struct mmc_devfeq_clk_scaling *clk_scaling = &host->clk_scaling;

	if (!clk_scaling->enable)
		return;

	if (lock_needed)
		spin_lock_bh(&clk_scaling->lock);

	if (!clk_scaling->is_busy_started) {
		WARN_ON(1);
		goto out;
	}

	clk_scaling->total_busy_time_us +=
		ktime_to_us(ktime_sub(ktime_get(),
			clk_scaling->start_busy));
	pr_debug("%s: accumulated busy time is %lu usec\n",
		mmc_hostname(host), clk_scaling->total_busy_time_us);
	clk_scaling->is_busy_started = false;

out:
	if (lock_needed)
		spin_unlock_bh(&clk_scaling->lock);
}

/**
 * mmc_cmdq_clk_scaling_start_busy() - start busy timer for data requests
 * @host: pointer to mmc host structure
 * @lock_needed: flag indication if locking is needed
 *
 * This function starts the busy timer in case it was not already started.
 */
void mmc_cmdq_clk_scaling_start_busy(struct mmc_host *host,
	bool lock_needed)
{
	if (!host->clk_scaling.enable)
		return;

	if (lock_needed)
		spin_lock_bh(&host->clk_scaling.lock);

	if (!host->clk_scaling.is_busy_started &&
		!test_bit(CMDQ_STATE_DCMD_ACTIVE,
			&host->cmdq_ctx.curr_state)) {
		host->clk_scaling.start_busy = ktime_get();
		host->clk_scaling.is_busy_started = true;
	}

	if (lock_needed)
		spin_unlock_bh(&host->clk_scaling.lock);
}
EXPORT_SYMBOL(mmc_cmdq_clk_scaling_start_busy);

/**
 * mmc_cmdq_clk_scaling_stop_busy() - stop busy timer for last data requests
 * @host: pointer to mmc host structure
 * @lock_needed: flag indication if locking is needed
 *
 * This function stops the busy timer in case it is the last data request.
 * In case the current request is not the last one, the busy time till
 * now will be accumulated and the counter will be restarted.
 */
void mmc_cmdq_clk_scaling_stop_busy(struct mmc_host *host,
	bool lock_needed, bool is_cmdq_dcmd)
{
	if (!host->clk_scaling.enable)
		return;

	if (lock_needed)
		spin_lock_bh(&host->clk_scaling.lock);

	/*
	 *  For CQ mode: In completion of DCMD request, start busy time in
	 *  case of pending data requests
	 */
	if (is_cmdq_dcmd) {
		if (host->cmdq_ctx.data_active_reqs) {
			host->clk_scaling.is_busy_started = true;
			host->clk_scaling.start_busy = ktime_get();
		}
		goto out;
	}

	host->clk_scaling.total_busy_time_us +=
		ktime_to_us(ktime_sub(ktime_get(),
			host->clk_scaling.start_busy));

	if (host->cmdq_ctx.data_active_reqs) {
		host->clk_scaling.is_busy_started = true;
		host->clk_scaling.start_busy = ktime_get();
	} else {
		host->clk_scaling.is_busy_started = false;
	}
out:
	if (lock_needed)
		spin_unlock_bh(&host->clk_scaling.lock);

}
EXPORT_SYMBOL(mmc_cmdq_clk_scaling_stop_busy);

/**
 * mmc_can_scale_clk() - Check clock scaling capability
 * @host: pointer to mmc host structure
 */
bool mmc_can_scale_clk(struct mmc_host *host)
{
	if (!host) {
		pr_err("bad host parameter\n");
		WARN_ON(1);
		return false;
	}

	return host->caps2 & MMC_CAP2_CLK_SCALE;
}
EXPORT_SYMBOL(mmc_can_scale_clk);

static int mmc_devfreq_get_dev_status(struct device *dev,
		struct devfreq_dev_status *status)
{
	struct mmc_host *host = container_of(dev, struct mmc_host, class_dev);
	struct mmc_devfeq_clk_scaling *clk_scaling;

	if (!host) {
		pr_err("bad host parameter\n");
		WARN_ON(1);
		return -EINVAL;
	}

	clk_scaling = &host->clk_scaling;

	if (!clk_scaling->enable)
		return 0;

	spin_lock_bh(&clk_scaling->lock);

	/* accumulate the busy time of ongoing work */
	memset(status, 0, sizeof(*status));
	if (clk_scaling->is_busy_started) {
		if (mmc_card_cmdq(host->card)) {
			/* the "busy-timer" will be restarted in case there
			 * are pending data requests */
			mmc_cmdq_clk_scaling_stop_busy(host, false, false);
		} else {
			mmc_clk_scaling_stop_busy(host, false);
			mmc_clk_scaling_start_busy(host, false);
		}
	}

	status->busy_time = clk_scaling->total_busy_time_us;
	status->total_time = ktime_to_us(ktime_sub(ktime_get(),
		clk_scaling->measure_interval_start));
	clk_scaling->total_busy_time_us = 0;
	status->current_frequency = clk_scaling->curr_freq;
	clk_scaling->measure_interval_start = ktime_get();

	pr_debug("%s: status: load = %lu%% - total_time=%lu busy_time = %lu, clk=%lu\n",
		mmc_hostname(host),
		(status->busy_time*100)/status->total_time,
		status->total_time, status->busy_time,
		status->current_frequency);

	spin_unlock_bh(&clk_scaling->lock);

	return 0;
}

static bool mmc_is_valid_state_for_clk_scaling(struct mmc_host *host)
{
	struct mmc_card *card = host->card;
	u32 status;

	/*
	 * If the current partition type is RPMB, clock switching may not
	 * work properly as sending tuning command (CMD21) is illegal in
	 * this mode.
	 */
	if (!card || (mmc_card_mmc(card) &&
			(card->part_curr == EXT_CSD_PART_CONFIG_ACC_RPMB ||
			mmc_card_doing_bkops(card))))
		return false;

	if (mmc_send_status(card, &status)) {
		pr_err("%s: Get card status fail\n", mmc_hostname(card->host));
		return false;
	}

	return R1_CURRENT_STATE(status) == R1_STATE_TRAN;
}

int mmc_cmdq_halt_on_empty_queue(struct mmc_host *host)
{
	int err = 0;

	err = wait_event_interruptible(host->cmdq_ctx.queue_empty_wq,
				(!host->cmdq_ctx.active_reqs));
	if (host->cmdq_ctx.active_reqs) {
		pr_err("%s: %s: unexpected active requests (%lu)\n",
			mmc_hostname(host), __func__,
			host->cmdq_ctx.active_reqs);
		return -EPERM;
	}

	err = mmc_cmdq_halt(host, true);
	if (err) {
		pr_err("%s: %s: mmc_cmdq_halt failed (%d)\n",
		       mmc_hostname(host), __func__, err);
		goto out;
	}

out:
	return err;
}
EXPORT_SYMBOL(mmc_cmdq_halt_on_empty_queue);

int mmc_clk_update_freq(struct mmc_host *host,
		unsigned long freq, enum mmc_load state)
{
	int err = 0;
	bool cmdq_mode;

	if (!host) {
		pr_err("bad host parameter\n");
		WARN_ON(1);
		return -EINVAL;
	}

	mmc_host_clk_hold(host);
	cmdq_mode = mmc_card_cmdq(host->card);

	/* make sure the card supports the frequency we want */
	if (unlikely(freq > host->card->clk_scaling_highest)) {
		freq = host->card->clk_scaling_highest;
		pr_warn("%s: %s: frequency was overridden to %lu\n",
				mmc_hostname(host), __func__,
				host->card->clk_scaling_highest);
	}

	if (unlikely(freq < host->card->clk_scaling_lowest)) {
		freq = host->card->clk_scaling_lowest;
		pr_warn("%s: %s: frequency was overridden to %lu\n",
			mmc_hostname(host), __func__,
			host->card->clk_scaling_lowest);
	}

	if (freq == host->clk_scaling.curr_freq)
		goto out;

	if (host->ops->notify_load) {
		err = host->ops->notify_load(host, state);
		if (err) {
			pr_err("%s: %s: fail on notify_load\n",
				mmc_hostname(host), __func__);
			goto out;
		}
	}

	if (cmdq_mode) {
		err = mmc_cmdq_halt_on_empty_queue(host);
		if (err) {
			pr_err("%s: %s: failed halting queue (%d)\n",
				mmc_hostname(host), __func__, err);
			goto halt_failed;
		}
	}

	if (!mmc_is_valid_state_for_clk_scaling(host)) {
		pr_debug("%s: invalid state for clock scaling - skipping",
			mmc_hostname(host));
		goto invalid_state;
	}

	err = host->bus_ops->change_bus_speed(host, &freq);
	if (!err)
		host->clk_scaling.curr_freq = freq;
	else
		pr_err("%s: %s: failed (%d) at freq=%lu\n",
			mmc_hostname(host), __func__, err, freq);

invalid_state:
	if (cmdq_mode) {
		if (mmc_cmdq_halt(host, false))
			pr_err("%s: %s: cmdq unhalt failed\n",
			mmc_hostname(host), __func__);
	}

halt_failed:
	if (err) {
		/* restore previous state */
		if (host->ops->notify_load)
			if (host->ops->notify_load(host,
				host->clk_scaling.state))
				pr_err("%s: %s: fail on notify_load restore\n",
					mmc_hostname(host), __func__);
	}
out:
	mmc_host_clk_release(host);
	return err;
}
EXPORT_SYMBOL(mmc_clk_update_freq);

static int mmc_devfreq_set_target(struct device *dev,
				unsigned long *freq, u32 devfreq_flags)
{
	struct mmc_host *host = container_of(dev, struct mmc_host, class_dev);
	struct mmc_devfeq_clk_scaling *clk_scaling;
	int err = 0;
	int abort;

	if (!(host && freq)) {
		pr_err("%s: unexpected host/freq parameter\n", __func__);
		err = -EINVAL;
		goto out;
	}
	clk_scaling = &host->clk_scaling;

	if (!clk_scaling->enable)
		goto out;

	pr_debug("%s: target freq = %lu (%s)\n", mmc_hostname(host),
		*freq, current->comm);

	if ((clk_scaling->curr_freq == *freq) ||
		clk_scaling->skip_clk_scale_freq_update)
		goto out;

	/* No need to scale the clocks if they are gated */
	if (!host->ios.clock)
		goto out;

	spin_lock_bh(&clk_scaling->lock);
	if (clk_scaling->clk_scaling_in_progress) {
		pr_debug("%s: clocks scaling is already in-progress by mmc thread\n",
			mmc_hostname(host));
		spin_unlock_bh(&clk_scaling->lock);
		goto out;
	}
	clk_scaling->need_freq_change = true;
	clk_scaling->target_freq = *freq;
	clk_scaling->state = *freq < clk_scaling->curr_freq ?
		MMC_LOAD_LOW : MMC_LOAD_HIGH;
	spin_unlock_bh(&clk_scaling->lock);

	abort = __mmc_claim_host(host, &clk_scaling->devfreq_abort);
	if (abort)
		goto out;

	/*
	 * In case we were able to claim host there is no need to
	 * defer the frequency change. It will be done now
	 */
	clk_scaling->need_freq_change = false;

	mmc_host_clk_hold(host);
	err = mmc_clk_update_freq(host, *freq, clk_scaling->state);
	if (err && err != -EAGAIN)
		pr_err("%s: clock scale to %lu failed with error %d\n",
			mmc_hostname(host), *freq, err);
	else
		pr_debug("%s: clock change to %lu finished successfully (%s)\n",
			mmc_hostname(host), *freq, current->comm);


	mmc_host_clk_release(host);
	mmc_release_host(host);
out:
	return err;
}

/**
 * mmc_deferred_scaling() - scale clocks from data path (mmc thread context)
 * @host: pointer to mmc host structure
 *
 * This function does clock scaling in case "need_freq_change" flag was set
 * by the clock scaling logic.
 */
void mmc_deferred_scaling(struct mmc_host *host)
{
	unsigned long target_freq;
	int err;

	if (!host->clk_scaling.enable)
		return;

	spin_lock_bh(&host->clk_scaling.lock);

	if (host->clk_scaling.clk_scaling_in_progress ||
		!(host->clk_scaling.need_freq_change)) {
		spin_unlock_bh(&host->clk_scaling.lock);
		return;
	}


	atomic_inc(&host->clk_scaling.devfreq_abort);
	target_freq = host->clk_scaling.target_freq;
	host->clk_scaling.clk_scaling_in_progress = true;
	host->clk_scaling.need_freq_change = false;
	spin_unlock_bh(&host->clk_scaling.lock);
	pr_debug("%s: doing deferred frequency change (%lu) (%s)\n",
				mmc_hostname(host),
				target_freq, current->comm);

	err = mmc_clk_update_freq(host, target_freq,
		host->clk_scaling.state);
	if (err && err != -EAGAIN)
		pr_err("%s: failed on deferred scale clocks (%d)\n",
			mmc_hostname(host), err);
	else
		pr_debug("%s: clocks were successfully scaled to %lu (%s)\n",
			mmc_hostname(host),
			target_freq, current->comm);
	host->clk_scaling.clk_scaling_in_progress = false;
	atomic_dec(&host->clk_scaling.devfreq_abort);
}
EXPORT_SYMBOL(mmc_deferred_scaling);

static int mmc_devfreq_create_freq_table(struct mmc_host *host)
{
	int i;
	struct mmc_devfeq_clk_scaling *clk_scaling = &host->clk_scaling;

	pr_debug("%s: supported: lowest=%lu, highest=%lu\n",
		mmc_hostname(host),
		host->card->clk_scaling_lowest,
		host->card->clk_scaling_highest);

	if (!clk_scaling->freq_table) {
		pr_debug("%s: no frequency table defined -  setting default\n",
			mmc_hostname(host));
		clk_scaling->freq_table = kzalloc(
			2*sizeof(*(clk_scaling->freq_table)), GFP_KERNEL);
		if (!clk_scaling->freq_table)
			return -ENOMEM;
		clk_scaling->freq_table[0] = host->card->clk_scaling_lowest;
		clk_scaling->freq_table[1] = host->card->clk_scaling_highest;
		clk_scaling->freq_table_sz = 2;
		goto out;
	}

	if (host->card->clk_scaling_lowest >
		clk_scaling->freq_table[0])
		pr_debug("%s: frequency table undershot possible freq\n",
			mmc_hostname(host));

	for (i = 0; i < clk_scaling->freq_table_sz; i++) {
		if (clk_scaling->freq_table[i] <=
			host->card->clk_scaling_highest)
			continue;
		clk_scaling->freq_table[i] =
			host->card->clk_scaling_highest;
		clk_scaling->freq_table_sz = i + 1;
		pr_debug("%s: frequency table overshot possible freq (%d)\n",
				mmc_hostname(host), clk_scaling->freq_table[i]);
		break;
	}

out:
	clk_scaling->devfreq_profile.freq_table = clk_scaling->freq_table;
	clk_scaling->devfreq_profile.max_state = clk_scaling->freq_table_sz;

	for (i = 0; i < clk_scaling->freq_table_sz; i++)
		pr_debug("%s: freq[%d] = %u\n",
			mmc_hostname(host), i, clk_scaling->freq_table[i]);

	return 0;
}

/**
 * mmc_init_devfreq_clk_scaling() - Initialize clock scaling
 * @host: pointer to mmc host structure
 *
 * Initialize clock scaling for supported hosts. It is assumed that the caller
 * ensure clock is running at maximum possible frequency before calling this
 * function. Shall use struct devfreq_simple_ondemand_data to configure
 * governor.
 */
int mmc_init_clk_scaling(struct mmc_host *host)
{
	int err;

	if (!host || !host->card) {
		pr_err("%s: unexpected host/card parameters\n",
			__func__);
		return -EINVAL;
	}

	if (!mmc_can_scale_clk(host) ||
		!host->bus_ops->change_bus_speed) {
		pr_debug("%s: clock scaling is not supported\n",
			mmc_hostname(host));
		return 0;
	}

	pr_debug("registering %s dev (%p) to devfreq",
		mmc_hostname(host),
		mmc_classdev(host));

	if (host->clk_scaling.devfreq) {
		pr_err("%s: dev is already registered for dev %p\n",
			mmc_hostname(host),
			mmc_dev(host));
		return -EPERM;
	}
	spin_lock_init(&host->clk_scaling.lock);
	atomic_set(&host->clk_scaling.devfreq_abort, 0);
	host->clk_scaling.curr_freq = host->ios.clock;
	host->clk_scaling.clk_scaling_in_progress = false;
	host->clk_scaling.need_freq_change = false;
	host->clk_scaling.is_busy_started = false;

	host->clk_scaling.devfreq_profile.polling_ms =
		host->clk_scaling.polling_delay_ms;
	host->clk_scaling.devfreq_profile.get_dev_status =
		mmc_devfreq_get_dev_status;
	host->clk_scaling.devfreq_profile.target = mmc_devfreq_set_target;
	host->clk_scaling.devfreq_profile.initial_freq = host->ios.clock;

	host->clk_scaling.ondemand_gov_data.simple_scaling = true;
	host->clk_scaling.ondemand_gov_data.upthreshold =
		host->clk_scaling.upthreshold;
	host->clk_scaling.ondemand_gov_data.downdifferential =
		host->clk_scaling.upthreshold - host->clk_scaling.downthreshold;

	err = mmc_devfreq_create_freq_table(host);
	if (err) {
		pr_err("%s: fail to create devfreq frequency table\n",
			mmc_hostname(host));
		return err;
	}

	pr_debug("%s: adding devfreq with: upthreshold=%u downthreshold=%u polling=%u\n",
		mmc_hostname(host),
		host->clk_scaling.ondemand_gov_data.upthreshold,
		host->clk_scaling.ondemand_gov_data.downdifferential,
		host->clk_scaling.devfreq_profile.polling_ms);
	host->clk_scaling.devfreq = devfreq_add_device(
		mmc_classdev(host),
		&host->clk_scaling.devfreq_profile,
		"simple_ondemand",
		&host->clk_scaling.ondemand_gov_data);
	if (!host->clk_scaling.devfreq) {
		pr_err("%s: unable to register with devfreq\n",
			mmc_hostname(host));
		return -EPERM;
	}

	pr_debug("%s: clk scaling is enabled for device %s (%p) with devfreq %p (clock = %uHz)\n",
		mmc_hostname(host),
		dev_name(mmc_classdev(host)),
		mmc_classdev(host),
		host->clk_scaling.devfreq,
		host->ios.clock);

	host->clk_scaling.enable = true;

	return err;
}
EXPORT_SYMBOL(mmc_init_clk_scaling);

/**
 * mmc_suspend_clk_scaling() - suspend clock scaling
 * @host: pointer to mmc host structure
 *
 * This API will suspend devfreq feature for the specific host.
 * The statistics collected by mmc will be cleared.
 * This function is intended to be called by the pm callbacks
 * (e.g. runtime_suspend, suspend) of the mmc device
 */
int mmc_suspend_clk_scaling(struct mmc_host *host)
{
	int err;

	if (!host) {
		WARN(1, "bad host parameter\n");
		return -EINVAL;
	}

	if (!mmc_can_scale_clk(host) || !host->clk_scaling.enable)
		return 0;

	if (!host->clk_scaling.devfreq) {
		pr_err("%s: %s: no devfreq is assosiated with this device\n",
			mmc_hostname(host), __func__);
		return -EPERM;
	}

	atomic_inc(&host->clk_scaling.devfreq_abort);
	wake_up(&host->wq);
	err = devfreq_suspend_device(host->clk_scaling.devfreq);
	if (err) {
		pr_err("%s: %s: failed to suspend devfreq\n",
			mmc_hostname(host), __func__);
		return err;
	}
	host->clk_scaling.enable = false;

	host->clk_scaling.total_busy_time_us = 0;

	pr_debug("%s: devfreq suspended\n", mmc_hostname(host));

	return 0;
}
EXPORT_SYMBOL(mmc_suspend_clk_scaling);

/**
 * mmc_resume_clk_scaling() - resume clock scaling
 * @host: pointer to mmc host structure
 *
 * This API will resume devfreq feature for the specific host.
 * This API is intended to be called by the pm callbacks
 * (e.g. runtime_suspend, suspend) of the mmc device
 */
int mmc_resume_clk_scaling(struct mmc_host *host)
{
	int err = 0;
	u32 max_clk_idx = 0;
	u32 devfreq_max_clk = 0;
	u32 devfreq_min_clk = 0;

	if (!host) {
		WARN(1, "bad host parameter\n");
		return -EINVAL;
	}

	if (!mmc_can_scale_clk(host))
		return 0;

	if (!host->clk_scaling.devfreq) {
		pr_err("%s: %s: no devfreq is assosiated with this device\n",
			mmc_hostname(host), __func__);
		return -EPERM;
	}

	atomic_set(&host->clk_scaling.devfreq_abort, 0);

	max_clk_idx = host->clk_scaling.freq_table_sz - 1;
	devfreq_max_clk = host->clk_scaling.freq_table[max_clk_idx];
	devfreq_min_clk = host->clk_scaling.freq_table[0];

	host->clk_scaling.curr_freq = devfreq_max_clk;
	if (host->ios.clock < host->card->clk_scaling_highest)
		host->clk_scaling.curr_freq = devfreq_min_clk;

	host->clk_scaling.clk_scaling_in_progress = false;
	host->clk_scaling.need_freq_change = false;

	err = devfreq_resume_device(host->clk_scaling.devfreq);
	if (err) {
		pr_err("%s: %s: failed to resume devfreq (%d)\n",
			mmc_hostname(host), __func__, err);
	} else {
		host->clk_scaling.enable = true;
		pr_debug("%s: devfreq resumed\n", mmc_hostname(host));
	}

	return err;
}
EXPORT_SYMBOL(mmc_resume_clk_scaling);

/**
 * mmc_exit_devfreq_clk_scaling() - Disable clock scaling
 * @host: pointer to mmc host structure
 *
 * Disable clock scaling permanently.
 */
int mmc_exit_clk_scaling(struct mmc_host *host)
{
	int err;

	if (!host) {
		pr_err("%s: bad host parameter\n", __func__);
		WARN_ON(1);
		return -EINVAL;
	}

	if (!mmc_can_scale_clk(host))
		return 0;

	if (!host->clk_scaling.devfreq) {
		pr_err("%s: %s: no devfreq is assosiated with this device\n",
			mmc_hostname(host), __func__);
		return -EPERM;
	}

	err = mmc_suspend_clk_scaling(host);
	if (err) {
		pr_err("%s: %s: fail to suspend clock scaling (%d)\n",
			mmc_hostname(host), __func__,  err);
		return err;
	}

	err = devfreq_remove_device(host->clk_scaling.devfreq);
	if (err) {
		pr_err("%s: remove devfreq failed (%d)\n",
			mmc_hostname(host), err);
		return err;
	}

	host->clk_scaling.devfreq = NULL;
	atomic_set(&host->clk_scaling.devfreq_abort, 1);
	pr_debug("%s: devfreq was removed\n", mmc_hostname(host));

	return 0;
}
EXPORT_SYMBOL(mmc_exit_clk_scaling);

/**
 *	mmc_request_done - finish processing an MMC request
 *	@host: MMC host which completed request
 *	@mrq: MMC request which request
 *
 *	MMC drivers should call this function when they have completed
 *	their processing of a request.
 */
void mmc_request_done(struct mmc_host *host, struct mmc_request *mrq)
{
	struct mmc_command *cmd = mrq->cmd;
	int err = cmd->error;
#ifdef CONFIG_MMC_PERF_PROFILING
	ktime_t diff;
#endif

	if (host->clk_scaling.is_busy_started)
		mmc_clk_scaling_stop_busy(host, true);

	/* Flag re-tuning needed on CRC errors */
	if ((cmd->opcode != MMC_SEND_TUNING_BLOCK &&
	    cmd->opcode != MMC_SEND_TUNING_BLOCK_HS200) &&
	    (err == -EILSEQ || (mrq->sbc && mrq->sbc->error == -EILSEQ) ||
	    (mrq->data && mrq->data->error == -EILSEQ) ||
	    (mrq->stop && mrq->stop->error == -EILSEQ)))
		mmc_retune_needed(host);

	if (err && cmd->retries && mmc_host_is_spi(host)) {
		if (cmd->resp[0] & R1_SPI_ILLEGAL_COMMAND)
			cmd->retries = 0;
	}

	if (err && cmd->retries && !mmc_card_removed(host->card)) {
		/*
		 * Request starter must handle retries - see
		 * mmc_wait_for_req_done().
		 */
		if (mrq->done)
			mrq->done(mrq);
	} else {
		mmc_should_fail_request(host, mrq);

		led_trigger_event(host->led, LED_OFF);

		if (mrq->sbc) {
			pr_debug("%s: req done <CMD%u>: %d: %08x %08x %08x %08x\n",
				mmc_hostname(host), mrq->sbc->opcode,
				mrq->sbc->error,
				mrq->sbc->resp[0], mrq->sbc->resp[1],
				mrq->sbc->resp[2], mrq->sbc->resp[3]);
		}

		pr_debug("%s: req done (CMD%u): %d: %08x %08x %08x %08x\n",
			mmc_hostname(host), cmd->opcode, err,
			cmd->resp[0], cmd->resp[1],
			cmd->resp[2], cmd->resp[3]);

		if (mrq->data) {
#ifdef CONFIG_MMC_PERF_PROFILING
			if (host->perf_enable) {
				diff = ktime_sub(ktime_get(), host->perf.start);
				if (mrq->data->flags == MMC_DATA_READ) {
					host->perf.rbytes_drv +=
							mrq->data->bytes_xfered;
					host->perf.rtime_drv =
						ktime_add(host->perf.rtime_drv,
							diff);
				} else {
					host->perf.wbytes_drv +=
						mrq->data->bytes_xfered;
					host->perf.wtime_drv =
						ktime_add(host->perf.wtime_drv,
							diff);
				}
			}
#endif
			pr_debug("%s:     %d bytes transferred: %d\n",
				mmc_hostname(host),
				mrq->data->bytes_xfered, mrq->data->error);
			trace_mmc_blk_rw_end(cmd->opcode, cmd->arg, mrq->data);
		}

		if (mrq->stop) {
			pr_debug("%s:     (CMD%u): %d: %08x %08x %08x %08x\n",
				mmc_hostname(host), mrq->stop->opcode,
				mrq->stop->error,
				mrq->stop->resp[0], mrq->stop->resp[1],
				mrq->stop->resp[2], mrq->stop->resp[3]);
		}

		if (mrq->done)
			mrq->done(mrq);

		mmc_host_clk_release(host);
	}
}

EXPORT_SYMBOL(mmc_request_done);

static void __mmc_start_request(struct mmc_host *host, struct mmc_request *mrq)
{
	int err;

	/* Assumes host controller has been runtime resumed by mmc_claim_host */
	err = mmc_retune(host);
	if (err) {
		mrq->cmd->error = err;
		mmc_request_done(host, mrq);
		return;
	}

	/*
	 * For sdio rw commands we must wait for card busy otherwise some
	 * sdio devices won't work properly.
	 */
	if (mmc_is_io_op(mrq->cmd->opcode) && host->ops->card_busy) {
		int tries = 500; /* Wait aprox 500ms at maximum */

		while (host->ops->card_busy(host) && --tries)
			mmc_delay(1);

		if (tries == 0) {
			mrq->cmd->error = -EBUSY;
			mmc_request_done(host, mrq);
			return;
		}
	}

	host->ops->request(host, mrq);
}

static int mmc_start_request(struct mmc_host *host, struct mmc_request *mrq)
{
#ifdef CONFIG_MMC_DEBUG
	unsigned int i, sz;
	struct scatterlist *sg;
#endif
	mmc_retune_hold(host);

	if (mmc_card_removed(host->card))
		return -ENOMEDIUM;

	if (mrq->sbc) {
		pr_debug("<%s: starting CMD%u arg %08x flags %08x>\n",
			 mmc_hostname(host), mrq->sbc->opcode,
			 mrq->sbc->arg, mrq->sbc->flags);
	}

	pr_debug("%s: starting CMD%u arg %08x flags %08x\n",
		 mmc_hostname(host), mrq->cmd->opcode,
		 mrq->cmd->arg, mrq->cmd->flags);

	if (mrq->data) {
		pr_debug("%s:     blksz %d blocks %d flags %08x "
			"tsac %d ms nsac %d\n",
			mmc_hostname(host), mrq->data->blksz,
			mrq->data->blocks, mrq->data->flags,
			mrq->data->timeout_ns / 1000000,
			mrq->data->timeout_clks);
	}

	if (mrq->stop) {
		pr_debug("%s:     CMD%u arg %08x flags %08x\n",
			 mmc_hostname(host), mrq->stop->opcode,
			 mrq->stop->arg, mrq->stop->flags);
	}

	WARN_ON(!host->claimed);

	mrq->cmd->error = 0;
	mrq->cmd->mrq = mrq;
	if (mrq->sbc) {
		mrq->sbc->error = 0;
		mrq->sbc->mrq = mrq;
	}
	if (mrq->data) {
		BUG_ON(mrq->data->blksz > host->max_blk_size);
		BUG_ON(mrq->data->blocks > host->max_blk_count);
		BUG_ON(mrq->data->blocks * mrq->data->blksz >
			host->max_req_size);

#ifdef CONFIG_MMC_DEBUG
		sz = 0;
		for_each_sg(mrq->data->sg, sg, mrq->data->sg_len, i)
			sz += sg->length;
		BUG_ON(sz != mrq->data->blocks * mrq->data->blksz);
#endif

		mrq->cmd->data = mrq->data;
		mrq->data->error = 0;
		mrq->data->mrq = mrq;
		if (mrq->stop) {
			mrq->data->stop = mrq->stop;
			mrq->stop->error = 0;
			mrq->stop->mrq = mrq;
		}
#ifdef CONFIG_MMC_PERF_PROFILING
		if (host->perf_enable)
			host->perf.start = ktime_get();
#endif
	}
	mmc_host_clk_hold(host);
	led_trigger_event(host->led, LED_FULL);

	if (mmc_is_data_request(mrq)) {
		mmc_deferred_scaling(host);
		mmc_clk_scaling_start_busy(host, true);
	}

	__mmc_start_request(host, mrq);

	return 0;
}

static void mmc_start_cmdq_request(struct mmc_host *host,
				   struct mmc_request *mrq)
{
	if (mrq->data) {
		pr_debug("%s:     blksz %d blocks %d flags %08x tsac %lu ms nsac %d\n",
			mmc_hostname(host), mrq->data->blksz,
			mrq->data->blocks, mrq->data->flags,
			mrq->data->timeout_ns / NSEC_PER_MSEC,
			mrq->data->timeout_clks);

		BUG_ON(mrq->data->blksz > host->max_blk_size);
		BUG_ON(mrq->data->blocks > host->max_blk_count);
		BUG_ON(mrq->data->blocks * mrq->data->blksz >
			host->max_req_size);
		mrq->data->error = 0;
		mrq->data->mrq = mrq;
	}

	if (mrq->cmd) {
		mrq->cmd->error = 0;
		mrq->cmd->mrq = mrq;
	}

	mmc_host_clk_hold(host);
	if (likely(host->cmdq_ops->request))
		host->cmdq_ops->request(host, mrq);
	else
		pr_err("%s: %s: issue request failed\n", mmc_hostname(host),
				__func__);
}

/**
 *	mmc_blk_init_bkops_statistics - initialize bkops statistics
 *	@card: MMC card to start BKOPS
 *
 *	Initialize and enable the bkops statistics
 */
void mmc_blk_init_bkops_statistics(struct mmc_card *card)
{
	int i;
	struct mmc_bkops_stats *stats;

	if (!card)
		return;

	stats = &card->bkops.stats;
	spin_lock(&stats->lock);

	stats->manual_start = 0;
	stats->hpi = 0;
	stats->auto_start = 0;
	stats->auto_stop = 0;
	for (i = 0 ; i < MMC_BKOPS_NUM_SEVERITY_LEVELS ; i++)
		stats->level[i] = 0;
	stats->enabled = true;

	spin_unlock(&stats->lock);
}
EXPORT_SYMBOL(mmc_blk_init_bkops_statistics);

static void mmc_update_bkops_hpi(struct mmc_bkops_stats *stats)
{
	spin_lock_irq(&stats->lock);
	if (stats->enabled)
		stats->hpi++;
	spin_unlock_irq(&stats->lock);
}

static void mmc_update_bkops_start(struct mmc_bkops_stats *stats)
{
	spin_lock_irq(&stats->lock);
	if (stats->enabled)
		stats->manual_start++;
	spin_unlock_irq(&stats->lock);
}

static void mmc_update_bkops_auto_on(struct mmc_bkops_stats *stats)
{
	spin_lock_irq(&stats->lock);
	if (stats->enabled)
		stats->auto_start++;
	spin_unlock_irq(&stats->lock);
}

static void mmc_update_bkops_auto_off(struct mmc_bkops_stats *stats)
{
	spin_lock_irq(&stats->lock);
	if (stats->enabled)
		stats->auto_stop++;
	spin_unlock_irq(&stats->lock);
}

static void mmc_update_bkops_level(struct mmc_bkops_stats *stats,
					unsigned level)
{
	BUG_ON(level >= MMC_BKOPS_NUM_SEVERITY_LEVELS);
	spin_lock_irq(&stats->lock);
	if (stats->enabled)
		stats->level[level]++;
	spin_unlock_irq(&stats->lock);
}

/**
 *	mmc_set_auto_bkops - set auto BKOPS for supported cards
 *	@card: MMC card to start BKOPS
 *	@enable: enable/disable flag
 *	Configure the card to run automatic BKOPS.
 *
 *	Should be called when host is claimed.
*/
int mmc_set_auto_bkops(struct mmc_card *card, bool enable)
{
	int ret = 0;
	u8 bkops_en;

	BUG_ON(!card);
	enable = !!enable;

	if (unlikely(!mmc_card_support_auto_bkops(card))) {
		pr_err("%s: %s: card doesn't support auto bkops\n",
				mmc_hostname(card->host), __func__);
		return -EPERM;
	}

	if (enable) {
		if (mmc_card_doing_auto_bkops(card))
			goto out;
		bkops_en = card->ext_csd.bkops_en | EXT_CSD_BKOPS_AUTO_EN;
	} else {
		if (!mmc_card_doing_auto_bkops(card))
			goto out;
		bkops_en = card->ext_csd.bkops_en & ~EXT_CSD_BKOPS_AUTO_EN;
	}

	ret = mmc_switch(card, EXT_CSD_CMD_SET_NORMAL, EXT_CSD_BKOPS_EN,
			bkops_en, 0);
	if (ret) {
		pr_err("%s: %s: error in setting auto bkops to %d (%d)\n",
			mmc_hostname(card->host), __func__, enable, ret);
	} else {
		if (enable) {
			mmc_card_set_auto_bkops(card);
			mmc_update_bkops_auto_on(&card->bkops.stats);
		} else {
			mmc_card_clr_auto_bkops(card);
			mmc_update_bkops_auto_off(&card->bkops.stats);
		}
		card->ext_csd.bkops_en = bkops_en;
		pr_debug("%s: %s: bkops state %x\n",
				mmc_hostname(card->host), __func__, bkops_en);
	}
out:
	return ret;
}
EXPORT_SYMBOL(mmc_set_auto_bkops);

/**
 *	mmc_check_bkops - check BKOPS for supported cards
 *	@card: MMC card to check BKOPS
 *
 *	Read the BKOPS status in order to determine whether the
 *	card requires bkops to be started.
*/
void mmc_check_bkops(struct mmc_card *card)
{
	int err;

	BUG_ON(!card);

	if (mmc_card_doing_bkops(card))
		return;

	err = mmc_read_bkops_status(card);
	if (err) {
		pr_err("%s: Failed to read bkops status: %d\n",
		       mmc_hostname(card->host), err);
		return;
	}

	card->bkops.needs_check = false;

	mmc_update_bkops_level(&card->bkops.stats,
				card->ext_csd.raw_bkops_status);

	card->bkops.needs_bkops = card->ext_csd.raw_bkops_status > 0;
}
EXPORT_SYMBOL(mmc_check_bkops);

/**
 *	mmc_start_manual_bkops - start BKOPS for supported cards
 *	@card: MMC card to start BKOPS
 *
 *      Send START_BKOPS to the card.
 *      The function should be called with claimed host.
*/
void mmc_start_manual_bkops(struct mmc_card *card)
{
	int err;

	BUG_ON(!card);

	if (unlikely(!mmc_card_configured_manual_bkops(card)))
		return;

	if (mmc_card_doing_bkops(card))
		return;

	mmc_retune_hold(card->host);

	err = __mmc_switch(card, EXT_CSD_CMD_SET_NORMAL, EXT_CSD_BKOPS_START,
				1, 0, false, true, false);
	if (err) {
		pr_err("%s: Error %d starting manual bkops\n",
				mmc_hostname(card->host), err);
	} else {
		mmc_card_set_doing_bkops(card);
		mmc_update_bkops_start(&card->bkops.stats);
		card->bkops.needs_bkops = false;
	}

	mmc_retune_release(card->host);
}
EXPORT_SYMBOL(mmc_start_manual_bkops);

/*
 * mmc_wait_data_done() - done callback for data request
 * @mrq: done data request
 *
 * Wakes up mmc context, passed as a callback to host controller driver
 */
static void mmc_wait_data_done(struct mmc_request *mrq)
{
	unsigned long flags;
	struct mmc_context_info *context_info = &mrq->host->context_info;

	spin_lock_irqsave(&context_info->lock, flags);
	context_info->is_done_rcv = true;
	wake_up_interruptible(&context_info->wait);
	spin_unlock_irqrestore(&context_info->lock, flags);
}

static void mmc_wait_done(struct mmc_request *mrq)
{
	complete(&mrq->completion);
}

/*
 *__mmc_start_data_req() - starts data request
 * @host: MMC host to start the request
 * @mrq: data request to start
 *
 * Sets the done callback to be called when request is completed by the card.
 * Starts data mmc request execution
 */
static int __mmc_start_data_req(struct mmc_host *host, struct mmc_request *mrq)
{
	int err;

	mrq->done = mmc_wait_data_done;
	mrq->host = host;

	err = mmc_start_request(host, mrq);
	if (err) {
		mrq->cmd->error = err;
		mmc_wait_data_done(mrq);
	}

	return err;
}

static int __mmc_start_req(struct mmc_host *host, struct mmc_request *mrq)
{
	int err;

	init_completion(&mrq->completion);
	mrq->done = mmc_wait_done;

	err = mmc_start_request(host, mrq);
	if (err) {
		mrq->cmd->error = err;
		complete(&mrq->completion);
	}

	return err;
}

/*
 * mmc_wait_for_data_req_done() - wait for request completed
 * @host: MMC host to prepare the command.
 * @mrq: MMC request to wait for
 *
 * Blocks MMC context till host controller will ack end of data request
 * execution or new request notification arrives from the block layer.
 * Handles command retries.
 *
 * Returns enum mmc_blk_status after checking errors.
 */
static int mmc_wait_for_data_req_done(struct mmc_host *host,
				      struct mmc_request *mrq,
				      struct mmc_async_req *next_req)
{
	struct mmc_command *cmd;
	struct mmc_context_info *context_info = &host->context_info;
	int err;
	bool is_done_rcv = false;
	unsigned long flags;

	while (1) {
		wait_event_interruptible(context_info->wait,
				(context_info->is_done_rcv ||
				 context_info->is_new_req));
		spin_lock_irqsave(&context_info->lock, flags);
		is_done_rcv = context_info->is_done_rcv;
		context_info->is_waiting_last_req = false;
		spin_unlock_irqrestore(&context_info->lock, flags);
		if (is_done_rcv) {
			context_info->is_done_rcv = false;
			context_info->is_new_req = false;
			cmd = mrq->cmd;

			if (!cmd->error || !cmd->retries ||
			    mmc_card_removed(host->card)) {
				err = host->areq->err_check(host->card,
							    host->areq);
				break; /* return err */
			} else {
				mmc_retune_recheck(host);
				pr_info("%s: req failed (CMD%u): %d, retrying...\n",
					mmc_hostname(host),
					cmd->opcode, cmd->error);
				cmd->retries--;
				cmd->error = 0;
				__mmc_start_request(host, mrq);
				continue; /* wait for done/new event again */
			}
		} else if (context_info->is_new_req) {
			context_info->is_new_req = false;
			if (!next_req)
				return MMC_BLK_NEW_REQUEST;
		}
	}
	mmc_retune_release(host);
	return err;
}

static void mmc_wait_for_req_done(struct mmc_host *host,
				  struct mmc_request *mrq)
{
	struct mmc_command *cmd;

	while (1) {
		wait_for_completion_io(&mrq->completion);

		cmd = mrq->cmd;

		/*
		 * If host has timed out waiting for the sanitize/bkops
		 * to complete, card might be still in programming state
		 * so let's try to bring the card out of programming
		 * state.
		 */
		if ((cmd->bkops_busy || cmd->sanitize_busy) && cmd->error == -ETIMEDOUT) {
			if (!mmc_interrupt_hpi(host->card)) {
				pr_warn("%s: %s: Interrupted sanitize/bkops\n",
					   mmc_hostname(host), __func__);
				cmd->error = 0;
				break;
			} else {
				pr_err("%s: %s: Failed to interrupt sanitize\n",
				       mmc_hostname(host), __func__);
			}
		}
		if (!cmd->error || !cmd->retries ||
		    mmc_card_removed(host->card))
			break;

		mmc_retune_recheck(host);

		pr_debug("%s: req failed (CMD%u): %d, retrying...\n",
			 mmc_hostname(host), cmd->opcode, cmd->error);
		cmd->retries--;
		cmd->error = 0;
		__mmc_start_request(host, mrq);
	}

	mmc_retune_release(host);
}

/**
 *	mmc_pre_req - Prepare for a new request
 *	@host: MMC host to prepare command
 *	@mrq: MMC request to prepare for
 *	@is_first_req: true if there is no previous started request
 *                     that may run in parellel to this call, otherwise false
 *
 *	mmc_pre_req() is called in prior to mmc_start_req() to let
 *	host prepare for the new request. Preparation of a request may be
 *	performed while another request is running on the host.
 */
static void mmc_pre_req(struct mmc_host *host, struct mmc_request *mrq,
		 bool is_first_req)
{
	if (host->ops->pre_req) {
		mmc_host_clk_hold(host);
		host->ops->pre_req(host, mrq, is_first_req);
		mmc_host_clk_release(host);
	}
}

/**
 *	mmc_post_req - Post process a completed request
 *	@host: MMC host to post process command
 *	@mrq: MMC request to post process for
 *	@err: Error, if non zero, clean up any resources made in pre_req
 *
 *	Let the host post process a completed request. Post processing of
 *	a request may be performed while another reuqest is running.
 */
static void mmc_post_req(struct mmc_host *host, struct mmc_request *mrq,
			 int err)
{
	if (host->ops->post_req) {
		mmc_host_clk_hold(host);
		host->ops->post_req(host, mrq, err);
		mmc_host_clk_release(host);
	}
}

/**
 *	mmc_cmdq_discard_card_queue - discard the task[s] in the device
 *	@host: host instance
 *	@tasks: mask of tasks to be knocked off
 *		0: remove all queued tasks
 */
int mmc_cmdq_discard_queue(struct mmc_host *host, u32 tasks)
{
	return mmc_discard_queue(host, tasks);
}
EXPORT_SYMBOL(mmc_cmdq_discard_queue);


/**
 *	mmc_cmdq_post_req - post process of a completed request
 *	@host: host instance
 *	@tag: the request tag.
 *	@err: non-zero is error, success otherwise
 */
void mmc_cmdq_post_req(struct mmc_host *host, int tag, int err)
{
	if (likely(host->cmdq_ops->post_req))
		host->cmdq_ops->post_req(host, tag, err);
}
EXPORT_SYMBOL(mmc_cmdq_post_req);

/**
 *	mmc_cmdq_halt - halt/un-halt the command queue engine
 *	@host: host instance
 *	@halt: true - halt, un-halt otherwise
 *
 *	Host halts the command queue engine. It should complete
 *	the ongoing transfer and release the bus.
 *	All legacy commands can be sent upon successful
 *	completion of this function.
 *	Returns 0 on success, negative otherwise
 */
int mmc_cmdq_halt(struct mmc_host *host, bool halt)
{
	int err = 0;

	if ((halt && mmc_host_halt(host)) ||
			(!halt && !mmc_host_halt(host))) {
		pr_debug("%s: %s: CQE is already %s\n", mmc_hostname(host),
				__func__, halt ? "halted" : "un-halted");
		return 0;
	}

	mmc_host_clk_hold(host);
	if (host->cmdq_ops->halt) {
		err = host->cmdq_ops->halt(host, halt);
		if (!err && host->ops->notify_halt)
			host->ops->notify_halt(host, halt);
		if (!err && halt)
			mmc_host_set_halt(host);
		else if (!err && !halt) {
			mmc_host_clr_halt(host);
			wake_up(&host->cmdq_ctx.wait);
		}
	} else {
		err = -ENOSYS;
	}
	mmc_host_clk_release(host);
	return err;
}
EXPORT_SYMBOL(mmc_cmdq_halt);

int mmc_cmdq_start_req(struct mmc_host *host, struct mmc_cmdq_req *cmdq_req)
{
	struct mmc_request *mrq = &cmdq_req->mrq;

	mrq->host = host;
	if (mmc_card_removed(host->card)) {
		mrq->cmd->error = -ENOMEDIUM;
		return -ENOMEDIUM;
	}
	mmc_start_cmdq_request(host, mrq);
	return 0;
}
EXPORT_SYMBOL(mmc_cmdq_start_req);

static void mmc_cmdq_dcmd_req_done(struct mmc_request *mrq)
{
	mmc_host_clk_release(mrq->host);
	complete(&mrq->completion);
}

int mmc_cmdq_wait_for_dcmd(struct mmc_host *host,
			struct mmc_cmdq_req *cmdq_req)
{
	struct mmc_request *mrq = &cmdq_req->mrq;
	struct mmc_command *cmd = mrq->cmd;
	int err = 0;

	init_completion(&mrq->completion);
	mrq->done = mmc_cmdq_dcmd_req_done;
	err = mmc_cmdq_start_req(host, cmdq_req);
	if (err)
		return err;

	wait_for_completion_io(&mrq->completion);
	if (cmd->error) {
		pr_err("%s: DCMD %d failed with err %d\n",
				mmc_hostname(host), cmd->opcode,
				cmd->error);
		err = cmd->error;
		mmc_host_clk_hold(host);
		host->cmdq_ops->dumpstate(host);
		mmc_host_clk_release(host);
	}
	return err;
}
EXPORT_SYMBOL(mmc_cmdq_wait_for_dcmd);

int mmc_cmdq_prepare_flush(struct mmc_command *cmd)
{
	return   __mmc_switch_cmdq_mode(cmd, EXT_CSD_CMD_SET_NORMAL,
				     EXT_CSD_FLUSH_CACHE, 1,
				     0, true, true);
}
EXPORT_SYMBOL(mmc_cmdq_prepare_flush);

/**
 *	mmc_start_req - start a non-blocking request
 *	@host: MMC host to start command
 *	@areq: async request to start
 *	@error: out parameter returns 0 for success, otherwise non zero
 *
 *	Start a new MMC custom command request for a host.
 *	If there is on ongoing async request wait for completion
 *	of that request and start the new one and return.
 *	Does not wait for the new request to complete.
 *
 *      Returns the completed request, NULL in case of none completed.
 *	Wait for the an ongoing request (previoulsy started) to complete and
 *	return the completed request. If there is no ongoing request, NULL
 *	is returned without waiting. NULL is not an error condition.
 */
struct mmc_async_req *mmc_start_req(struct mmc_host *host,
				    struct mmc_async_req *areq, int *error)
{
	int err = 0;
	int start_err = 0;
	struct mmc_async_req *data = host->areq;

	/* Prepare a new request */
	if (areq)
		mmc_pre_req(host, areq->mrq, !host->areq);

	if (host->areq) {
		err = mmc_wait_for_data_req_done(host, host->areq->mrq,	areq);
		if (err == MMC_BLK_NEW_REQUEST) {
			if (error)
				*error = err;
			/*
			 * The previous request was not completed,
			 * nothing to return
			 */
			return NULL;
		}
		/*
		 * Check BKOPS urgency for each R1 response
		 */
		if (host->card && mmc_card_mmc(host->card) &&
		    ((mmc_resp_type(host->areq->mrq->cmd) == MMC_RSP_R1) ||
		     (mmc_resp_type(host->areq->mrq->cmd) == MMC_RSP_R1B)) &&
		    (host->areq->mrq->cmd->resp[0] & R1_EXCEPTION_EVENT)) {

			/* Cancel the prepared request */
			if (areq)
				mmc_post_req(host, areq->mrq, -EINVAL);

			mmc_check_bkops(host->card);

			/* prepare the request again */
			if (areq)
				mmc_pre_req(host, areq->mrq, !host->areq);
		}
	}

	if (!err && areq) {
		trace_mmc_blk_rw_start(areq->mrq->cmd->opcode,
				       areq->mrq->cmd->arg,
				       areq->mrq->data);
		start_err = __mmc_start_data_req(host, areq->mrq);
	}

	if (host->areq)
		mmc_post_req(host, host->areq->mrq, 0);

	if (err && areq)
		mmc_post_req(host, areq->mrq, -EINVAL);

	if (err)
		host->areq = NULL;
	else
		host->areq = areq;

	if (error)
		*error = err;
	return data;
}
EXPORT_SYMBOL(mmc_start_req);

/**
 *	mmc_wait_for_req - start a request and wait for completion
 *	@host: MMC host to start command
 *	@mrq: MMC request to start
 *
 *	Start a new MMC custom command request for a host, and wait
 *	for the command to complete. Does not attempt to parse the
 *	response.
 */
void mmc_wait_for_req(struct mmc_host *host, struct mmc_request *mrq)
{
	__mmc_start_req(host, mrq);
	mmc_wait_for_req_done(host, mrq);
}
EXPORT_SYMBOL(mmc_wait_for_req);

/**
 *	mmc_interrupt_hpi - Issue for High priority Interrupt
 *	@card: the MMC card associated with the HPI transfer
 *
 *	Issued High Priority Interrupt, and check for card status
 *	until out-of prg-state.
 */
int mmc_interrupt_hpi(struct mmc_card *card)
{
	int err;
	u32 status;
	unsigned long prg_wait;

	BUG_ON(!card);

	if (!card->ext_csd.hpi_en) {
		pr_info("%s: HPI enable bit unset\n", mmc_hostname(card->host));
		return 1;
	}

	mmc_claim_host(card->host);
	err = mmc_send_status(card, &status);
	if (err) {
		pr_err("%s: Get card status fail\n", mmc_hostname(card->host));
		goto out;
	}

	switch (R1_CURRENT_STATE(status)) {
	case R1_STATE_IDLE:
	case R1_STATE_READY:
	case R1_STATE_STBY:
	case R1_STATE_TRAN:
		/*
		 * In idle and transfer states, HPI is not needed and the caller
		 * can issue the next intended command immediately
		 */
		goto out;
	case R1_STATE_PRG:
		break;
	default:
		/* In all other states, it's illegal to issue HPI */
		pr_debug("%s: HPI cannot be sent. Card state=%d\n",
			mmc_hostname(card->host), R1_CURRENT_STATE(status));
		err = -EINVAL;
		goto out;
	}

	err = mmc_send_hpi_cmd(card, &status);

	prg_wait = jiffies + msecs_to_jiffies(card->ext_csd.out_of_int_time);
	do {
		err = mmc_send_status(card, &status);

		if (!err && R1_CURRENT_STATE(status) == R1_STATE_TRAN)
			break;
		if (time_after(jiffies, prg_wait)) {
			err = mmc_send_status(card, &status);
			if (!err && R1_CURRENT_STATE(status) != R1_STATE_TRAN)
				err = -ETIMEDOUT;
			else
				break;
		}
	} while (!err);

out:
	mmc_release_host(card->host);
	return err;
}
EXPORT_SYMBOL(mmc_interrupt_hpi);

/**
 *	mmc_wait_for_cmd - start a command and wait for completion
 *	@host: MMC host to start command
 *	@cmd: MMC command to start
 *	@retries: maximum number of retries
 *
 *	Start a new MMC command for a host, and wait for the command
 *	to complete.  Return any error that occurred while the command
 *	was executing.  Do not attempt to parse the response.
 */
int mmc_wait_for_cmd(struct mmc_host *host, struct mmc_command *cmd, int retries)
{
	struct mmc_request mrq = {NULL};

	WARN_ON(!host->claimed);

	memset(cmd->resp, 0, sizeof(cmd->resp));
	cmd->retries = retries;

	mrq.cmd = cmd;
	cmd->data = NULL;

	mmc_wait_for_req(host, &mrq);

	return cmd->error;
}

EXPORT_SYMBOL(mmc_wait_for_cmd);

/**
 *	mmc_stop_bkops - stop ongoing BKOPS
 *	@card: MMC card to check BKOPS
 *
 *	Send HPI command to stop ongoing background operations to
 *	allow rapid servicing of foreground operations, e.g. read/
 *	writes. Wait until the card comes out of the programming state
 *	to avoid errors in servicing read/write requests.
 */
int mmc_stop_bkops(struct mmc_card *card)
{
	int err = 0;

	BUG_ON(!card);
	if (unlikely(!mmc_card_configured_manual_bkops(card)))
		goto out;
	if (!mmc_card_doing_bkops(card))
		goto out;

	err = mmc_interrupt_hpi(card);

	/*
	 * If err is EINVAL, we can't issue an HPI.
	 * It should complete the BKOPS.
	 */
	if (!err || (err == -EINVAL)) {
		mmc_card_clr_doing_bkops(card);
		mmc_update_bkops_hpi(&card->bkops.stats);
		mmc_retune_release(card->host);
		err = 0;
	}
out:
	return err;
}
EXPORT_SYMBOL(mmc_stop_bkops);

int mmc_read_bkops_status(struct mmc_card *card)
{
	int err;
	u8 *ext_csd;

	mmc_claim_host(card->host);
	err = mmc_get_ext_csd(card, &ext_csd);
	mmc_release_host(card->host);
	if (err)
		return err;

	card->ext_csd.raw_bkops_status = ext_csd[EXT_CSD_BKOPS_STATUS] &
		MMC_BKOPS_URGENCY_MASK;
	card->ext_csd.raw_exception_status =
		ext_csd[EXT_CSD_EXP_EVENTS_STATUS] & (EXT_CSD_URGENT_BKOPS |
						      EXT_CSD_DYNCAP_NEEDED |
						      EXT_CSD_SYSPOOL_EXHAUSTED
						      | EXT_CSD_PACKED_FAILURE);

	kfree(ext_csd);
	return 0;
}
EXPORT_SYMBOL(mmc_read_bkops_status);

/**
 *	mmc_set_data_timeout - set the timeout for a data command
 *	@data: data phase for command
 *	@card: the MMC card associated with the data transfer
 *
 *	Computes the data timeout parameters according to the
 *	correct algorithm given the card type.
 */
void mmc_set_data_timeout(struct mmc_data *data, const struct mmc_card *card)
{
	unsigned int mult;

	if (!card) {
		WARN_ON(1);
		return;
	}
	/*
	 * SDIO cards only define an upper 1 s limit on access.
	 */
	if (mmc_card_sdio(card)) {
		data->timeout_ns = 1000000000;
		data->timeout_clks = 0;
		return;
	}

	/*
	 * SD cards use a 100 multiplier rather than 10
	 */
	mult = mmc_card_sd(card) ? 100 : 10;

	/*
	 * Scale up the multiplier (and therefore the timeout) by
	 * the r2w factor for writes.
	 */
	if (data->flags & MMC_DATA_WRITE)
		mult <<= card->csd.r2w_factor;

	data->timeout_ns = card->csd.tacc_ns * mult;
	data->timeout_clks = card->csd.tacc_clks * mult;

	/*
	 * SD cards also have an upper limit on the timeout.
	 */
	if (mmc_card_sd(card)) {
		unsigned int timeout_us, limit_us;

		timeout_us = data->timeout_ns / 1000;
		if (mmc_host_clk_rate(card->host))
			timeout_us += data->timeout_clks * 1000 /
				(mmc_host_clk_rate(card->host) / 1000);

		if (data->flags & MMC_DATA_WRITE)
			/*
			 * The MMC spec "It is strongly recommended
			 * for hosts to implement more than 500ms
			 * timeout value even if the card indicates
			 * the 250ms maximum busy length."  Even the
			 * previous value of 300ms is known to be
			 * insufficient for some cards.
			 */
			limit_us = 3000000;
		else
			limit_us = 100000;

		/*
		 * SDHC cards always use these fixed values.
		 */
		if (timeout_us > limit_us || mmc_card_blockaddr(card)) {
			data->timeout_ns = limit_us * 1000;
			data->timeout_clks = 0;
		}

		/* assign limit value if invalid */
		if (timeout_us == 0)
			data->timeout_ns = limit_us * 1000;
	}

	/*
	 * Some cards require longer data read timeout than indicated in CSD.
	 * Address this by setting the read timeout to a "reasonably high"
	 * value. For the cards tested, 600ms has proven enough. If necessary,
	 * this value can be increased if other problematic cards require this.
	 * Certain Hynix 5.x cards giving read timeout even with 300ms.
	 * Increasing further to max value (4s).
	 */
	if (mmc_card_long_read_time(card) && data->flags & MMC_DATA_READ) {
<<<<<<< HEAD
		data->timeout_ns = 4000000000u;
=======
		data->timeout_ns = 600000000;
>>>>>>> da9a92f0
		data->timeout_clks = 0;
	}

	/*
	 * Some cards need very high timeouts if driven in SPI mode.
	 * The worst observed timeout was 900ms after writing a
	 * continuous stream of data until the internal logic
	 * overflowed.
	 */
	if (mmc_host_is_spi(card->host)) {
		if (data->flags & MMC_DATA_WRITE) {
			if (data->timeout_ns < 1000000000)
				data->timeout_ns = 1000000000;	/* 1s */
		} else {
			if (data->timeout_ns < 100000000)
				data->timeout_ns =  100000000;	/* 100ms */
		}
	}
	/* Increase the timeout values for some bad INAND MCP devices */
	if (card->quirks & MMC_QUIRK_INAND_DATA_TIMEOUT) {
		data->timeout_ns = 4000000000u; /* 4s */
		data->timeout_clks = 0;
	}
}
EXPORT_SYMBOL(mmc_set_data_timeout);

/**
 *	mmc_align_data_size - pads a transfer size to a more optimal value
 *	@card: the MMC card associated with the data transfer
 *	@sz: original transfer size
 *
 *	Pads the original data size with a number of extra bytes in
 *	order to avoid controller bugs and/or performance hits
 *	(e.g. some controllers revert to PIO for certain sizes).
 *
 *	Returns the improved size, which might be unmodified.
 *
 *	Note that this function is only relevant when issuing a
 *	single scatter gather entry.
 */
unsigned int mmc_align_data_size(struct mmc_card *card, unsigned int sz)
{
	/*
	 * FIXME: We don't have a system for the controller to tell
	 * the core about its problems yet, so for now we just 32-bit
	 * align the size.
	 */
	sz = ((sz + 3) / 4) * 4;

	return sz;
}
EXPORT_SYMBOL(mmc_align_data_size);

/**
 *	__mmc_claim_host - exclusively claim a host
 *	@host: mmc host to claim
 *	@abort: whether or not the operation should be aborted
 *
 *	Claim a host for a set of operations.  If @abort is non null and
 *	dereference a non-zero value then this will return prematurely with
 *	that non-zero value without acquiring the lock.  Returns zero
 *	with the lock held otherwise.
 */
int __mmc_claim_host(struct mmc_host *host, atomic_t *abort)
{
	DECLARE_WAITQUEUE(wait, current);
	unsigned long flags;
	int stop;
	bool pm = false;

	might_sleep();

	add_wait_queue(&host->wq, &wait);

	spin_lock_irqsave(&host->lock, flags);
	while (1) {
		set_current_state(TASK_UNINTERRUPTIBLE);
		stop = abort ? atomic_read(abort) : 0;
		if (stop || !host->claimed || host->claimer == current)
			break;
		spin_unlock_irqrestore(&host->lock, flags);
		schedule();
		spin_lock_irqsave(&host->lock, flags);
	}
	set_current_state(TASK_RUNNING);
	if (!stop) {
		host->claimed = 1;
		host->claimer = current;
		host->claim_cnt += 1;
		if (host->claim_cnt == 1)
			pm = true;
	} else
		wake_up(&host->wq);
	spin_unlock_irqrestore(&host->lock, flags);
	remove_wait_queue(&host->wq, &wait);

	if (pm)
		pm_runtime_get_sync(mmc_dev(host));

	if (host->ops->enable && !stop && host->claim_cnt == 1)
		host->ops->enable(host);

	return stop;
}
EXPORT_SYMBOL(__mmc_claim_host);

/**
 *	mmc_release_host - release a host
 *	@host: mmc host to release
 *
 *	Release a MMC host, allowing others to claim the host
 *	for their operations.
 */
void mmc_release_host(struct mmc_host *host)
{
	unsigned long flags;

	WARN_ON(!host->claimed);

	if (host->ops->disable && host->claim_cnt == 1)
		host->ops->disable(host);

	spin_lock_irqsave(&host->lock, flags);
	if (--host->claim_cnt) {
		/* Release for nested claim */
		spin_unlock_irqrestore(&host->lock, flags);
	} else {
		host->claimed = 0;
		host->claimer = NULL;
		spin_unlock_irqrestore(&host->lock, flags);
		wake_up(&host->wq);
		pm_runtime_mark_last_busy(mmc_dev(host));
		pm_runtime_put_autosuspend(mmc_dev(host));
	}
}
EXPORT_SYMBOL(mmc_release_host);

/*
 * This is a helper function, which fetches a runtime pm reference for the
 * card device and also claims the host.
 */
void mmc_get_card(struct mmc_card *card)
{
	pm_runtime_get_sync(&card->dev);
	mmc_claim_host(card->host);
}
EXPORT_SYMBOL(mmc_get_card);


/*
 * This is a helper function, which releases the host and drops the runtime
 * pm reference for the card device.
 */
void mmc_put_card(struct mmc_card *card)
{
	mmc_release_host(card->host);
	pm_runtime_mark_last_busy(&card->dev);
	pm_runtime_put_autosuspend(&card->dev);
}
EXPORT_SYMBOL(mmc_put_card);

/*
 * Internal function that does the actual ios call to the host driver,
 * optionally printing some debug output.
 */
void mmc_set_ios(struct mmc_host *host)
{
	struct mmc_ios *ios = &host->ios;

	pr_debug("%s: clock %uHz busmode %u powermode %u cs %u Vdd %u "
		"width %u timing %u\n",
		 mmc_hostname(host), ios->clock, ios->bus_mode,
		 ios->power_mode, ios->chip_select, ios->vdd,
		 ios->bus_width, ios->timing);

	if (ios->clock > 0)
		mmc_set_ungated(host);
	host->ops->set_ios(host, ios);
	if (ios->old_rate != ios->clock) {
		if (likely(ios->clk_ts)) {
			char trace_info[80];
			snprintf(trace_info, 80,
				"%s: freq_KHz %d --> %d | t = %d",
				mmc_hostname(host), ios->old_rate / 1000,
				ios->clock / 1000, jiffies_to_msecs(
					(long)jiffies - (long)ios->clk_ts));
			trace_mmc_clk(trace_info);
		}
		ios->old_rate = ios->clock;
		ios->clk_ts = jiffies;
	}
}
EXPORT_SYMBOL(mmc_set_ios);

/*
 * Control chip select pin on a host.
 */
void mmc_set_chip_select(struct mmc_host *host, int mode)
{
	mmc_host_clk_hold(host);
	host->ios.chip_select = mode;
	mmc_set_ios(host);
	mmc_host_clk_release(host);
}

/*
 * Sets the host clock to the highest possible frequency that
 * is below "hz".
 */
static void __mmc_set_clock(struct mmc_host *host, unsigned int hz)
{
	WARN_ON(hz && hz < host->f_min);

	if (hz > host->f_max)
		hz = host->f_max;

	host->ios.clock = hz;
	mmc_set_ios(host);
}

void mmc_set_clock(struct mmc_host *host, unsigned int hz)
{
	mmc_host_clk_hold(host);
	__mmc_set_clock(host, hz);
	mmc_host_clk_release(host);
}

#ifdef CONFIG_MMC_CLKGATE
/*
 * This gates the clock by setting it to 0 Hz.
 */
void mmc_gate_clock(struct mmc_host *host)
{
	unsigned long flags;

	WARN_ON(!host->ios.clock);

	spin_lock_irqsave(&host->clk_lock, flags);
	host->clk_old = host->ios.clock;
	host->ios.clock = 0;
	host->clk_gated = true;
	spin_unlock_irqrestore(&host->clk_lock, flags);
	mmc_set_ios(host);
}

/*
 * This restores the clock from gating by using the cached
 * clock value.
 */
void mmc_ungate_clock(struct mmc_host *host)
{
	/*
	 * We should previously have gated the clock, so the clock shall
	 * be 0 here! The clock may however be 0 during initialization,
	 * when some request operations are performed before setting
	 * the frequency. When ungate is requested in that situation
	 * we just ignore the call.
	 */
	if (host->clk_old) {
		WARN_ON(host->ios.clock);
		/* This call will also set host->clk_gated to false */
		__mmc_set_clock(host, host->clk_old);
	}
}

void mmc_set_ungated(struct mmc_host *host)
{
	unsigned long flags;

	/*
	 * We've been given a new frequency while the clock is gated,
	 * so make sure we regard this as ungating it.
	 */
	spin_lock_irqsave(&host->clk_lock, flags);
	host->clk_gated = false;
	spin_unlock_irqrestore(&host->clk_lock, flags);
}

#else
void mmc_set_ungated(struct mmc_host *host)
{
}

void mmc_gate_clock(struct mmc_host *host)
{
}
#endif

int mmc_execute_tuning(struct mmc_card *card)
{
	struct mmc_host *host = card->host;
	u32 opcode;
	int err;

	if (!host->ops->execute_tuning)
		return 0;

	if (mmc_card_mmc(card))
		opcode = MMC_SEND_TUNING_BLOCK_HS200;
	else
		opcode = MMC_SEND_TUNING_BLOCK;

	mmc_host_clk_hold(host);
	err = host->ops->execute_tuning(host, opcode);
	mmc_host_clk_release(host);

	if (err)
		pr_err("%s: tuning execution failed\n", mmc_hostname(host));
	else
		mmc_retune_enable(host);

	return err;
}

/*
 * Change the bus mode (open drain/push-pull) of a host.
 */
void mmc_set_bus_mode(struct mmc_host *host, unsigned int mode)
{
	mmc_host_clk_hold(host);
	host->ios.bus_mode = mode;
	mmc_set_ios(host);
	mmc_host_clk_release(host);
}

/*
 * Change data bus width of a host.
 */
void mmc_set_bus_width(struct mmc_host *host, unsigned int width)
{
	mmc_host_clk_hold(host);
	host->ios.bus_width = width;
	mmc_set_ios(host);
	mmc_host_clk_release(host);
}

/*
 * Set initial state after a power cycle or a hw_reset.
 */
void mmc_set_initial_state(struct mmc_host *host)
{
	mmc_retune_disable(host);

	if (mmc_host_is_spi(host))
		host->ios.chip_select = MMC_CS_HIGH;
	else {
		host->ios.chip_select = MMC_CS_DONTCARE;
		host->ios.bus_mode = MMC_BUSMODE_OPENDRAIN;
	}
	host->ios.bus_width = MMC_BUS_WIDTH_1;
	host->ios.timing = MMC_TIMING_LEGACY;
	host->ios.drv_type = 0;

	mmc_set_ios(host);
}

/**
 * mmc_vdd_to_ocrbitnum - Convert a voltage to the OCR bit number
 * @vdd:	voltage (mV)
 * @low_bits:	prefer low bits in boundary cases
 *
 * This function returns the OCR bit number according to the provided @vdd
 * value. If conversion is not possible a negative errno value returned.
 *
 * Depending on the @low_bits flag the function prefers low or high OCR bits
 * on boundary voltages. For example,
 * with @low_bits = true, 3300 mV translates to ilog2(MMC_VDD_32_33);
 * with @low_bits = false, 3300 mV translates to ilog2(MMC_VDD_33_34);
 *
 * Any value in the [1951:1999] range translates to the ilog2(MMC_VDD_20_21).
 */
static int mmc_vdd_to_ocrbitnum(int vdd, bool low_bits)
{
	const int max_bit = ilog2(MMC_VDD_35_36);
	int bit;

	if (vdd < 1650 || vdd > 3600)
		return -EINVAL;

	if (vdd >= 1650 && vdd <= 1950)
		return ilog2(MMC_VDD_165_195);

	if (low_bits)
		vdd -= 1;

	/* Base 2000 mV, step 100 mV, bit's base 8. */
	bit = (vdd - 2000) / 100 + 8;
	if (bit > max_bit)
		return max_bit;
	return bit;
}

/**
 * mmc_vddrange_to_ocrmask - Convert a voltage range to the OCR mask
 * @vdd_min:	minimum voltage value (mV)
 * @vdd_max:	maximum voltage value (mV)
 *
 * This function returns the OCR mask bits according to the provided @vdd_min
 * and @vdd_max values. If conversion is not possible the function returns 0.
 *
 * Notes wrt boundary cases:
 * This function sets the OCR bits for all boundary voltages, for example
 * [3300:3400] range is translated to MMC_VDD_32_33 | MMC_VDD_33_34 |
 * MMC_VDD_34_35 mask.
 */
u32 mmc_vddrange_to_ocrmask(int vdd_min, int vdd_max)
{
	u32 mask = 0;

	if (vdd_max < vdd_min)
		return 0;

	/* Prefer high bits for the boundary vdd_max values. */
	vdd_max = mmc_vdd_to_ocrbitnum(vdd_max, false);
	if (vdd_max < 0)
		return 0;

	/* Prefer low bits for the boundary vdd_min values. */
	vdd_min = mmc_vdd_to_ocrbitnum(vdd_min, true);
	if (vdd_min < 0)
		return 0;

	/* Fill the mask, from max bit to min bit. */
	while (vdd_max >= vdd_min)
		mask |= 1 << vdd_max--;

	return mask;
}
EXPORT_SYMBOL(mmc_vddrange_to_ocrmask);

#ifdef CONFIG_OF

/**
 * mmc_of_parse_voltage - return mask of supported voltages
 * @np: The device node need to be parsed.
 * @mask: mask of voltages available for MMC/SD/SDIO
 *
 * 1. Return zero on success.
 * 2. Return negative errno: voltage-range is invalid.
 */
int mmc_of_parse_voltage(struct device_node *np, u32 *mask)
{
	const u32 *voltage_ranges;
	int num_ranges, i;

	voltage_ranges = of_get_property(np, "voltage-ranges", &num_ranges);
	num_ranges = num_ranges / sizeof(*voltage_ranges) / 2;
	if (!voltage_ranges || !num_ranges) {
		pr_info("%s: voltage-ranges unspecified\n", np->full_name);
		return -EINVAL;
	}

	for (i = 0; i < num_ranges; i++) {
		const int j = i * 2;
		u32 ocr_mask;

		ocr_mask = mmc_vddrange_to_ocrmask(
				be32_to_cpu(voltage_ranges[j]),
				be32_to_cpu(voltage_ranges[j + 1]));
		if (!ocr_mask) {
			pr_err("%s: voltage-range #%d is invalid\n",
				np->full_name, i);
			return -EINVAL;
		}
		*mask |= ocr_mask;
	}

	return 0;
}
EXPORT_SYMBOL(mmc_of_parse_voltage);

#endif /* CONFIG_OF */

static int mmc_of_get_func_num(struct device_node *node)
{
	u32 reg;
	int ret;

	ret = of_property_read_u32(node, "reg", &reg);
	if (ret < 0)
		return ret;

	return reg;
}

struct device_node *mmc_of_find_child_device(struct mmc_host *host,
		unsigned func_num)
{
	struct device_node *node;

	if (!host->parent || !host->parent->of_node)
		return NULL;

	for_each_child_of_node(host->parent->of_node, node) {
		if (mmc_of_get_func_num(node) == func_num)
			return node;
	}

	return NULL;
}

#ifdef CONFIG_REGULATOR

/**
 * mmc_ocrbitnum_to_vdd - Convert a OCR bit number to its voltage
 * @vdd_bit:	OCR bit number
 * @min_uV:	minimum voltage value (mV)
 * @max_uV:	maximum voltage value (mV)
 *
 * This function returns the voltage range according to the provided OCR
 * bit number. If conversion is not possible a negative errno value returned.
 */
static int mmc_ocrbitnum_to_vdd(int vdd_bit, int *min_uV, int *max_uV)
{
	int		tmp;

	if (!vdd_bit)
		return -EINVAL;

	/*
	 * REVISIT mmc_vddrange_to_ocrmask() may have set some
	 * bits this regulator doesn't quite support ... don't
	 * be too picky, most cards and regulators are OK with
	 * a 0.1V range goof (it's a small error percentage).
	 */
	tmp = vdd_bit - ilog2(MMC_VDD_165_195);
	if (tmp == 0) {
		*min_uV = 1650 * 1000;
		*max_uV = 1950 * 1000;
	} else {
		*min_uV = 1900 * 1000 + tmp * 100 * 1000;
		*max_uV = *min_uV + 100 * 1000;
	}

	return 0;
}

/**
 * mmc_regulator_get_ocrmask - return mask of supported voltages
 * @supply: regulator to use
 *
 * This returns either a negative errno, or a mask of voltages that
 * can be provided to MMC/SD/SDIO devices using the specified voltage
 * regulator.  This would normally be called before registering the
 * MMC host adapter.
 */
int mmc_regulator_get_ocrmask(struct regulator *supply)
{
	int			result = 0;
	int			count;
	int			i;
	int			vdd_uV;
	int			vdd_mV;

	count = regulator_count_voltages(supply);
	if (count < 0)
		return count;

	for (i = 0; i < count; i++) {
		vdd_uV = regulator_list_voltage(supply, i);
		if (vdd_uV <= 0)
			continue;

		vdd_mV = vdd_uV / 1000;
		result |= mmc_vddrange_to_ocrmask(vdd_mV, vdd_mV);
	}

	if (!result) {
		vdd_uV = regulator_get_voltage(supply);
		if (vdd_uV <= 0)
			return vdd_uV;

		vdd_mV = vdd_uV / 1000;
		result = mmc_vddrange_to_ocrmask(vdd_mV, vdd_mV);
	}

	return result;
}
EXPORT_SYMBOL_GPL(mmc_regulator_get_ocrmask);

/**
 * mmc_regulator_set_ocr - set regulator to match host->ios voltage
 * @mmc: the host to regulate
 * @supply: regulator to use
 * @vdd_bit: zero for power off, else a bit number (host->ios.vdd)
 *
 * Returns zero on success, else negative errno.
 *
 * MMC host drivers may use this to enable or disable a regulator using
 * a particular supply voltage.  This would normally be called from the
 * set_ios() method.
 */
int mmc_regulator_set_ocr(struct mmc_host *mmc,
			struct regulator *supply,
			unsigned short vdd_bit)
{
	int			result = 0;
	int			min_uV, max_uV;

	if (vdd_bit) {
		mmc_ocrbitnum_to_vdd(vdd_bit, &min_uV, &max_uV);

		result = regulator_set_voltage(supply, min_uV, max_uV);
		if (result == 0 && !mmc->regulator_enabled) {
			result = regulator_enable(supply);
			if (!result)
				mmc->regulator_enabled = true;
		}
	} else if (mmc->regulator_enabled) {
		result = regulator_disable(supply);
		if (result == 0)
			mmc->regulator_enabled = false;
	}

	if (result)
		dev_err(mmc_dev(mmc),
			"could not set regulator OCR (%d)\n", result);
	return result;
}
EXPORT_SYMBOL_GPL(mmc_regulator_set_ocr);

static int mmc_regulator_set_voltage_if_supported(struct regulator *regulator,
						  int min_uV, int target_uV,
						  int max_uV)
{
	/*
	 * Check if supported first to avoid errors since we may try several
	 * signal levels during power up and don't want to show errors.
	 */
	if (!regulator_is_supported_voltage(regulator, min_uV, max_uV))
		return -EINVAL;

	return regulator_set_voltage_triplet(regulator, min_uV, target_uV,
					     max_uV);
}

/**
 * mmc_regulator_set_vqmmc - Set VQMMC as per the ios
 *
 * For 3.3V signaling, we try to match VQMMC to VMMC as closely as possible.
 * That will match the behavior of old boards where VQMMC and VMMC were supplied
 * by the same supply.  The Bus Operating conditions for 3.3V signaling in the
 * SD card spec also define VQMMC in terms of VMMC.
 * If this is not possible we'll try the full 2.7-3.6V of the spec.
 *
 * For 1.2V and 1.8V signaling we'll try to get as close as possible to the
 * requested voltage.  This is definitely a good idea for UHS where there's a
 * separate regulator on the card that's trying to make 1.8V and it's best if
 * we match.
 *
 * This function is expected to be used by a controller's
 * start_signal_voltage_switch() function.
 */
int mmc_regulator_set_vqmmc(struct mmc_host *mmc, struct mmc_ios *ios)
{
	struct device *dev = mmc_dev(mmc);
	int ret, volt, min_uV, max_uV;

	/* If no vqmmc supply then we can't change the voltage */
	if (IS_ERR(mmc->supply.vqmmc))
		return -EINVAL;

	switch (ios->signal_voltage) {
	case MMC_SIGNAL_VOLTAGE_120:
		return mmc_regulator_set_voltage_if_supported(mmc->supply.vqmmc,
						1100000, 1200000, 1300000);
	case MMC_SIGNAL_VOLTAGE_180:
		return mmc_regulator_set_voltage_if_supported(mmc->supply.vqmmc,
						1700000, 1800000, 1950000);
	case MMC_SIGNAL_VOLTAGE_330:
		ret = mmc_ocrbitnum_to_vdd(mmc->ios.vdd, &volt, &max_uV);
		if (ret < 0)
			return ret;

		dev_dbg(dev, "%s: found vmmc voltage range of %d-%duV\n",
			__func__, volt, max_uV);

		min_uV = max(volt - 300000, 2700000);
		max_uV = min(max_uV + 200000, 3600000);

		/*
		 * Due to a limitation in the current implementation of
		 * regulator_set_voltage_triplet() which is taking the lowest
		 * voltage possible if below the target, search for a suitable
		 * voltage in two steps and try to stay close to vmmc
		 * with a 0.3V tolerance at first.
		 */
		if (!mmc_regulator_set_voltage_if_supported(mmc->supply.vqmmc,
						min_uV, volt, max_uV))
			return 0;

		return mmc_regulator_set_voltage_if_supported(mmc->supply.vqmmc,
						2700000, volt, 3600000);
	default:
		return -EINVAL;
	}
}
EXPORT_SYMBOL_GPL(mmc_regulator_set_vqmmc);

#endif /* CONFIG_REGULATOR */

int mmc_regulator_get_supply(struct mmc_host *mmc)
{
	struct device *dev = mmc_dev(mmc);
	int ret;

	mmc->supply.vmmc = devm_regulator_get_optional(dev, "vmmc");
	mmc->supply.vqmmc = devm_regulator_get_optional(dev, "vqmmc");

	if (IS_ERR(mmc->supply.vmmc)) {
		if (PTR_ERR(mmc->supply.vmmc) == -EPROBE_DEFER)
			return -EPROBE_DEFER;
		dev_info(dev, "No vmmc regulator found\n");
	} else {
		ret = mmc_regulator_get_ocrmask(mmc->supply.vmmc);
		if (ret > 0)
			mmc->ocr_avail = ret;
		else
			dev_warn(dev, "Failed getting OCR mask: %d\n", ret);
	}

	if (IS_ERR(mmc->supply.vqmmc)) {
		if (PTR_ERR(mmc->supply.vqmmc) == -EPROBE_DEFER)
			return -EPROBE_DEFER;
		dev_info(dev, "No vqmmc regulator found\n");
	}

	return 0;
}
EXPORT_SYMBOL_GPL(mmc_regulator_get_supply);

/*
 * Mask off any voltages we don't support and select
 * the lowest voltage
 */
u32 mmc_select_voltage(struct mmc_host *host, u32 ocr)
{
	int bit;

	/*
	 * Sanity check the voltages that the card claims to
	 * support.
	 */
	if (ocr & 0x7F) {
		dev_warn(mmc_dev(host),
		"card claims to support voltages below defined range\n");
		ocr &= ~0x7F;
	}

	ocr &= host->ocr_avail;
	if (!ocr) {
		dev_warn(mmc_dev(host), "no support for card's volts\n");
		return 0;
	}

	if (host->caps2 & MMC_CAP2_FULL_PWR_CYCLE) {
		bit = ffs(ocr) - 1;
		ocr &= 3 << bit;
		mmc_power_cycle(host, ocr);
	} else {
		bit = fls(ocr) - 1;
		ocr &= 3 << bit;
		if (bit != host->ios.vdd)
			dev_warn(mmc_dev(host), "exceeding card's volts\n");
	}

	return ocr;
}

int __mmc_set_signal_voltage(struct mmc_host *host, int signal_voltage)
{
	int err = 0;
	int old_signal_voltage = host->ios.signal_voltage;

	host->ios.signal_voltage = signal_voltage;
	if (host->ops->start_signal_voltage_switch) {
		mmc_host_clk_hold(host);
		err = host->ops->start_signal_voltage_switch(host, &host->ios);
		mmc_host_clk_release(host);
	}

	if (err)
		host->ios.signal_voltage = old_signal_voltage;

	return err;

}

int mmc_set_signal_voltage(struct mmc_host *host, int signal_voltage, u32 ocr)
{
	struct mmc_command cmd = {0};
	int err = 0;
	u32 clock;

	BUG_ON(!host);

	/*
	 * Send CMD11 only if the request is to switch the card to
	 * 1.8V signalling.
	 */
	if (signal_voltage == MMC_SIGNAL_VOLTAGE_330)
		return __mmc_set_signal_voltage(host, signal_voltage);

	/*
	 * If we cannot switch voltages, return failure so the caller
	 * can continue without UHS mode
	 */
	if (!host->ops->start_signal_voltage_switch)
		return -EPERM;
	if (!host->ops->card_busy)
		pr_warn("%s: cannot verify signal voltage switch\n",
			mmc_hostname(host));

	cmd.opcode = SD_SWITCH_VOLTAGE;
	cmd.arg = 0;
	cmd.flags = MMC_RSP_R1 | MMC_CMD_AC;

	/*
	 * Hold the clock reference so clock doesn't get auto gated during this
	 * voltage switch sequence.
	 */
	mmc_host_clk_hold(host);
	err = mmc_wait_for_cmd(host, &cmd, 0);
	if (err)
		goto err_command;

	if (!mmc_host_is_spi(host) && (cmd.resp[0] & R1_ERROR)) {
		err = -EIO;
		goto err_command;
	}
	/*
	 * The card should drive cmd and dat[0:3] low immediately
	 * after the response of cmd11, but wait 1 ms to be sure
	 */
	mmc_delay(1);
	if (host->ops->card_busy && !host->ops->card_busy(host)) {
		err = -EAGAIN;
		goto power_cycle;
	}
	/*
	 * During a signal voltage level switch, the clock must be gated
	 * for 5 ms according to the SD spec
	 */
	host->card_clock_off = true;
	clock = host->ios.clock;
	host->ios.clock = 0;
	mmc_set_ios(host);

	if (__mmc_set_signal_voltage(host, signal_voltage)) {
		/*
		 * Voltages may not have been switched, but we've already
		 * sent CMD11, so a power cycle is required anyway
		 */
		err = -EAGAIN;
		host->ios.clock = clock;
		mmc_set_ios(host);
		host->card_clock_off = false;
		goto power_cycle;
	}

	/* Keep clock gated for at least 10 ms, though spec only says 5 ms */
	mmc_delay(10);
	host->ios.clock = clock;
	mmc_set_ios(host);

	host->card_clock_off = false;
	/* Wait for at least 1 ms according to spec */
	mmc_delay(1);

	/*
	 * Failure to switch is indicated by the card holding
	 * dat[0:3] low
	 */
	if (host->ops->card_busy && host->ops->card_busy(host))
		err = -EAGAIN;

power_cycle:
	if (err) {
		pr_debug("%s: Signal voltage switch failed, "
			"power cycling card\n", mmc_hostname(host));
		mmc_power_cycle(host, ocr);
	}

err_command:
	mmc_host_clk_release(host);

	return err;
}

/*
 * Select timing parameters for host.
 */
void mmc_set_timing(struct mmc_host *host, unsigned int timing)
{
	mmc_host_clk_hold(host);
	host->ios.timing = timing;
	mmc_set_ios(host);
	mmc_host_clk_release(host);
}

/*
 * Select appropriate driver type for host.
 */
void mmc_set_driver_type(struct mmc_host *host, unsigned int drv_type)
{
	mmc_host_clk_hold(host);
	host->ios.drv_type = drv_type;
	mmc_set_ios(host);
	mmc_host_clk_release(host);
}

int mmc_select_drive_strength(struct mmc_card *card, unsigned int max_dtr,
			      int card_drv_type, int *drv_type)
{
	struct mmc_host *host = card->host;
	int host_drv_type = SD_DRIVER_TYPE_B;
	int drive_strength;

	*drv_type = 0;

	if (!host->ops->select_drive_strength)
		return 0;

	/* Use SD definition of driver strength for hosts */
	if (host->caps & MMC_CAP_DRIVER_TYPE_A)
		host_drv_type |= SD_DRIVER_TYPE_A;

	if (host->caps & MMC_CAP_DRIVER_TYPE_C)
		host_drv_type |= SD_DRIVER_TYPE_C;

	if (host->caps & MMC_CAP_DRIVER_TYPE_D)
		host_drv_type |= SD_DRIVER_TYPE_D;

	/*
	 * The drive strength that the hardware can support
	 * depends on the board design.  Pass the appropriate
	 * information and let the hardware specific code
	 * return what is possible given the options
	 */
	mmc_host_clk_hold(host);
	drive_strength = host->ops->select_drive_strength(card, max_dtr,
							  host_drv_type,
							  card_drv_type,
							  drv_type);
	mmc_host_clk_release(host);

	return drive_strength;
}

/*
 * Apply power to the MMC stack.  This is a two-stage process.
 * First, we enable power to the card without the clock running.
 * We then wait a bit for the power to stabilise.  Finally,
 * enable the bus drivers and clock to the card.
 *
 * We must _NOT_ enable the clock prior to power stablising.
 *
 * If a host does all the power sequencing itself, ignore the
 * initial MMC_POWER_UP stage.
 */
void mmc_power_up(struct mmc_host *host, u32 ocr)
{
	if (host->ios.power_mode == MMC_POWER_ON)
		return;

	mmc_host_clk_hold(host);

	mmc_pwrseq_pre_power_on(host);

	host->ios.vdd = fls(ocr) - 1;
	host->ios.power_mode = MMC_POWER_UP;
	/* Set initial state and call mmc_set_ios */
	mmc_set_initial_state(host);

	/* Try to set signal voltage to 3.3V but fall back to 1.8v or 1.2v */
	if (__mmc_set_signal_voltage(host, MMC_SIGNAL_VOLTAGE_330) == 0)
		dev_dbg(mmc_dev(host), "Initial signal voltage of 3.3v\n");
	else if (__mmc_set_signal_voltage(host, MMC_SIGNAL_VOLTAGE_180) == 0)
		dev_dbg(mmc_dev(host), "Initial signal voltage of 1.8v\n");
	else if (__mmc_set_signal_voltage(host, MMC_SIGNAL_VOLTAGE_120) == 0)
		dev_dbg(mmc_dev(host), "Initial signal voltage of 1.2v\n");

	/*
	 * This delay should be sufficient to allow the power supply
	 * to reach the minimum voltage.
	 */
	mmc_delay(10);

	mmc_pwrseq_post_power_on(host);

	host->ios.clock = host->f_init;

	host->ios.power_mode = MMC_POWER_ON;
	mmc_set_ios(host);

	/*
	 * This delay must be at least 74 clock sizes, or 1 ms, or the
	 * time required to reach a stable voltage.
	 */
	mmc_delay(10);

	mmc_host_clk_release(host);
}

void mmc_power_off(struct mmc_host *host)
{
	if (host->ios.power_mode == MMC_POWER_OFF)
		return;

	mmc_host_clk_hold(host);

	mmc_pwrseq_power_off(host);

	host->ios.clock = 0;
	host->ios.vdd = 0;

	host->ios.power_mode = MMC_POWER_OFF;
	/* Set initial state and call mmc_set_ios */
	mmc_set_initial_state(host);

	/*
	 * Some configurations, such as the 802.11 SDIO card in the OLPC
	 * XO-1.5, require a short delay after poweroff before the card
	 * can be successfully turned on again.
	 */
	mmc_delay(1);

	mmc_host_clk_release(host);
}

void mmc_power_cycle(struct mmc_host *host, u32 ocr)
{
	mmc_power_off(host);
	/* Wait at least 1 ms according to SD spec */
	mmc_delay(1);
	mmc_power_up(host, ocr);
}

/*
 * Cleanup when the last reference to the bus operator is dropped.
 */
static void __mmc_release_bus(struct mmc_host *host)
{
	BUG_ON(!host);
	BUG_ON(host->bus_refs);
	BUG_ON(!host->bus_dead);

	host->bus_ops = NULL;
}

/*
 * Increase reference count of bus operator
 */
static inline void mmc_bus_get(struct mmc_host *host)
{
	unsigned long flags;

	spin_lock_irqsave(&host->lock, flags);
	host->bus_refs++;
	spin_unlock_irqrestore(&host->lock, flags);
}

/*
 * Decrease reference count of bus operator and free it if
 * it is the last reference.
 */
static inline void mmc_bus_put(struct mmc_host *host)
{
	unsigned long flags;

	spin_lock_irqsave(&host->lock, flags);
	host->bus_refs--;
	if ((host->bus_refs == 0) && host->bus_ops)
		__mmc_release_bus(host);
	spin_unlock_irqrestore(&host->lock, flags);
}

int mmc_resume_bus(struct mmc_host *host)
{
	unsigned long flags;
	int err = 0;

	if (!mmc_bus_needs_resume(host))
		return -EINVAL;

	pr_debug("%s: Starting deferred resume\n", mmc_hostname(host));
	spin_lock_irqsave(&host->lock, flags);
	host->bus_resume_flags &= ~MMC_BUSRESUME_NEEDS_RESUME;
	host->rescan_disable = 0;
	spin_unlock_irqrestore(&host->lock, flags);

	mmc_bus_get(host);
	if (host->bus_ops && !host->bus_dead && host->card) {
		mmc_power_up(host, host->card->ocr);
		BUG_ON(!host->bus_ops->resume);
		host->bus_ops->resume(host);
		if (mmc_card_cmdq(host->card)) {
			err = mmc_cmdq_halt(host, false);
			if (err)
				pr_err("%s: %s: unhalt failed: %d\n",
				       mmc_hostname(host), __func__, err);
			else
				mmc_card_clr_suspended(host->card);
		}
	}

	if (host->bus_ops->detect && !host->bus_dead)
		host->bus_ops->detect(host);

	mmc_bus_put(host);
	pr_debug("%s: Deferred resume completed\n", mmc_hostname(host));
	return 0;
}
EXPORT_SYMBOL(mmc_resume_bus);

/*
 * Assign a mmc bus handler to a host. Only one bus handler may control a
 * host at any given time.
 */
void mmc_attach_bus(struct mmc_host *host, const struct mmc_bus_ops *ops)
{
	unsigned long flags;

	BUG_ON(!host);
	BUG_ON(!ops);

	WARN_ON(!host->claimed);

	spin_lock_irqsave(&host->lock, flags);

	BUG_ON(host->bus_ops);
	BUG_ON(host->bus_refs);

	host->bus_ops = ops;
	host->bus_refs = 1;
	host->bus_dead = 0;

	spin_unlock_irqrestore(&host->lock, flags);
}

/*
 * Remove the current bus handler from a host.
 */
void mmc_detach_bus(struct mmc_host *host)
{
	unsigned long flags;

	BUG_ON(!host);

	WARN_ON(!host->claimed);
	WARN_ON(!host->bus_ops);

	spin_lock_irqsave(&host->lock, flags);

	host->bus_dead = 1;

	spin_unlock_irqrestore(&host->lock, flags);

	mmc_bus_put(host);
}

static void _mmc_detect_change(struct mmc_host *host, unsigned long delay,
				bool cd_irq)
{
#ifdef CONFIG_MMC_DEBUG
	unsigned long flags;
	spin_lock_irqsave(&host->lock, flags);
	WARN_ON(host->removed);
	spin_unlock_irqrestore(&host->lock, flags);
#endif

	/*
	 * If the device is configured as wakeup, we prevent a new sleep for
	 * 5 s to give provision for user space to consume the event.
	 */
	if (cd_irq && !(host->caps & MMC_CAP_NEEDS_POLL) &&
		device_can_wakeup(mmc_dev(host)))
		pm_wakeup_event(mmc_dev(host), 5000);

	host->detect_change = 1;
	mmc_schedule_delayed_work(&host->detect, delay);
}

/**
 *	mmc_detect_change - process change of state on a MMC socket
 *	@host: host which changed state.
 *	@delay: optional delay to wait before detection (jiffies)
 *
 *	MMC drivers should call this when they detect a card has been
 *	inserted or removed. The MMC layer will confirm that any
 *	present card is still functional, and initialize any newly
 *	inserted.
 */
void mmc_detect_change(struct mmc_host *host, unsigned long delay)
{
	_mmc_detect_change(host, delay, true);
}
EXPORT_SYMBOL(mmc_detect_change);

void mmc_init_erase(struct mmc_card *card)
{
	unsigned int sz;

	if (is_power_of_2(card->erase_size))
		card->erase_shift = ffs(card->erase_size) - 1;
	else
		card->erase_shift = 0;

	/*
	 * It is possible to erase an arbitrarily large area of an SD or MMC
	 * card.  That is not desirable because it can take a long time
	 * (minutes) potentially delaying more important I/O, and also the
	 * timeout calculations become increasingly hugely over-estimated.
	 * Consequently, 'pref_erase' is defined as a guide to limit erases
	 * to that size and alignment.
	 *
	 * For SD cards that define Allocation Unit size, limit erases to one
	 * Allocation Unit at a time.  For MMC cards that define High Capacity
	 * Erase Size, whether it is switched on or not, limit to that size.
	 * Otherwise just have a stab at a good value.  For modern cards it
	 * will end up being 4MiB.  Note that if the value is too small, it
	 * can end up taking longer to erase.
	 */
	if (mmc_card_sd(card) && card->ssr.au) {
		card->pref_erase = card->ssr.au;
		card->erase_shift = ffs(card->ssr.au) - 1;
	} else if (card->ext_csd.hc_erase_size) {
		card->pref_erase = card->ext_csd.hc_erase_size;
	} else if (card->erase_size) {
		sz = (card->csd.capacity << (card->csd.read_blkbits - 9)) >> 11;
		if (sz < 128)
			card->pref_erase = 512 * 1024 / 512;
		else if (sz < 512)
			card->pref_erase = 1024 * 1024 / 512;
		else if (sz < 1024)
			card->pref_erase = 2 * 1024 * 1024 / 512;
		else
			card->pref_erase = 4 * 1024 * 1024 / 512;
		if (card->pref_erase < card->erase_size)
			card->pref_erase = card->erase_size;
		else {
			sz = card->pref_erase % card->erase_size;
			if (sz)
				card->pref_erase += card->erase_size - sz;
		}
	} else
		card->pref_erase = 0;
}

static unsigned int mmc_mmc_erase_timeout(struct mmc_card *card,
				          unsigned int arg, unsigned int qty)
{
	unsigned int erase_timeout;

	if (arg == MMC_DISCARD_ARG ||
	    (arg == MMC_TRIM_ARG && card->ext_csd.rev >= 6)) {
		erase_timeout = card->ext_csd.trim_timeout;
	} else if (card->ext_csd.erase_group_def & 1) {
		/* High Capacity Erase Group Size uses HC timeouts */
		if (arg == MMC_TRIM_ARG)
			erase_timeout = card->ext_csd.trim_timeout;
		else
			erase_timeout = card->ext_csd.hc_erase_timeout;
	} else {
		/* CSD Erase Group Size uses write timeout */
		unsigned int mult = (10 << card->csd.r2w_factor);
		unsigned int timeout_clks = card->csd.tacc_clks * mult;
		unsigned int timeout_us;

		/* Avoid overflow: e.g. tacc_ns=80000000 mult=1280 */
		if (card->csd.tacc_ns < 1000000)
			timeout_us = (card->csd.tacc_ns * mult) / 1000;
		else
			timeout_us = (card->csd.tacc_ns / 1000) * mult;

		/*
		 * ios.clock is only a target.  The real clock rate might be
		 * less but not that much less, so fudge it by multiplying by 2.
		 */
		timeout_clks <<= 1;
		timeout_us += (timeout_clks * 1000) /
			      (mmc_host_clk_rate(card->host) / 1000);

		erase_timeout = timeout_us / 1000;

		/*
		 * Theoretically, the calculation could underflow so round up
		 * to 1ms in that case.
		 */
		if (!erase_timeout)
			erase_timeout = 1;
	}

	/* Multiplier for secure operations */
	if (arg & MMC_SECURE_ARGS) {
		if (arg == MMC_SECURE_ERASE_ARG)
			erase_timeout *= card->ext_csd.sec_erase_mult;
		else
			erase_timeout *= card->ext_csd.sec_trim_mult;
	}

	erase_timeout *= qty;

	/*
	 * Ensure at least a 1 second timeout for SPI as per
	 * 'mmc_set_data_timeout()'
	 */
	if (mmc_host_is_spi(card->host) && erase_timeout < 1000)
		erase_timeout = 1000;

	return erase_timeout;
}

static unsigned int mmc_sd_erase_timeout(struct mmc_card *card,
					 unsigned int arg,
					 unsigned int qty)
{
	unsigned int erase_timeout;

	if (card->ssr.erase_timeout) {
		/* Erase timeout specified in SD Status Register (SSR) */
		erase_timeout = card->ssr.erase_timeout * qty +
				card->ssr.erase_offset;
	} else {
		/*
		 * Erase timeout not specified in SD Status Register (SSR) so
		 * use 250ms per write block.
		 */
		erase_timeout = 250 * qty;
	}

	/* Must not be less than 1 second */
	if (erase_timeout < 1000)
		erase_timeout = 1000;

	return erase_timeout;
}

static unsigned int mmc_erase_timeout(struct mmc_card *card,
				      unsigned int arg,
				      unsigned int qty)
{
	if (mmc_card_sd(card))
		return mmc_sd_erase_timeout(card, arg, qty);
	else
		return mmc_mmc_erase_timeout(card, arg, qty);
}

static u32 mmc_get_erase_qty(struct mmc_card *card, u32 from, u32 to)
{
<<<<<<< HEAD
	u32 qty = 0;
=======
	struct mmc_command cmd = {0};
	unsigned int qty = 0;
	unsigned long timeout;
	unsigned int fr, nr;
	int err;

	fr = from;
	nr = to - from + 1;
	trace_mmc_blk_erase_start(arg, fr, nr);

	mmc_retune_hold(card->host);
>>>>>>> da9a92f0

	/*
	 * qty is used to calculate the erase timeout which depends on how many
	 * erase groups (or allocation units in SD terminology) are affected.
	 * We count erasing part of an erase group as one erase group.
	 * For SD, the allocation units are always a power of 2.  For MMC, the
	 * erase group size is almost certainly also power of 2, but it does not
	 * seem to insist on that in the JEDEC standard, so we fall back to
	 * division in that case.  SD may not specify an allocation unit size,
	 * in which case the timeout is based on the number of write blocks.
	 *
	 * Note that the timeout for secure trim 2 will only be correct if the
	 * number of erase groups specified is the same as the total of all
	 * preceding secure trim 1 commands.  Since the power may have been
	 * lost since the secure trim 1 commands occurred, it is generally
	 * impossible to calculate the secure trim 2 timeout correctly.
	 */
	if (card->erase_shift)
		qty += ((to >> card->erase_shift) -
			(from >> card->erase_shift)) + 1;
	else if (mmc_card_sd(card))
		qty += to - from + 1;
	else
		qty += ((to / card->erase_size) -
			(from / card->erase_size)) + 1;
	return qty;
}

static int mmc_cmdq_send_erase_cmd(struct mmc_cmdq_req *cmdq_req,
		struct mmc_card *card, u32 opcode, u32 arg, u32 qty)
{
	struct mmc_command *cmd = cmdq_req->mrq.cmd;
	int err;

	memset(cmd, 0, sizeof(struct mmc_command));

	cmd->opcode = opcode;
	cmd->arg = arg;
	if (cmd->opcode == MMC_ERASE) {
		cmd->flags = MMC_RSP_SPI_R1B | MMC_RSP_R1B | MMC_CMD_AC;
		cmd->busy_timeout = mmc_erase_timeout(card, arg, qty);
	} else {
		cmd->flags = MMC_RSP_SPI_R1 | MMC_RSP_R1 | MMC_CMD_AC;
	}

	err = mmc_cmdq_wait_for_dcmd(card->host, cmdq_req);
	if (err) {
		pr_err("mmc_erase: group start error %d, status %#x\n",
				err, cmd->resp[0]);
		return -EIO;
	}
	return 0;
}

static int mmc_cmdq_do_erase(struct mmc_cmdq_req *cmdq_req,
			struct mmc_card *card, unsigned int from,
			unsigned int to, unsigned int arg)
{
	struct mmc_command *cmd = cmdq_req->mrq.cmd;
	unsigned int qty = 0;
	unsigned long timeout;
	unsigned int fr, nr;
	int err;

	fr = from;
	nr = to - from + 1;
	trace_mmc_blk_erase_start(arg, fr, nr);

	qty = mmc_get_erase_qty(card, from, to);

	if (!mmc_card_blockaddr(card)) {
		from <<= 9;
		to <<= 9;
	}

	err = mmc_cmdq_send_erase_cmd(cmdq_req, card, MMC_ERASE_GROUP_START,
			from, qty);
	if (err)
		goto out;

	err = mmc_cmdq_send_erase_cmd(cmdq_req, card, MMC_ERASE_GROUP_END,
			to, qty);
	if (err)
		goto out;

	err = mmc_cmdq_send_erase_cmd(cmdq_req, card, MMC_ERASE,
			arg, qty);
	if (err)
		goto out;

	timeout = jiffies + msecs_to_jiffies(MMC_CORE_TIMEOUT_MS);
	do {
		memset(cmd, 0, sizeof(struct mmc_command));
		cmd->opcode = MMC_SEND_STATUS;
		cmd->arg = card->rca << 16;
		cmd->flags = MMC_RSP_R1 | MMC_CMD_AC;
		/* Do not retry else we can't see errors */
		err = mmc_cmdq_wait_for_dcmd(card->host, cmdq_req);
		if (err || (cmd->resp[0] & 0xFDF92000)) {
			pr_err("error %d requesting status %#x\n",
				err, cmd->resp[0]);
			err = -EIO;
			goto out;
		}
		/* Timeout if the device never becomes ready for data and
		 * never leaves the program state.
		 */
		if (time_after(jiffies, timeout)) {
			pr_err("%s: Card stuck in programming state! %s\n",
				mmc_hostname(card->host), __func__);
			err =  -EIO;
			goto out;
		}
	} while (!(cmd->resp[0] & R1_READY_FOR_DATA) ||
		 (R1_CURRENT_STATE(cmd->resp[0]) == R1_STATE_PRG));
out:
	trace_mmc_blk_erase_end(arg, fr, nr);
	return err;
}

static int mmc_do_erase(struct mmc_card *card, unsigned int from,
			unsigned int to, unsigned int arg)
{
	struct mmc_command cmd = {0};
	unsigned int qty = 0;
	unsigned long timeout;
	unsigned int fr, nr;
	int err;

	fr = from;
	nr = to - from + 1;
	trace_mmc_blk_erase_start(arg, fr, nr);

	qty = mmc_get_erase_qty(card, from, to);

	if (!mmc_card_blockaddr(card)) {
		from <<= 9;
		to <<= 9;
	}

	mmc_retune_hold(card->host);
	if (mmc_card_sd(card))
		cmd.opcode = SD_ERASE_WR_BLK_START;
	else
		cmd.opcode = MMC_ERASE_GROUP_START;
	cmd.arg = from;
	cmd.flags = MMC_RSP_SPI_R1 | MMC_RSP_R1 | MMC_CMD_AC;
	err = mmc_wait_for_cmd(card->host, &cmd, 0);
	if (err) {
		pr_err("mmc_erase: group start error %d, "
		       "status %#x\n", err, cmd.resp[0]);
		err = -EIO;
		goto out;
	}

	memset(&cmd, 0, sizeof(struct mmc_command));
	if (mmc_card_sd(card))
		cmd.opcode = SD_ERASE_WR_BLK_END;
	else
		cmd.opcode = MMC_ERASE_GROUP_END;
	cmd.arg = to;
	cmd.flags = MMC_RSP_SPI_R1 | MMC_RSP_R1 | MMC_CMD_AC;
	err = mmc_wait_for_cmd(card->host, &cmd, 0);
	if (err) {
		pr_err("mmc_erase: group end error %d, status %#x\n",
		       err, cmd.resp[0]);
		err = -EIO;
		goto out;
	}

	memset(&cmd, 0, sizeof(struct mmc_command));
	cmd.opcode = MMC_ERASE;
	cmd.arg = arg;
	cmd.flags = MMC_RSP_SPI_R1B | MMC_RSP_R1B | MMC_CMD_AC;
	cmd.busy_timeout = mmc_erase_timeout(card, arg, qty);
	err = mmc_wait_for_cmd(card->host, &cmd, 0);
	if (err) {
		pr_err("mmc_erase: erase error %d, status %#x\n",
		       err, cmd.resp[0]);
		err = -EIO;
		goto out;
	}

	if (mmc_host_is_spi(card->host))
		goto out;

	timeout = jiffies + msecs_to_jiffies(MMC_CORE_TIMEOUT_MS);
	do {
		memset(&cmd, 0, sizeof(struct mmc_command));
		cmd.opcode = MMC_SEND_STATUS;
		cmd.arg = card->rca << 16;
		cmd.flags = MMC_RSP_R1 | MMC_CMD_AC;
		/* Do not retry else we can't see errors */
		err = mmc_wait_for_cmd(card->host, &cmd, 0);
		if (err || (cmd.resp[0] & 0xFDF92000)) {
			pr_err("error %d requesting status %#x\n",
				err, cmd.resp[0]);
			err = -EIO;
			goto out;
		}

		/* Timeout if the device never becomes ready for data and
		 * never leaves the program state.
		 */
		if (time_after(jiffies, timeout)) {
			pr_err("%s: Card stuck in programming state! %s\n",
				mmc_hostname(card->host), __func__);
			err =  -EIO;
			goto out;
		}

	} while (!(cmd.resp[0] & R1_READY_FOR_DATA) ||
		 (R1_CURRENT_STATE(cmd.resp[0]) == R1_STATE_PRG));
out:
	mmc_retune_release(card->host);
	trace_mmc_blk_erase_end(arg, fr, nr);
	return err;
}

int mmc_erase_sanity_check(struct mmc_card *card, unsigned int from,
		unsigned int nr, unsigned int arg)
{
	if (!(card->host->caps & MMC_CAP_ERASE) ||
	    !(card->csd.cmdclass & CCC_ERASE))
		return -EOPNOTSUPP;

	if (!card->erase_size)
		return -EOPNOTSUPP;

	if (mmc_card_sd(card) && arg != MMC_ERASE_ARG)
		return -EOPNOTSUPP;

	if ((arg & MMC_SECURE_ARGS) &&
	    !(card->ext_csd.sec_feature_support & EXT_CSD_SEC_ER_EN))
		return -EOPNOTSUPP;

	if ((arg & MMC_TRIM_ARGS) &&
	    !(card->ext_csd.sec_feature_support & EXT_CSD_SEC_GB_CL_EN))
		return -EOPNOTSUPP;

	if (arg == MMC_SECURE_ERASE_ARG) {
		if (from % card->erase_size || nr % card->erase_size)
			return -EINVAL;
	}
	return 0;
}

int mmc_cmdq_erase(struct mmc_cmdq_req *cmdq_req,
	      struct mmc_card *card, unsigned int from, unsigned int nr,
	      unsigned int arg)
{
	unsigned int rem, to = from + nr;
	int ret;

	ret = mmc_erase_sanity_check(card, from, nr, arg);
	if (ret)
		return ret;

	if (arg == MMC_ERASE_ARG) {
		rem = from % card->erase_size;
		if (rem) {
			rem = card->erase_size - rem;
			from += rem;
			if (nr > rem)
				nr -= rem;
			else
				return 0;
		}
		rem = nr % card->erase_size;
		if (rem)
			nr -= rem;
	}

	if (nr == 0)
		return 0;

	to = from + nr;

	if (to <= from)
		return -EINVAL;

	/* 'from' and 'to' are inclusive */
	to -= 1;

	return mmc_cmdq_do_erase(cmdq_req, card, from, to, arg);
}
EXPORT_SYMBOL(mmc_cmdq_erase);

/**
 * mmc_erase - erase sectors.
 * @card: card to erase
 * @from: first sector to erase
 * @nr: number of sectors to erase
 * @arg: erase command argument (SD supports only %MMC_ERASE_ARG)
 *
 * Caller must claim host before calling this function.
 */
int mmc_erase(struct mmc_card *card, unsigned int from, unsigned int nr,
	      unsigned int arg)
{
	unsigned int rem, to = from + nr;
	int ret;

	ret = mmc_erase_sanity_check(card, from, nr, arg);
	if (ret)
		return ret;

	if (arg == MMC_ERASE_ARG) {
		rem = from % card->erase_size;
		if (rem) {
			rem = card->erase_size - rem;
			from += rem;
			if (nr > rem)
				nr -= rem;
			else
				return 0;
		}
		rem = nr % card->erase_size;
		if (rem)
			nr -= rem;
	}

	if (nr == 0)
		return 0;

	to = from + nr;

	if (to <= from)
		return -EINVAL;

	/* 'from' and 'to' are inclusive */
	to -= 1;

	/*
	 * Special case where only one erase-group fits in the timeout budget:
	 * If the region crosses an erase-group boundary on this particular
	 * case, we will be trimming more than one erase-group which, does not
	 * fit in the timeout budget of the controller, so we need to split it
	 * and call mmc_do_erase() twice if necessary. This special case is
	 * identified by the card->eg_boundary flag.
	 */
	rem = card->erase_size - (from % card->erase_size);
	if ((arg & MMC_TRIM_ARGS) && (card->eg_boundary) && (nr > rem)) {
		ret = mmc_do_erase(card, from, from + rem - 1, arg);
		from += rem;
		if ((ret) || (to <= from))
			return ret;
	}

	return mmc_do_erase(card, from, to, arg);
}
EXPORT_SYMBOL(mmc_erase);

int mmc_can_erase(struct mmc_card *card)
{
	if ((card->host->caps & MMC_CAP_ERASE) &&
	    (card->csd.cmdclass & CCC_ERASE) && card->erase_size)
		return 1;
	return 0;
}
EXPORT_SYMBOL(mmc_can_erase);

int mmc_can_trim(struct mmc_card *card)
{
	if ((card->ext_csd.sec_feature_support & EXT_CSD_SEC_GB_CL_EN) &&
	    (!(card->quirks & MMC_QUIRK_TRIM_BROKEN)))
		return 1;
	return 0;
}
EXPORT_SYMBOL(mmc_can_trim);

int mmc_can_discard(struct mmc_card *card)
{
	/*
	 * As there's no way to detect the discard support bit at v4.5
	 * use the s/w feature support filed.
	 */
	if (card->ext_csd.feature_support & MMC_DISCARD_FEATURE)
		return 1;
	return 0;
}
EXPORT_SYMBOL(mmc_can_discard);

int mmc_can_sanitize(struct mmc_card *card)
{
	if (!mmc_can_trim(card) && !mmc_can_erase(card))
		return 0;
	if (card->ext_csd.sec_feature_support & EXT_CSD_SEC_SANITIZE)
		return 1;
	return 0;
}
EXPORT_SYMBOL(mmc_can_sanitize);

int mmc_can_secure_erase_trim(struct mmc_card *card)
{
	if ((card->ext_csd.sec_feature_support & EXT_CSD_SEC_ER_EN) &&
	    !(card->quirks & MMC_QUIRK_SEC_ERASE_TRIM_BROKEN))
		return 1;
	return 0;
}
EXPORT_SYMBOL(mmc_can_secure_erase_trim);

int mmc_erase_group_aligned(struct mmc_card *card, unsigned int from,
			    unsigned int nr)
{
	if (!card->erase_size)
		return 0;
	if (from % card->erase_size || nr % card->erase_size)
		return 0;
	return 1;
}
EXPORT_SYMBOL(mmc_erase_group_aligned);

static unsigned int mmc_do_calc_max_discard(struct mmc_card *card,
					    unsigned int arg)
{
	struct mmc_host *host = card->host;
	unsigned int max_discard, x, y, qty = 0, max_qty, timeout;
	unsigned int last_timeout = 0;

	if (card->erase_shift)
		max_qty = UINT_MAX >> card->erase_shift;
	else if (mmc_card_sd(card))
		max_qty = UINT_MAX;
	else
		max_qty = UINT_MAX / card->erase_size;

	/* Find the largest qty with an OK timeout */
	do {
		y = 0;
		for (x = 1; x && x <= max_qty && max_qty - x >= qty; x <<= 1) {
			timeout = mmc_erase_timeout(card, arg, qty + x);
			if (timeout > host->max_busy_timeout)
				break;
			if (timeout < last_timeout)
				break;
			last_timeout = timeout;
			y = x;
		}
		qty += y;
	} while (y);

	if (!qty)
		return 0;

	/*
	 * When specifying a sector range to trim, chances are we might cross
	 * an erase-group boundary even if the amount of sectors is less than
	 * one erase-group.
	 * If we can only fit one erase-group in the controller timeout budget,
	 * we have to care that erase-group boundaries are not crossed by a
	 * single trim operation. We flag that special case with "eg_boundary".
	 * In all other cases we can just decrement qty and pretend that we
	 * always touch (qty + 1) erase-groups as a simple optimization.
	 */
	if (qty == 1)
		card->eg_boundary = 1;
	else
		qty--;

	/* Convert qty to sectors */
	if (card->erase_shift)
		max_discard = qty << card->erase_shift;
	else if (mmc_card_sd(card))
		max_discard = qty + 1;
	else
		max_discard = qty * card->erase_size;

	return max_discard;
}

unsigned int mmc_calc_max_discard(struct mmc_card *card)
{
	struct mmc_host *host = card->host;
	unsigned int max_discard, max_trim;

	if (!host->max_busy_timeout ||
			(host->caps2 & MMC_CAP2_MAX_DISCARD_SIZE))
		return UINT_MAX;

	/*
	 * Without erase_group_def set, MMC erase timeout depends on clock
	 * frequence which can change.  In that case, the best choice is
	 * just the preferred erase size.
	 */
	if (mmc_card_mmc(card) && !(card->ext_csd.erase_group_def & 1))
		return card->pref_erase;

	max_discard = mmc_do_calc_max_discard(card, MMC_ERASE_ARG);
	if (mmc_can_trim(card)) {
		max_trim = mmc_do_calc_max_discard(card, MMC_TRIM_ARG);
		if (max_trim < max_discard)
			max_discard = max_trim;
	} else if (max_discard < card->erase_size) {
		max_discard = 0;
	}
	pr_debug("%s: calculated max. discard sectors %u for timeout %u ms\n",
		 mmc_hostname(host), max_discard, host->max_busy_timeout);
	return max_discard;
}
EXPORT_SYMBOL(mmc_calc_max_discard);

int mmc_set_blocklen(struct mmc_card *card, unsigned int blocklen)
{
	struct mmc_command cmd = {0};

	if (mmc_card_blockaddr(card) || mmc_card_ddr52(card))
		return 0;

	cmd.opcode = MMC_SET_BLOCKLEN;
	cmd.arg = blocklen;
	cmd.flags = MMC_RSP_SPI_R1 | MMC_RSP_R1 | MMC_CMD_AC;
	return mmc_wait_for_cmd(card->host, &cmd, 5);
}
EXPORT_SYMBOL(mmc_set_blocklen);

int mmc_set_blockcount(struct mmc_card *card, unsigned int blockcount,
			bool is_rel_write)
{
	struct mmc_command cmd = {0};

	cmd.opcode = MMC_SET_BLOCK_COUNT;
	cmd.arg = blockcount & 0x0000FFFF;
	if (is_rel_write)
		cmd.arg |= 1 << 31;
	cmd.flags = MMC_RSP_SPI_R1 | MMC_RSP_R1 | MMC_CMD_AC;
	return mmc_wait_for_cmd(card->host, &cmd, 5);
}
EXPORT_SYMBOL(mmc_set_blockcount);

static void mmc_hw_reset_for_init(struct mmc_host *host)
{
	if (!(host->caps & MMC_CAP_HW_RESET) || !host->ops->hw_reset)
		return;
	mmc_host_clk_hold(host);
	host->ops->hw_reset(host);
	mmc_host_clk_release(host);
}

/*
 * mmc_cmdq_hw_reset: Helper API for doing
 * reset_all of host and reinitializing card.
 * This must be called with mmc_claim_host
 * acquired by the caller.
 */
int mmc_cmdq_hw_reset(struct mmc_host *host)
{
	if (!host->bus_ops->power_restore)
	return -EOPNOTSUPP;

	mmc_power_cycle(host, host->ocr_avail);
	mmc_select_voltage(host, host->card->ocr);
	return host->bus_ops->power_restore(host);
}
EXPORT_SYMBOL(mmc_cmdq_hw_reset);

int mmc_hw_reset(struct mmc_host *host)
{
	int ret;

	if (!host->card)
		return -EINVAL;

	mmc_bus_get(host);
	if (!host->bus_ops || host->bus_dead || !host->bus_ops->reset) {
		mmc_bus_put(host);
		return -EOPNOTSUPP;
	}

	ret = host->bus_ops->reset(host);
	mmc_bus_put(host);

	if (ret != -EOPNOTSUPP)
		pr_warn("%s: tried to reset card\n", mmc_hostname(host));

	return ret;
}
EXPORT_SYMBOL(mmc_hw_reset);

static int mmc_rescan_try_freq(struct mmc_host *host, unsigned freq)
{
	host->f_init = freq;

#ifdef CONFIG_MMC_DEBUG
	pr_info("%s: %s: trying to init card at %u Hz\n",
		mmc_hostname(host), __func__, host->f_init);
#endif
	mmc_power_up(host, host->ocr_avail);

	/*
	 * Some eMMCs (with VCCQ always on) may not be reset after power up, so
	 * do a hardware reset if possible.
	 */
	mmc_hw_reset_for_init(host);

	/*
	 * sdio_reset sends CMD52 to reset card.  Since we do not know
	 * if the card is being re-initialized, just send it.  CMD52
	 * should be ignored by SD/eMMC cards.
	 */
	sdio_reset(host);
	mmc_go_idle(host);

	mmc_send_if_cond(host, host->ocr_avail);

	/* Order's important: probe SDIO, then SD, then MMC */
	if (!mmc_attach_sdio(host))
		return 0;
	if (!mmc_attach_sd(host))
		return 0;
	if (!mmc_attach_mmc(host))
		return 0;

	mmc_power_off(host);
	return -EIO;
}

int _mmc_detect_card_removed(struct mmc_host *host)
{
	int ret;

	if (host->caps & MMC_CAP_NONREMOVABLE)
		return 0;

	if (!host->card || mmc_card_removed(host->card))
		return 1;

	ret = host->bus_ops->alive(host);

	/*
	 * Card detect status and alive check may be out of sync if card is
	 * removed slowly, when card detect switch changes while card/slot
	 * pads are still contacted in hardware (refer to "SD Card Mechanical
	 * Addendum, Appendix C: Card Detection Switch"). So reschedule a
	 * detect work 200ms later for this case.
	 */
	if (!ret && host->ops->get_cd && !host->ops->get_cd(host)) {
		mmc_detect_change(host, msecs_to_jiffies(200));
		pr_debug("%s: card removed too slowly\n", mmc_hostname(host));
	}

	if (ret) {
		mmc_card_set_removed(host->card);
		pr_debug("%s: card remove detected\n", mmc_hostname(host));
	}

	return ret;
}

int mmc_detect_card_removed(struct mmc_host *host)
{
	struct mmc_card *card = host->card;
	int ret;

	WARN_ON(!host->claimed);

	if (!card)
		return 1;

	ret = mmc_card_removed(card);
	/*
	 * The card will be considered unchanged unless we have been asked to
	 * detect a change or host requires polling to provide card detection.
	 */
	if (!host->detect_change && !(host->caps & MMC_CAP_NEEDS_POLL))
		return ret;

	host->detect_change = 0;
	if (!ret) {
		ret = _mmc_detect_card_removed(host);
		if (ret && (host->caps & MMC_CAP_NEEDS_POLL)) {
			/*
			 * Schedule a detect work as soon as possible to let a
			 * rescan handle the card removal.
			 */
			cancel_delayed_work(&host->detect);
			_mmc_detect_change(host, 0, false);
		}
	}

	return ret;
}
EXPORT_SYMBOL(mmc_detect_card_removed);

void mmc_rescan(struct work_struct *work)
{
	struct mmc_host *host =
		container_of(work, struct mmc_host, detect.work);

	if (host->trigger_card_event && host->ops->card_event) {
		host->ops->card_event(host);
		host->trigger_card_event = false;
	}

	if (host->rescan_disable)
		return;

	/* If there is a non-removable card registered, only scan once */
	if ((host->caps & MMC_CAP_NONREMOVABLE) && host->rescan_entered)
		return;
	host->rescan_entered = 1;

	mmc_bus_get(host);

	/*
	 * if there is a _removable_ card registered, check whether it is
	 * still present
	 */
	if (host->bus_ops && !host->bus_dead
	    && !(host->caps & MMC_CAP_NONREMOVABLE))
		host->bus_ops->detect(host);

	host->detect_change = 0;

	/*
	 * Let mmc_bus_put() free the bus/bus_ops if we've found that
	 * the card is no longer present.
	 */
	mmc_bus_put(host);
	mmc_bus_get(host);

	/* if there still is a card present, stop here */
	if (host->bus_ops != NULL) {
		mmc_bus_put(host);
		goto out;
	}

	/*
	 * Only we can add a new handler, so it's safe to
	 * release the lock here.
	 */
	mmc_bus_put(host);

	if (!(host->caps & MMC_CAP_NONREMOVABLE) && host->ops->get_cd &&
			host->ops->get_cd(host) == 0) {
		mmc_claim_host(host);
		mmc_power_off(host);
		mmc_release_host(host);
		goto out;
	}

	mmc_claim_host(host);
	mmc_rescan_try_freq(host, host->f_min);
	mmc_release_host(host);

 out:
	if (host->caps & MMC_CAP_NEEDS_POLL)
		mmc_schedule_delayed_work(&host->detect, HZ);
}

void mmc_start_host(struct mmc_host *host)
{
	mmc_claim_host(host);
	host->f_init = max(freqs[0], host->f_min);
	host->rescan_disable = 0;
	host->ios.power_mode = MMC_POWER_UNDEFINED;

	if (host->caps2 & MMC_CAP2_NO_PRESCAN_POWERUP)
		mmc_power_off(host);
	else
		mmc_power_up(host, host->ocr_avail);

	mmc_gpiod_request_cd_irq(host);
	mmc_release_host(host);
	_mmc_detect_change(host, 0, false);
}

void mmc_stop_host(struct mmc_host *host)
{
#ifdef CONFIG_MMC_DEBUG
	unsigned long flags;
	spin_lock_irqsave(&host->lock, flags);
	host->removed = 1;
	spin_unlock_irqrestore(&host->lock, flags);
#endif
	if (host->slot.cd_irq >= 0)
		disable_irq(host->slot.cd_irq);

	host->rescan_disable = 1;
	cancel_delayed_work_sync(&host->detect);
	mmc_flush_scheduled_work();

	/* clear pm flags now and let card drivers set them as needed */
	host->pm_flags = 0;

	mmc_bus_get(host);
	if (host->bus_ops && !host->bus_dead) {
		/* Calling bus_ops->remove() with a claimed host can deadlock */
		host->bus_ops->remove(host);
		mmc_claim_host(host);
		mmc_detach_bus(host);
		mmc_power_off(host);
		mmc_release_host(host);
		mmc_bus_put(host);
		return;
	}
	mmc_bus_put(host);

	BUG_ON(host->card);

	mmc_claim_host(host);
	mmc_power_off(host);
	mmc_release_host(host);
}

int mmc_power_save_host(struct mmc_host *host)
{
	int ret = 0;

#ifdef CONFIG_MMC_DEBUG
	pr_info("%s: %s: powering down\n", mmc_hostname(host), __func__);
#endif

	mmc_bus_get(host);

	if (!host->bus_ops || host->bus_dead) {
		mmc_bus_put(host);
		return -EINVAL;
	}

	if (host->bus_ops->power_save)
		ret = host->bus_ops->power_save(host);

	mmc_bus_put(host);

	mmc_power_off(host);

	return ret;
}
EXPORT_SYMBOL(mmc_power_save_host);

int mmc_power_restore_host(struct mmc_host *host)
{
	int ret;

#ifdef CONFIG_MMC_DEBUG
	pr_info("%s: %s: powering up\n", mmc_hostname(host), __func__);
#endif

	mmc_bus_get(host);

	if (!host->bus_ops || host->bus_dead) {
		mmc_bus_put(host);
		return -EINVAL;
	}

	mmc_power_up(host, host->card->ocr);
	mmc_claim_host(host);
	ret = host->bus_ops->power_restore(host);
	mmc_release_host(host);

	mmc_bus_put(host);

	return ret;
}
EXPORT_SYMBOL(mmc_power_restore_host);

/*
 * Add barrier request to the requests in cache
 */
int mmc_cache_barrier(struct mmc_card *card)
{
	struct mmc_host *host = card->host;
	int err = 0;

	if (!card->ext_csd.cache_ctrl ||
	     (card->quirks & MMC_QUIRK_CACHE_DISABLE))
		goto out;

	if (!mmc_card_mmc(card))
		goto out;

	if (!card->ext_csd.barrier_en)
		return -ENOTSUPP;

	/*
	 * If a device receives maximum supported barrier
	 * requests, a barrier command is treated as a
	 * flush command. Hence, it is betetr to use
	 * flush timeout instead a generic CMD6 timeout
	 */
	err = mmc_switch(card, EXT_CSD_CMD_SET_NORMAL,
			EXT_CSD_FLUSH_CACHE, 0x2, 0);
	if (err)
		pr_err("%s: cache barrier error %d\n",
				mmc_hostname(host), err);
out:
	return err;
}
EXPORT_SYMBOL(mmc_cache_barrier);

/*
 * Flush the cache to the non-volatile storage.
 */
int mmc_flush_cache(struct mmc_card *card)
{
	int err = 0;

	if (mmc_card_mmc(card) &&
			(card->ext_csd.cache_size > 0) &&
			(card->ext_csd.cache_ctrl & 1) &&
			(!(card->quirks & MMC_QUIRK_CACHE_DISABLE))) {
		err = mmc_switch(card, EXT_CSD_CMD_SET_NORMAL,
				EXT_CSD_FLUSH_CACHE, 1, 0);
		if (err == -ETIMEDOUT) {
			pr_err("%s: cache flush timeout\n",
					mmc_hostname(card->host));
			err = mmc_interrupt_hpi(card);
			if (err) {
				pr_err("%s: mmc_interrupt_hpi() failed (%d)\n",
						mmc_hostname(card->host), err);
				err = -ENODEV;
			}
		} else if (err) {
			pr_err("%s: cache flush error %d\n",
					mmc_hostname(card->host), err);
		}
	}

	return err;
}
EXPORT_SYMBOL(mmc_flush_cache);

#ifdef CONFIG_PM

/* Do the card removal on suspend if card is assumed removeable
 * Do that in pm notifier while userspace isn't yet frozen, so we will be able
   to sync the card.
*/
int mmc_pm_notify(struct notifier_block *notify_block,
					unsigned long mode, void *unused)
{
	struct mmc_host *host = container_of(
		notify_block, struct mmc_host, pm_notify);
	unsigned long flags;
	int err = 0;

	switch (mode) {
	case PM_HIBERNATION_PREPARE:
	case PM_SUSPEND_PREPARE:
	case PM_RESTORE_PREPARE:
		spin_lock_irqsave(&host->lock, flags);
		if (mmc_bus_needs_resume(host)) {
			spin_unlock_irqrestore(&host->lock, flags);
			break;
		}
		host->rescan_disable = 1;
		spin_unlock_irqrestore(&host->lock, flags);
		cancel_delayed_work_sync(&host->detect);

		if (!host->bus_ops)
			break;

		/* Validate prerequisites for suspend */
		if (host->bus_ops->pre_suspend)
			err = host->bus_ops->pre_suspend(host);
		if (!err)
			break;

		/* Calling bus_ops->remove() with a claimed host can deadlock */
		host->bus_ops->remove(host);
		mmc_claim_host(host);
		mmc_detach_bus(host);
		mmc_power_off(host);
		mmc_release_host(host);
		host->pm_flags = 0;
		break;

	case PM_POST_SUSPEND:
	case PM_POST_HIBERNATION:
	case PM_POST_RESTORE:

		spin_lock_irqsave(&host->lock, flags);
		host->rescan_disable = 0;
		if (mmc_bus_manual_resume(host)) {
			spin_unlock_irqrestore(&host->lock, flags);
			break;
		}
		spin_unlock_irqrestore(&host->lock, flags);
		_mmc_detect_change(host, 0, false);

	}

	return 0;
}
#endif

/**
 * mmc_init_context_info() - init synchronization context
 * @host: mmc host
 *
 * Init struct context_info needed to implement asynchronous
 * request mechanism, used by mmc core, host driver and mmc requests
 * supplier.
 */
void mmc_init_context_info(struct mmc_host *host)
{
	spin_lock_init(&host->context_info.lock);
	host->context_info.is_new_req = false;
	host->context_info.is_done_rcv = false;
	host->context_info.is_waiting_last_req = false;
	init_waitqueue_head(&host->context_info.wait);
}

#ifdef CONFIG_MMC_EMBEDDED_SDIO
void mmc_set_embedded_sdio_data(struct mmc_host *host,
				struct sdio_cis *cis,
				struct sdio_cccr *cccr,
				struct sdio_embedded_func *funcs,
				int num_funcs)
{
	host->embedded_sdio_data.cis = cis;
	host->embedded_sdio_data.cccr = cccr;
	host->embedded_sdio_data.funcs = funcs;
	host->embedded_sdio_data.num_funcs = num_funcs;
}

EXPORT_SYMBOL(mmc_set_embedded_sdio_data);
#endif

static int __init mmc_init(void)
{
	int ret;

	workqueue = alloc_ordered_workqueue("kmmcd", 0);
	if (!workqueue)
		return -ENOMEM;

	ret = mmc_register_bus();
	if (ret)
		goto destroy_workqueue;

	ret = mmc_register_host_class();
	if (ret)
		goto unregister_bus;

	ret = sdio_register_bus();
	if (ret)
		goto unregister_host_class;

	return 0;

unregister_host_class:
	mmc_unregister_host_class();
unregister_bus:
	mmc_unregister_bus();
destroy_workqueue:
	destroy_workqueue(workqueue);

	return ret;
}

static void __exit mmc_exit(void)
{
	sdio_unregister_bus();
	mmc_unregister_host_class();
	mmc_unregister_bus();
	destroy_workqueue(workqueue);
}

subsys_initcall(mmc_init);
module_exit(mmc_exit);

MODULE_LICENSE("GPL");<|MERGE_RESOLUTION|>--- conflicted
+++ resolved
@@ -32,9 +32,6 @@
 #include <linux/of.h>
 #include <linux/pm.h>
 #include <linux/jiffies.h>
-
-#define CREATE_TRACE_POINTS
-#include <trace/events/mmc.h>
 
 #define CREATE_TRACE_POINTS
 #include <trace/events/mmc.h>
@@ -1979,11 +1976,7 @@
 	 * Increasing further to max value (4s).
 	 */
 	if (mmc_card_long_read_time(card) && data->flags & MMC_DATA_READ) {
-<<<<<<< HEAD
 		data->timeout_ns = 4000000000u;
-=======
-		data->timeout_ns = 600000000;
->>>>>>> da9a92f0
 		data->timeout_clks = 0;
 	}
 
@@ -3334,21 +3327,7 @@
 
 static u32 mmc_get_erase_qty(struct mmc_card *card, u32 from, u32 to)
 {
-<<<<<<< HEAD
 	u32 qty = 0;
-=======
-	struct mmc_command cmd = {0};
-	unsigned int qty = 0;
-	unsigned long timeout;
-	unsigned int fr, nr;
-	int err;
-
-	fr = from;
-	nr = to - from + 1;
-	trace_mmc_blk_erase_start(arg, fr, nr);
-
-	mmc_retune_hold(card->host);
->>>>>>> da9a92f0
 
 	/*
 	 * qty is used to calculate the erase timeout which depends on how many
