--- conflicted
+++ resolved
@@ -1132,10 +1132,7 @@
 void would_dump(struct linux_binprm *bprm, struct file *file)
 {
 	struct inode *inode = file_inode(file);
-<<<<<<< HEAD
-=======
-
->>>>>>> c71ad0f6
+
 	if (inode_permission2(file->f_path.mnt, inode, MAY_READ) < 0) {
 		struct user_namespace *old, *user_ns;
 
